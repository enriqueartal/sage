--- conflicted
+++ resolved
@@ -81,418 +81,4 @@
  * If the environment variable SAGE_DEBUG is set to "yes", then
    omalloc will be replaced by xalloc. The resulting Singular executable
    and libsingular library will be slower than with omalloc, but allow
-<<<<<<< HEAD
    for easier debugging of memory corruptions.
-=======
-   for easier debugging of memory corruptions.
-
-== ChangeLog ==
-
-=== singular-3.1.6.p2 (Leif Leonhardy, June 9th 2014) ===
- * #16462 Add patch to fix segfault in factorization of multivariate
-   polynomials.  (Cherry-picked from upstream; cf. Singular trac #621.
-   The pull request / commit referenced there isn't sufficient, as it
-   isn't based on Singular 3.1.6.)
-
-=== singular-3-1-6.p1 (Jean-Pierre Flori, 31 December 2013) ===
- * #14876: update patch for NTL compatibility.
-
-=== singular-3-1-6.p0 (Jeroen Demeyer, 26 August 2013) ===
- * Remove the following patches, which were fixed upstream:
-   - NTL_negate.patch
-   - install_table.patch
-   - pullrequest215.patch
-   - sage_trac_12089.patch
-   - singular_15435.patch
-   - singular_part_of_changeset_baadc0f7.patch
-   - singular_trac_439.patch
-   - singular_trac_440.patch
-   - singular_trac_441.patch
-   - singular_trac_443.patch
- * Removed cygwin-makefile.patch, which is hopefully not needed anymore.
- * Rebased some other patches.
- * Add configure_comma.patch.
-
-=== singular-3-1-5.p9 (Paul Zimmermann, Jeroen Demeyer, 26 August 2013) ===
- * #13770: Add upstream pull request 215 for multivariate factorisation.
- * spkg-install: split apply_patches step in 2 steps: choose_patches and
-   apply_patches; add a few small fixes.
- * Remove install-sh which is no longer needed.
-
-=== singular-3-1-5.p8 (Leif Leonhardy, Volker Braun, 10 July 2013) ===
- * #14737: Fix and simplify generation of `factory/cf_gmp.h`
-   (by adding `patches/sanitize_gmp_header_hack.patch`).
- * Add spkg-src and track all files
-
-=== singular-3-1-5.p7 (Jeroen Demeyer, 9 April 2013) ===
- * #14429: On sparc processors, build with --with-align=8.
-
-=== singular-3-1-5.p6 (Jeroen Demeyer, 5 April 2013) ===
- * #14415: Add osx_link.patch to fix linker problems on OS X 10.4 PPC
-   with GCC 4.7.2.
-
-=== singular-3-1-5.p5 (Leif Leonhardy, March 18th 2013) ===
- * #14295: Singular fails to build with GCC 4.7.x on Solaris.
-   On Solaris, with `__cplusplus >= 199711L`, `floor()` and `log10()` are
-   overloaded functions which get pulled into the global namespace,
-   such that calling them with an `int` gets ambiguous.
-   Patch `kernel/bigintmat.cc` (`patches/sage_trac_14295.patch`)
-   to cast parameters to `floor()` and `log10()` from `int` to
-   `double`, making the calls unambiguous.
-
-=== singular-3-1-5.p4 (Jean-Pierre Flori, 12 February 2013) ===
- * Trac #14033: prevent Singular from always linking to ncurses on
-   Cygwin.
-
-=== singular-3-1-5.p3 (Volker Braun, 28 December 2012) ===
- * Trac #13876: Rename SINGULAR_XALLOC to SAGE_DEBUG
- * Build fixes for the Sage library with SAGE_DEBUG=yes
-
-=== singular-3-1-5.p2 (Simon King, 03 December 2012) ===
- * Trac #13731
- * Optionally replace omalloc with xalloc (a thin compatibility layer
-   on top of malloc) so that debugging of memory corruptions becomes
-   easier.
- * Include two upstream fixes for memory corruptions.
-
-=== singular-3-1-5.p1 (Simon King, 29 August 2012) ===
- * Trac #13237: add patch install_table.patch
-    - singular_15435.patch
-    - singular_part_of_changeset_baadc0f7.patch
- * If SINGULAR_XALLOC is "yes", then omalloc is replaced
-   by xalloc (a thin compatibility layer on top of malloc),
-   so that debugging of memory corruptions becomes easier.
-
-=== singular-3-1-5.p0 (Jeroen Demeyer, Alexander Dreyer, 10 August 2012) ===
- * Trac #13237: Upgrade to version 3-1-5.
- * Removed patches which are now upstreamed:
-    - patches/Singular.Makefile.in.shared.patch
-    - patches/Singular.configure.patch
-    - patches/factory.GNUmakefile.in.patch
-    - patches/factory_configure
-    - patches/make_parallel.patch
-    - patches/os_x_ppc.patch
- * In spkg-install, simplify apply_patches(), automatically apply all
-   patches in patches/*.patch, move conditional patches to
-   patches/conditional
- * Rename some patches such that they all have the extension '.patch'
- * Put the two patches for SAGE_DEBUG (Singular.Makefile.in.debug.patch
-   and kernel.Makefile.in.debug.patch) into one file
-   conditional/sage_debug.patch.
- * Add several patches (see above):
-    - NTL_negate.patch
-    - singular_trac_439.patch
-    - singular_trac_440.patch
-    - singular_trac_441.patch
-    - singular_trac_443.patch
-    - sage_trac_12089.patch
-    - slibdir.patch
- * When building Singular, don't first make install and then
-   make install-nolns. Instead, only do the latter.
- * Don't create the LIB->lib symlink, which is no longer needed.
- * In spkg-install, remove distclean() step; merge clean_headers() and
-   part of the old distclean() into remove_old_version().
- * Only unset LD on Darwin.
- * Remove the unsetting of TMPDIR (bug fixed upstream).
- * Do not override user-set CFLAGS and CXXFLAGS.
- * Echo all error messages to stderr instead of stdout.
- * Fix various ./configure options and remove some unsupported options.
- * Always configure --with-debug, as --without-debug doesn't work, see
-   http://www.singular.uni-kl.de:8002/trac/ticket/438
- * Don't create sage_singular symlink, which wasn't used anyway.
- * Replace the $SAGE_LOCAL/bin/Singular script by a symlink.
- * Remove workaround for GCC-4.0.x on Darwin (obsolete by the GCC spkg).
- * Fix formatting of spkg-install (consistent indentation, no TABs).
-
-=== singular-3-1-3-3.p6 (Leif Leonhardy, March 17th 2012) ===
- * #12680: Fix hardcoded 'g++' (and two typos) in factory/GNUmakefile.in.
-
-=== singular-3-1-3-3.p5 (Jeroen Demeyer, 22 February 2012) ===
- * Trac #12562: Disable -pipe on SunOS, as the Sun assembler chokes on
-   large files passed through a pipe.
- * Trac #12311: Don't specify an explicit path for testcc.sh.
-
-=== singular-3-1-3-3.p4 (Jeroen Demeyer, 19 January 2012) ===
- * Trac #12304: Regenerate factory/configure using autoconf-2.68 to fix
-   a build problem on OS X 10.4.
- * Change spkg-changes to compress omalloc/Misc/dlmalloc/malloc.ps
-   using gzip -9.  Redownloaded upstream sources and applied
-   spkg-changes.
-
-=== singular-3-1-3-3.p3 (Julien Puydt, 7 January 2012) ===
- * Trac #12110: Add patch to use the -shared switch by default on unknown
-   platforms -- ARM is unknown and doesn't compile without that switch ;
-   upstream has better support for the arch so it's not interesting to make
-   a better fix.
-
-=== singular-3-1-3-3.p2 (Jeroen Demeyer, 9 December 2011) ===
- * Trac #12137: Add patch make_parallel.patch to fix parallel building
-   by patching various Makefile.in's
- * Use $MAKE instead of make
-
-=== singular-3-1-3-3.p1 (Jeroen Demeyer, 10 October 2011) ===
- * Trac #10903: Add a patch os_x_ppc.patch to fix building on OS X PPC.
- * Make all patches apply at -p1 level and apply some patches for Cygwin
-   on all systems for consistency.
- * Remove unused files in patches/: Singular.configure, Singular.configure.in,
-   Singular.configure.in.patch
- * Exit when `patch` fails.  We do not print an error message, patch is
-   verbose enough by itself.
-
-=== singular-3-1-3-3.p0 (Volker Braun, 2 October 2011) ===
- * Trac #10903: Solaris fixes
-
-=== singular-3-1-3-3 (Martin Albrecht, Burcin Erocal, Volker Braun, 28 September 2011) ===
- * Trac #10903: new upstream release
- * SAGE_DEBUG now builds Singular with lots of checks
-
-=== singular-3-1-1-4.p13 (Karl-Dieter Crisman, 12 August 2011) ===
- * Trac #11550: For Cygwin, we need to include time.h in
-   Singular/Minor.h
-
-=== singular-3-1-1-4.p12 (Leif Leonhardy, Jeroen Demeyer, 10 August 2011) ===
- * Trac #11645: Fix installation of gftables on Solaris
-   by applying a patch to Singular/Makefile.in
-
-=== singular-3-1-1-4.p11 (Jeroen Demeyer, 9 August 2011) ===
- * Trac #11663: Make all files world-readable
- * Use `cp -p` in spkg-install to preserve permissions
- * In spkg-install, remove chmod for the Singular library
- * Made the following files inside src/ non-executable:
-Singular/LIB/phindex.lib
-Singular/LIB/findifs.lib
-Singular/LIB/dmodvar.lib
-Singular/LIB/dmod.lib
-Singular/LIB/jacobson.lib
-Singular/LIB/bfun.lib
-Singular/wrapper.cc
-Singular/janet.cc
-Singular/janet.h
-doc/README_download.plural.texi
-doc/INSTALL_unix.plural.texi
-doc/singular.dic
-doc/plural.doc
-doc/letterplace.doc
-doc/sca.doc
-doc/NEWS.plural.texi
-doc/INSTALL_win.plural.texi
-doc/HOWTO.ispell
-doc/COPYING.plural.texi
-factory/cf_gcd_smallp.cc
-
-=== singular-3-1-1-4.p9 (Jeroen Demeyer, 3 May 2011) ===
-*  #11278: When compiling with gcc version 4.0.x, build with -O3
-   optimization instead of -O2 to fix build errors on older Mac OS X
-   systems.
-
-=== singular-3-1-1-4.p8 (Jeroen Demeyer, Alexander Dreyer, David Kirkby, 19th April 2011) ===
-*  #11084. Drop optimisation level to -O2 since that is what upstream
-   mostly uses.
-*  Remove the special case for building on ia64 systems (the
-   optimization level used to be set to -O0 on such systems).
-   Testing on iras showed that it now works with -O2.
-*  When building with SAGE64 set, *append* -m64 to the various flags
-   instead of overriding.
-*  Merged changes from Sage's Trac #11084 into the package from #9497
-
-=== singular-3-1-1-4.p6 (John Palmieri, 26th March 2011) ===
-*  change "$RM" to "rm" in spkg-install
-
-=== singular-3-1-1-4.p5 (Martin Albrecht, 26th March 2011) ===
-*  enable parallel make
-
-=== singular-3-1-1-4.p4 (Volker Braun, 4th February 2011) ===
-*  compile fix for OSX on 64-bit kernels.
-*  removed dist/ directory.
-
-=== singular-3-1-1-4.p3 (Francois Bissey, Alexander Dreyer, 21th September 2010) ===
-*  Patch by Francois Bissey: #9946: Added another dependency
-
-=== singular-3-1-1-4.p2 (Alexander Dreyer, 17th September 2010) ===
-*  #9733, comment comment 41 ff: Added another dependency
-
-=== singular-3-1-1-4.p1 (Alexander Dreyer, 10th September 2010) ===
-*  #9733: Restore parallel build, hopefully found all dependencies.
-
-=== singular-3-1-1-4.p0 (Mitesh Patel, 10th August 2010) ===
- * #8059: For now, restore building the package serially, to avoid
-   parallel build problems.
-
-=== singular-3-1-1-4 (Martin Albrecht, 15th July 2010) ===
- * new upstream release
- * updated SPKG.txt
-
-=== singular-3-1-1-3 (Martin Albrecht, 10th July 2010) ===
- * new upstream release
- * updated SPKG.txt
- * reverting name to reflect actual Singular version format
-
-=== singular-3.1.0.4.p8  (David Kirkby, 30th June 2010) ===
- * #9397 "Resolve corrupted patches to permit Singular to build on Solaris x86/x64"
-   A previous patch made to add a Singular target x86-SunOS has been overwritten
-   by a later patch. I resolved these two issues, so the patch contained both changes
-   A patch file, and a diff made from it were removed, so the patches directory has two
-   less files than before.
- * #9397 Set CC="$CC -m64" and CXX="$CXX-m64" to force the -m64 flag to fully propogate
-   thoughtout the Singular build process - otherwise it fails to do so. Setting
-   CFALGS/CXXFLAGS is insufficient.
-
-=== singular-3.1.0.4.p7  (Mitesh Patel, 8th June 2010) ===
- * #9185: Set an empty MAKEFLAGS variable before "make".  On OS X, at
-   least, this fixes building multiple spkgs in parallel (cf. #8306).
-
-=== singular-3.1.0.4.p6  (David Kirkby and Willem Jan Palenstijn, 6th June 2010) ===
- * All changes relate to ticket #9160
- * Added sections to SPKG.txt which the Sage Developers Guide should be
-   present, but were not. These include Description, License,
-   PKG Maintainers, Upstream Contact, Dependencies and
-   Special Update/Build Instructions.
- * Added a couple of comments in the new "Special Update/Build
-   Instructions" section about Solaris and the use of
-   --without-dynamic-kernel option and CONFIG_SHELL.
- * Changed the name of package to singular-$version.$patchversion,
-   as is common Sage practice, and not have a date of any
-   update. Since this should be patch level 6, I've called it that.
- * Touched the file src/Singular/libparse.cc
-   (Willem Jan Palenstijn)
- * Touched the file src/factory/configure
- * Removed the restriction that the OS needs to be OS X before
-   a 64-bit build is attempted. (This still does not fully build
-   64-bit on OpenSolaris, though it is closer to doing so.)
- * Move code associated with SAGE64 outside of the code for debugging.
- * Ensured $SAGE_LOCAL/include is the first CPPFLAG, so the
-   Sage include files are included before others.
- * Removed code which attempted to disable the dynamic kernel on
-   OS X in 64-bit mode, since the dynamic kernel was already disabled
-   on all platforms except Linux. It was pointless doing it twice.
-
-=== singular-3-1-0-4-20100214 (William Stein, February 14, 2010) ===
- * patch for Cygwin (trac 7338)
-
-=== singular-3-1-0-4-20100120 (Martin Albrecht, January 20th, 2010) ===
- * installing attrib.h from Singular
-
-=== singular-3-1-0-4-20090818.p2 (Martin Albrecht, November 18th, 2009) ===
- * installing lists.h from Singular (#7194)
-
-=== singular-3-1-0-4-20090818.p1 () ===
- * we forgot to update this :(
-
-=== singular-3-1-0-4-20090818.p0 (Georg S. Weber, September 24th, 2009) ===
- * added three missing /patches/*.diff files
- * change -O2 to -O0 on ia64 (see trac #6360 and #6240),
-   original change: singular-3-1-0-2-20090618 (Craig Citro, June 18th, 2009)
- * Make a copy of install-sh and put in the same directory as spkg-install,
-   SPKG.txt etc. For some reason, I believe one of the makefiles is looking
-   in the wrong directory for install-sh. There are about 5 identical copies
-   of this in the source. I'm not sure why there needs to be so many, and why
-   even with 5 or so copile, one can't be found.
-   Original change: singular-3-1-0-2-20090620.p0 (David Kirkby, July 19th, 2009)
- * (don't include singular-3-1-0-2-20090620 patch, since no longer necessary:
-    Andrzej Giniewicz' fix GCC 4.4 compilation problem)
-
-=== singular-3-1-0-4-20090818 (Martin Albrecht, August 18th, 2009) ===
- * more includes, GCC 4.4 fixes
-
-=== singular-3-1-0-4-20090726 (Martin Albrecht, July 26th, 2009) ===
- * more includes in libsingular.h
-
-=== singular-3-1-0-4-20090611 (Martin Albrecht, June 11th, 2009) ===
- * new upstream release which makes some of our fixes redundant
-
-=== singular-3-1-0-2-20090512 (Martin Albrecht, May 12th, 2009) ===
- * new upstream release
-
-=== singular-3-0-4-4-20090511 (Martin Albrecht, May 11th, 2009) ===
- * fixed #5862
- * update SPKG.txt
-
-=== singular-3-0-4-4-20080711.p4 (Michael Abshoff, January 23rd, 2009) ===
- * Integrate two patches by Georg Weber (#4181 and #5344)
- * update SPKG.txt
- * delete MacOSX junk added in singular-3-0-4-4-20080711.p3
-
-=== singular-3-0-4-4-20080711.p3 (Michael Abshoff, January 20th, 2009) ===
- * use "--with-malloc=system" for 64 bit OSX
-
-=== singular-3-0-4-4-20080711.p2 (Michael Abshoff, November 30th, 2008) ===
- * Fix header permission problem (#4668)
- * delete old singular headers in $SAGE_LOCAL/include/singular
-
-=== singular-3-0-4-4-20080711.p1 (Michael Abshoff, September 1st, 2008) ===
- * Fix three Solaris issues: libsingular build options, tail POSIX issue and install missing on Solaris
-
-=== singular-3-0-4-4-20080711.p0 (Michael Abshoff, August 19th, 2008) ===
- * add 64 bit OSX support
- * Fix mv-factoprization bug reported by Tom Boothby
-
-=== singular-3-0-4-4-20080711 (Martin Albrecht, July 11th, 2008) ===
- * new upstream release
-
-=== singular-3-0-4-2-20080405.p2 (Michael Abshoff, May 10th, 2008) ===
- * Default to "-O2" on Linux/Itanium (fixes #2983)
- * Do not require flex to build Singular (fixes #3158)
-
-=== singular-3-0-4-2-20080405.p1 (Michael Abshoff, April 19th, 2008) ===
- * import Tim Abbott's Debian build fix (#2966)
-
-=== singular-3-0-4-2-20080405.p0 (Martin Albrecht) ===
- * Update Singular to the latest snapshot
-
-=== singular-3-0-4-1-20071209.p3 (Michael Abshoff) ===
- * fix memleak in kernel/longrat.cc
-
-* 20080105 William Stein -- Deleted LIB/surfex and modified LIB/all to not have surfex in it.
-We should *not* ship and install precompiled java without thinking it through carefully and
-understanding and testing it.
-
-* 20070823 Juan M. Bello Rivas <jmbr@superadditive.com>
- + dropped dependencies on flex and bison
-
-* 20070802 Martin Albrecht <malb@informatik.uni-bremen.de>
- + new upstream release (3-0-3)
- + adapted new spkg structure (all changes in patches subdirectory)
-
-* 20070506 Martin Albrecht <malb@informatik.uni-bremen.de>
- + build script improvements
- + changes to libsingular.h
-
-* 20070326 Martin Albrecht <malb@informatik.uni-bremen.de>
- + rewrote spkg-install
- + added first alpha of libsingular.so
- + removed stand-alone libfactory
-
-* 20070105 William Stein
- + included Singular/Singular.rc.in which was missing for some
-   reason and is needed by the cygwin build.
-
-* 20060825 Martin Albrecht <malb@informatik.uni-bremen.de>
- + removed hannes-sprueche.txt (not funny anyway)
- + removed ntl subdirectory (we ship NTL already)
- + removed modules subdirectory (not needed)
- + removed Tst subdirectory (not needed)
- + wrote (very simple) spkg-install from scratch
-
-* 20060831 William Stein and Justin Walker -- fine tuning
-  for OS X.
-
-* 20060831 William Stein -- put a lot of the workarounds from the previous
-   Singular spkg-install script in here, since they are in fact needed
-   in order for Singular to work after you type, e.g., make clean, or if
-   you move the install directory.
-
-* Martin Albrecht -- add fix to libcf:
-Yes, It's a (new?) bug in libcf I've fixed just yesterday but got no word from
-the Singular people yet. They free a char ptr they are not supposed to free
-if I understand the ostrstring docs correctly. I've attached the
-one-line-fixed int_poly.cc which belongs in the factory subdirectory of
-Singular.
-
- * Martin Albrecht -- 2006-09-17:
-This looks to me as if I didn't remove all references to boost:
-/usr/include/boost/dynamic_bitset/dynamic_bitset.hpp:1098: error: exception
-I've attached an updated configure.in and configure (created with autoconf
-2.60) with Boost checks disabled which should fix the problem. These belong
-in the Singular subdirectory:
-   singular-3-0-2-2006-09-09/Singular
->>>>>>> d45f16bf
