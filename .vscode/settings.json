{
    "python.defaultInterpreterPath": "./venv/bin/python3",
    "files.exclude": {
        "**/__pycache__": true,
        "src/**/*.cpp": true,
        "src/**/*.so": true,
    },
    "search.exclude": {
        "build/pkgs/sagemath_categories/src": true,
        "build/pkgs/sagemath_objects/src": true,
        "build/pkgs/sagelib/src": true,
        "pkgs/sage-conf_pypi/sage_root/build": true,
        "pkgs/sagemath-categories/sage": true,
        "pkgs/sagemath-objects/sage": true,
        "pkgs/sagemath-standard/sage": true,
    },
    "python.testing.pytestEnabled": true,
    "python.testing.pytestArgs": [
        "src"
    ],
    "python.testing.unittestEnabled": false,
<<<<<<< HEAD
    "python.linting.pycodestyleEnabled": true,
    "python.linting.enabled": true,
=======
    "cSpell.words": [
        "Conda",
        "Cython"
    ],
>>>>>>> 87f360ca
}<|MERGE_RESOLUTION|>--- conflicted
+++ resolved
@@ -19,13 +19,10 @@
         "src"
     ],
     "python.testing.unittestEnabled": false,
-<<<<<<< HEAD
     "python.linting.pycodestyleEnabled": true,
     "python.linting.enabled": true,
-=======
     "cSpell.words": [
         "Conda",
         "Cython"
     ],
->>>>>>> 87f360ca
 }