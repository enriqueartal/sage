name: Build documentation

on:
  pull_request:
  merge_group:
  push:
    branches:
      - master
      - develop
  workflow_dispatch:
    # Allow to run manually
    inputs:
      platform:
        description: 'Platform'
        required: true
        default: 'ubuntu-focal-standard'
      docker_tag:
        description: 'Docker tag'
        required: true
        default: 'dev'

concurrency:
  # Cancel previous runs of this workflow for the same branch
  group: ${{ github.workflow }}-${{ github.ref }}
  cancel-in-progress: true

env:
  # Same as in build.yml
  TOX_ENV:                "docker-${{ github.event.inputs.platform || 'ubuntu-focal-standard' }}-incremental"
  BUILD_IMAGE:            "localhost:5000/${{ github.repository }}/sage-${{ github.event.inputs.platform || 'ubuntu-focal-standard' }}-with-targets:ci"
  FROM_DOCKER_REPOSITORY: "ghcr.io/sagemath/sage/"
  FROM_DOCKER_TARGET:     "with-targets"
  FROM_DOCKER_TAG:        ${{ github.event.inputs.docker_tag || 'dev'}}
  EXTRA_CONFIGURE_ARGS:   --enable-fat-binary

jobs:
  build-docs:
    runs-on: ubuntu-latest
    services:
      # https://docs.docker.com/build/ci/github-actions/local-registry/
      registry:
        image: registry:2
        ports:
          - 5000:5000
    steps:
      - name: Maximize build disk space
        uses: easimon/maximize-build-space@v8
        with:
          # need space in /var for Docker images
          root-reserve-mb:      30000
          remove-dotnet:        true
          remove-android:       true
          remove-haskell:       true
          remove-codeql:        true
          remove-docker-images: true
      - name: Checkout
        uses: actions/checkout@v4
      - name: Install test prerequisites
        # From docker.yml
        run: |
          sudo DEBIAN_FRONTEND=noninteractive apt-get update
          sudo DEBIAN_FRONTEND=noninteractive apt-get install tox
          sudo apt-get clean
          df -h
      - name: Merge CI fixes from sagemath/sage
        run: |
          mkdir -p upstream
          .ci/merge-fixes.sh 2>&1 | tee upstream/ci_fixes.log
        env:
          GH_TOKEN: ${{ github.token }}
          SAGE_CI_FIXES_FROM_REPOSITORIES: ${{ vars.SAGE_CI_FIXES_FROM_REPOSITORIES }}

      # Building

      - name: Generate Dockerfile
        # From docker.yml
        run: |
<<<<<<< HEAD
          tox -e ${{ env.TOX_ENV }}
          cp .tox/${{ env.TOX_ENV }}/Dockerfile .
        env:
          # Only generate the Dockerfile, do not run 'docker build' here
          DOCKER_TARGETS: ""
=======
          if git format-patch --stdout test_base > ci_fixes.patch; then
            cp ci_fixes.patch upstream/
          fi
      - uses: actions/upload-artifact@v3
        with:
          path: upstream
          name: upstream
>>>>>>> a6bea039

      - name: Set up Docker Buildx
        uses: docker/setup-buildx-action@v3
        with:
          driver-opts: network=host

      - name: Build Docker image
        id: image
        uses: docker/build-push-action@v5
        with:
          # push and load may not be set together at the moment
          push:       true
          load:       false
          context:    .
          tags:       ${{ env.BUILD_IMAGE }}
          target:     with-targets
          cache-from: type=gha
          cache-to:   type=gha,mode=max
          build-args: |
            NUMPROC=6
            USE_MAKEFLAGS=-k V=0 SAGE_NUM_THREADS=4 --output-sync=recurse
            TARGETS_PRE=build/make/Makefile
            TARGETS=ci-build-with-fallback

      - name: Start container
        run: |
          docker run --name BUILD -dit \
                     --mount type=bind,src=$(pwd),dst=$(pwd) \
                     --workdir $(pwd) \
                     ${{ env.BUILD_IMAGE }} /bin/sh

      # Docs

      - name: Store old docs
        id: worktree
        run: |
          git config --global --add safe.directory $(pwd)
          git config --global user.email "ci-sage@example.com"
          git config --global user.name "Build documentation workflow"
          # mathjax path in old doc (regex)
          mathjax_path_from="[-./A-Za-z_]*/tex-chtml[.]js"
          # mathjax path in new doc
          mathjax_path_to=$(docker exec -e SAGE_USE_CDNS=yes BUILD /sage/sage -python -c "from sage_docbuild.conf import mathjax_path; print(mathjax_path)")
          new_version=$(docker exec BUILD cat src/VERSION.txt)
          mkdir -p docs/
          docker cp BUILD:/sage/local/share/doc/sage/html docs/
          # Wipe out chronic diffs between old doc and new doc
          (cd docs && \
           find . -name "*.html" | xargs sed -i -e '/class="sidebar-brand-text"/ s/Sage [0-9a-z.]* /Sage '"$new_version"' /' \
                                                -e 's;'"$mathjax_path_from"';'"$mathjax_path_to"';' \
                                                -e '\;<script type="application/vnd\.jupyter\.widget-state+json">;,\;</script>; d')
          # Create git repo from old doc
          (cd docs && \
           git init && \
           (echo "*.svg binary"; echo "*.pdf binary") >> .gitattributes && \
           (echo ".buildinfo"; echo '*.inv'; echo '.git*'; echo '*.svg'; echo '*.pdf'; echo '*.png'; echo 'searchindex.js') > .gitignore; \
           git add -A && git commit --quiet -m "old")

      - name: Build docs
        id: docbuild
        # Always non-incremental because of the concern that
        # incremental docbuild may introduce broken links (inter-file references) though build succeeds
        run: |
          export MAKE="make -j5 --output-sync=recurse" SAGE_NUM_THREADS=5
          make doc-clean doc-uninstall
          export SAGE_USE_CDNS=yes
          ./config.status && make sagemath_doc_html-no-deps
        shell: sh .ci/docker-exec-script.sh BUILD /sage {0}

      - name: Copy docs
        id: copy
        if: (success() || failure()) && steps.docbuild.outcome == 'success'
        run: |
          set -ex
          # We copy everything to a local folder
          docker cp BUILD:/sage/local/share/doc/sage/html docs
          docker cp BUILD:/sage/local/share/doc/sage/index.html docs
          (cd docs && git commit -a -m 'new')
          .ci/create-changes-html.sh $(cd docs && git rev-parse HEAD^) docs
          (cd docs && rm -rf .git)
          mv CHANGES.html docs
          # We also need to replace the symlinks because netlify is not following them
          # CHECK IF STILL NEEDED
          #cp -r -L $DOC_DIR ./docs
          # Zip everything for increased performance
          zip -r docs.zip docs

      - name: Upload docs
        if: (success() || failure()) && steps.copy.outcome == 'success'
        uses: actions/upload-artifact@v3
        with:
          name: docs
          path: docs.zip

      - name: Build live doc
        id: buildlivedoc
        if: (success() || failure()) && steps.copy.outcome == 'success' && github.repository == 'sagemath/sage' && github.ref == 'refs/heads/develop'
        run: |
          export MAKE="make -j5 --output-sync=recurse" SAGE_NUM_THREADS=5
          export PATH="build/bin:$PATH"
          eval $(sage-print-system-package-command auto update)
          eval $(sage-print-system-package-command auto --yes --no-install-recommends install zip)
          eval $(sage-print-system-package-command auto --spkg --yes --no-install-recommends install git texlive texlive_luatex free_fonts xindy)
          export SAGE_USE_CDNS=yes
          export SAGE_LIVE_DOC=yes
          export SAGE_JUPYTER_SERVER=binder:sagemath/sage-binder-env/dev
          make doc-clean doc-uninstall
          ./config.status && make sagemath_doc_html-no-deps sagemath_doc_pdf-no-deps
        shell: sh .ci/docker-exec-script.sh BUILD ./worktree-image {0}

      - name: Copy live doc
        id: copylivedoc
        if: (success() || failure()) && steps.buildlivedoc.outcome == 'success'
        run: |
          mkdir -p ./livedoc
          cp -r -L /sage/local/share/doc/sage/html ./livedoc
          cp -r -L /sage/local/share/doc/sage/pdf ./livedoc
          cp  /sage/local/share/doc/sage/index.html ./livedoc
          zip -r livedoc.zip livedoc
        shell: sh .ci/docker-exec-script.sh BUILD . {0}

      - name: Upload live doc
        if: (success() || failure()) && steps.copylivedoc.outcome == 'success'
        uses: actions/upload-artifact@v3
        with:
          name: livedoc
          path: livedoc.zip
<|MERGE_RESOLUTION|>--- conflicted
+++ resolved
@@ -75,21 +75,11 @@
       - name: Generate Dockerfile
         # From docker.yml
         run: |
-<<<<<<< HEAD
           tox -e ${{ env.TOX_ENV }}
           cp .tox/${{ env.TOX_ENV }}/Dockerfile .
         env:
           # Only generate the Dockerfile, do not run 'docker build' here
           DOCKER_TARGETS: ""
-=======
-          if git format-patch --stdout test_base > ci_fixes.patch; then
-            cp ci_fixes.patch upstream/
-          fi
-      - uses: actions/upload-artifact@v3
-        with:
-          path: upstream
-          name: upstream
->>>>>>> a6bea039
 
       - name: Set up Docker Buildx
         uses: docker/setup-buildx-action@v3
