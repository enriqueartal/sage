r"""
Hecke triangle group elements

AUTHORS:

- Jonas Jermann (2014): initial version

"""

#*****************************************************************************
#       Copyright (C) 2013-2014 Jonas Jermann <jjermann2@gmail.com>
#
#  Distributed under the terms of the GNU General Public License (GPL)
#  as published by the Free Software Foundation; either version 2 of
#  the License, or (at your option) any later version.
#                  http://www.gnu.org/licenses/
#*****************************************************************************

from sage.rings.all import AA, ZZ, infinity, AlgebraicField, PolynomialRing
from sage.rings.polynomial.polynomial_ring import is_PolynomialRing
from sage.rings.arith import gcd
from sage.symbolic.all import i
from sage.misc.latex import latex
from sage.structure.parent_gens import localvars
from sage.misc.misc_c import prod
from sage.sets.set import Set

from sage.groups.matrix_gps.group_element import MatrixGroupElement_generic
from sage.misc.cachefunc import cached_method


# We want to simplify p after the coercion (pari bug for AA)
def coerce_AA(p):
    el = AA(p)
    el.simplify()
    #el.exactify()

    return el


def cyclic_representative(L):
    r"""
    Return a unique representative among all cyclic permutations
    of the given list/tuple.

    INPUT:

    - ``L`` -- A list or tuple.

    OUTPUT:

    The maximal element among all cyclic permutations with respect
    to lexicographical ordering.

    EXAMPLES::

        sage: from sage.modular.modform_hecketriangle.hecke_triangle_group_element import cyclic_representative
        sage: cyclic_representative((1,))
        (1,)
        sage: cyclic_representative((2,2))
        (2, 2)
        sage: cyclic_representative((1,2,1,2))
        (2, 1, 2, 1)
        sage: cyclic_representative((1,2,3,2,3,1))
        (3, 2, 3, 1, 1, 2)
    """

    def rotate(l, n):
        return tuple(l[n:] + l[:n])

    max = L
    for k in range(len(L)):
        R = rotate(L, k)
        if R > max:
            max = R

    return max


class HeckeTriangleGroupElement(MatrixGroupElement_generic):
    r"""
    Elements of HeckeTriangleGroup.
    """

    def __init__(self, parent, M, check=True, **kwargs):
        r"""
        An element of HeckeTriangle group given by a matrix ``M``.

        INPUT:

        - ``parent`` -- A ``HeckeTriangleGroup``.

        - ``M``      -- A matrix which coerces into the matrix space
                        of ``parent``. For example with entries in a
                        polynomial ring over ``ZZ`` with parameter ``lam``.

        - ``check``  -- ``True`` (default) or ``False``. If ``True``
                        then a (possibly long) check is performed
                        to see whether ``M`` really corresponds to a
                        group element of ``parent``.

        EXAMPLES::

            sage: from sage.modular.modform_hecketriangle.hecke_triangle_groups import HeckeTriangleGroup, HeckeTriangleGroupElement
            sage: lam = PolynomialRing(ZZ, 'lam').gen()
            sage: M = matrix([[-1, 0], [-lam^4 + 5*lam^2 + lam - 5, -1]])
            sage: G = HeckeTriangleGroup(4)
            sage: G(M)
            Traceback (most recent call last):
            ...
            ValueError: The matrix is not an element of Hecke triangle group for n = 4, up to equivalence it identifies two nonequivalent points.

            sage: G = HeckeTriangleGroup(10)
            sage: el = G(M)
            sage: el == HeckeTriangleGroupElement(G, M)
            True
            sage: type(el)
            <class 'sage.modular.modform_hecketriangle.hecke_triangle_group_element.HeckeTriangleGroup_with_category.element_class'>
            sage: el.category()
            Category of elements of Hecke triangle group for n = 10
            sage: type(HeckeTriangleGroupElement(G, M))
            <class 'sage.modular.modform_hecketriangle.hecke_triangle_group_element.HeckeTriangleGroupElement'>
            sage: HeckeTriangleGroupElement(G, M).category()
            Category of elements of Hecke triangle group for n = 10
            sage: el
            [ -1   0]
            [lam  -1]
            sage: el.matrix().parent()
            Full MatrixSpace of 2 by 2 dense matrices over Maximal Order in Number Field in lam with defining polynomial x^4 - 5*x^2 + 5

            sage: M = matrix([[-1, lam], [0, 1]])
            sage: G(M)
            Traceback (most recent call last):
            ...
            ValueError: The matrix is not an element of Hecke triangle group for n = 10, it has determinant -1 != 1.

            sage: G.T().inverse()
            [   1 -lam]
            [   0    1]
            sage: G.U() == G.T()*G.S()
            True
            sage: G.U()^(-10) == -G.I()
            True
        """

        MatrixGroupElement_generic.__init__(self, parent, M, check=check, convert=True)

        if (check):
            if self._matrix.determinant() != 1:
                raise ValueError("The matrix is not an element of {}, it has determinant {} != 1.".format(parent, self._matrix.determinant()))
            self._basic_data()

    #TODO: allow output of words?
    @cached_method
    def _basic_data(self):
        r"""
        Return a tuple ``(L, sgn)`` which describes the decomposition
        of ``self`` as a product of the generators ``S`` and ``T``
        together with a sign correction ``sgn``.

        If this decomposition is not possible an ``ValueError``
        is raised. In particular this function can be used to
        check the membership in ``parent`` of an arbitrary matrix
        over the base ring.

        OUTPUT:

        The tuple entries of ``L`` are either of the form ``(0, 1)``,
        corresponding to ``S`` or ``(1, m)`` corresponding to
        ``T^m``, where ``m`` is a non-trivial integer. ``sgn`` is +-1.

        EXAMPLES::

            sage: from sage.modular.modform_hecketriangle.hecke_triangle_groups import HeckeTriangleGroup
            sage: G = HeckeTriangleGroup(n=17)
            sage: G.I()._basic_data()
            ((), 1)
            sage: (-G.V(2))._basic_data()
            (((1, 1), (0, 1), (1, 1)), -1)
            sage: G.U()._basic_data()
            (((1, 1), (0, 1)), 1)

            sage: G = HeckeTriangleGroup(n=infinity)
            sage: (-G.V(2)*G.V(3))._basic_data()
            (((1, 1), (0, 1), (1, 2), (0, 1), (1, 1), (0, 1), (1, 1)), -1)
            sage: G.U()._basic_data()
            (((1, 1), (0, 1)), 1)
        """

        def mshift(A):
            a = A[0][0]
            b = A[0][1]
            c = A[1][0]
            d = A[1][1]

            return (4*a*c + b*d) / (4*c*c + d*d)

        def mabs(A):
            a = A[0][0]
            b = A[0][1]
            c = A[1][0]
            d = A[1][1]

            return (4*a*a + b*b) / (4*c*c + d*d)

        res = []
        ID  = self.parent().I().matrix()
        T   = self.parent().T().matrix()
        S   = self.parent().S().matrix()
        M   = self.matrix()
        lam = self.parent().lam()

        while True:
            m = (coerce_AA(mshift(M) / lam) + ZZ(1)/ZZ(2)).floor()
            M = T**(-m) * M
            if (m != 0):
                res.append((ZZ(1), m),)

            abs_t = mabs(M)
            if coerce_AA(abs_t) < 1:
                M = (-S) * M
                res.append((ZZ(0), ZZ(1)),)
            elif M == ID:
                return (tuple(res), ZZ(1))
            elif M == -ID:
                return (tuple(res), ZZ(-1))
            else:
                raise ValueError("The matrix is not an element of {}, up to equivalence it identifies two nonequivalent points.".format(self.parent()))

    def decompose_basic(self):
        r"""
        Decompose ``self`` into a product of the generators
        ``S`` and ``T`` of its parent, together with a sign
        correction matrix, namely: ``self = sgn * prod(L)``.

        Warning:
        If ``self`` is +- the identity ``prod(L)`` is an empty product
        which produces ``1`` instead of the identity matrix.

        OUTPUT:

        The function returns a tuple ``(L, sgn)`` where the entries
        of ``L`` are either the generator ``S`` or a non-trivial
        integer power of the generator ``T``. ``sgn`` is +- the identity.

        If this decomposition is not possible a ``ValueError`` is raised.

        EXAMPLES::

            sage: from sage.modular.modform_hecketriangle.hecke_triangle_groups import HeckeTriangleGroup
            sage: G = HeckeTriangleGroup(n=17)
            sage: (-G.I()).decompose_basic()[0]
            ()
            sage: (-G.I()).decompose_basic()[1]
            [-1  0]
            [ 0 -1]
            sage: (L, sgn) = (-G.V(2)).decompose_basic()
            sage: L
            (
            [  1 lam]  [ 0 -1]  [  1 lam]
            [  0   1], [ 1  0], [  0   1]
            )
            sage: sgn == -G.I()
            True
            sage: -G.V(2) == sgn * prod(L)
            True
            sage: (L, sgn) = G.U().decompose_basic()
            sage: L
            (
            [  1 lam]  [ 0 -1]
            [  0   1], [ 1  0]
            )
            sage: sgn == G.I()
            True
            sage: G.U() == sgn * prod(L)
            True

            sage: G = HeckeTriangleGroup(n=infinity)
            sage: (L, sgn) = (-G.V(2)*G.V(3)).decompose_basic()
            sage: L
            (
            [1 2]  [ 0 -1]  [1 4]  [ 0 -1]  [1 2]  [ 0 -1]  [1 2]
            [0 1], [ 1  0], [0 1], [ 1  0], [0 1], [ 1  0], [0 1]
            )
            sage: -G.V(2)*G.V(3) == sgn * prod(L)
            True
        """

<<<<<<< HEAD
        Tf = self.parent().T
        S = self.parent().S()
        (L, sgn) = self._basic_data()
=======
        latex_out = r"\begin{pmatrix} %s & %s \\ %s & %s \end{pmatrix}"%(latex(self.a()), latex(self.b()), latex(self.c()), latex(self.d()))
        return latex_out.replace("lam", r"\lambda")
>>>>>>> fce4ea96

        M = [S if v[0]==0 else Tf(v[1]) for v in L]
        if sgn > 0:
            sgn = self.parent().I()
        else:
            sgn = -self.parent().I()

        return (tuple(M), sgn)

    def _repr_(self):
        r"""
        Return the string representation of ``self``.
        The result depends on the default element representation
        method of the parent: ``self.element_repr_method()``.

        See :meth:`string_repr` for a list of possible methods
        and for more examples.

        EXAMPLES::

            sage: from sage.modular.modform_hecketriangle.hecke_triangle_groups import HeckeTriangleGroup
            sage: G = HeckeTriangleGroup(n=5)
            sage: el = G.S()*G.T(3)*G.S()*G.T(-2)
            sage: el
            [        -1      2*lam]
            [     3*lam -6*lam - 7]
            sage: el.string_repr()
            '[        -1      2*lam]\n[     3*lam -6*lam - 7]'
            sage: G.element_repr_method("basic")
            sage: el
            S*T^3*S*T^(-2)
            sage: el.string_repr("basic")
            'S*T^3*S*T^(-2)'
        """

        return self.string_repr(self.parent().element_repr_method())

    @cached_method
    def string_repr(self, method="default"):
        r"""
        Return a string representation of ``self`` using the specified ``method``.
        This method is used by to represent ``self``.
        The default representation method can be set for the parent with
        ``self.parent().element_repr_method(method)``.

        INPUT:

        - ``method``  -- ``default``: Use the usual representation method for matrix group elements.

                         ``basic``:   The representation is given as a word in ``S`` and powers of ``T``.
                                      Note: If ``S, T`` are defined accordingly the output can
                                      be used/evaluated directly to recover ``self``.

                         ``conj``:    The conjugacy representative of the element is represented
                                      as a word in powers of the basic blocks, together with
                                      an unspecified conjugation matrix.

                         ``block``:   Same as ``conj`` but the conjugation matrix is specified as well.
                                      Note: Assuming ``S, T, U, V`` are defined accordingly the output
                                      can directly be used/evaluated to recover ``self``.

        Warning: For ``n=infinity`` the methods ``conj`` and ``block`` are not verified at all
        and are probably wrong!

        EXAMPLES::

            sage: from sage.modular.modform_hecketriangle.hecke_triangle_groups import HeckeTriangleGroup
            sage: G = HeckeTriangleGroup(n=5)
            sage: el1 = -G.I()
            sage: el2 = G.S()*G.T(3)*G.S()*G.T(-2)
            sage: el3 = G.V(2)*G.V(3)^2*G.V(4)^3
            sage: el4 = G.U()^4
            sage: el5 = (G.V(2)*G.T()).acton(-G.S())

            sage: el4.string_repr(method="basic")
            'S*T^(-1)'

            sage: G.element_repr_method("default")
            sage: el1
            [-1  0]
            [ 0 -1]
            sage: el2
            [        -1      2*lam]
            [     3*lam -6*lam - 7]
            sage: el3
            [34*lam + 19   5*lam + 4]
            [27*lam + 18   5*lam + 2]
            sage: el4
            [   0   -1]
            [   1 -lam]
            sage: el5
            [-7*lam - 4  9*lam + 6]
            [-4*lam - 5  7*lam + 4]

            sage: G.element_repr_method("basic")
            sage: el1
            -1
            sage: el2
            S*T^3*S*T^(-2)
            sage: el3
            -T*S*T*S*T^(-1)*S*T^(-2)*S*T^(-4)*S
            sage: el4
            S*T^(-1)
            sage: el5
            T*S*T^2*S*T^(-2)*S*T^(-1)

            sage: G.element_repr_method("conj")
            sage: el1
            [-1]
            sage: el2
            [-V(4)^2*V(1)^3]
            sage: el3
            [V(3)^2*V(4)^3*V(2)]
            sage: el4
            [-U^(-1)]
            sage: el5
            [-S]

            sage: G.element_repr_method("block")
            sage: el1
            -1
            sage: el2
            -(S*T^3) * (V(4)^2*V(1)^3) * (S*T^3)^(-1)
            sage: el3
            (T*S*T) * (V(3)^2*V(4)^3*V(2)) * (T*S*T)^(-1)
            sage: el4
            -U^(-1)
            sage: el5
            -(T*S*T^2) * (S) * (T*S*T^2)^(-1)

            sage: G.element_repr_method("default")

            sage: G = HeckeTriangleGroup(n=infinity)
            sage: el = G.S()*G.T(3)*G.S()*G.T(-2)
            sage: print el.string_repr()
            [ -1   4]
            [  6 -25]
            sage: print el.string_repr(method="basic")
            S*T^3*S*T^(-2)
        """

        if   method == "default":
            return super(MatrixGroupElement_generic, self)._repr_()
        elif method == "basic":
            (L, sgn) = self._basic_data()

            repr_str = ""
            if sgn < 0:
                repr_str += "-"

            begin = True
            for v in L:
                if not begin:
                    repr_str += "*"
                if v[0] == 0:
                    repr_str += "S"
                elif v[1] == 1:
                    repr_str += "T"
                else:
                    exp = "{}".format(v[1])
                    if v[1] < 0:
                        exp = "(" + exp + ")"
                    repr_str += "T^" + exp
                begin = False

            if begin:
                repr_str += "1"

            return repr_str
        elif method == "block":
            if self.parent().n() == infinity:
                from warnings import warn
                warn("The case n=infinity here is not verified at all and probably wrong!")

            (L, R, sgn) = self._block_data()

            repr_str = self.string_repr(method="conj")
            repr_str = repr_str[1:-1]
            if sgn < 0:
                repr_str = repr_str[1:]

            #if self != R.inverse().acton(self):
            if R.is_identity():
                repr_str = "{}{}".format("-" if sgn < 0 else "", repr_str)
            else:
                R_str = "({})".format(R.string_repr(method="basic"))
                repr_str = "{}{} * ({}) * {}^(-1)".format("-" if sgn < 0 else "", R_str, repr_str, R_str)

            return repr_str

        elif method == "conj":
            if self.parent().n() == infinity:
                from warnings import warn
                warn("The case n=infinity here is not verified at all and probably wrong!")

            (L, R, sgn) = self._block_data()

            if self.is_elliptic():
                L = [ L ]

            repr_str = ""
            begin = True
            for v in L:
                if   self.is_identity():
                    pass
                elif self.is_elliptic():
                    if v[0] == 0:
                        repr_str += "S"
                    elif v[1] == 1:
                        repr_str += "U"
                    else:
                        exp = "{}".format(v[1])
                        if v[1] < 0:
                            exp = "({})".format(exp)
                        repr_str += "U^{}".format(exp)
                    begin = False
                elif v[1] == 0:
                    pass
                else:
                    if not begin:
                        repr_str += "*"
                    factor = "V({})".format(v[0])
                    if v[1] == 1:
                        repr_str += factor
                    else:
                        exp = "{}".format(v[1])
                        if v[1] < 0:
                            exp = "({})".format(exp)
                        repr_str += "{}^{}".format(factor, exp)
                    begin = False

            if begin:
                repr_str += "1"

            if sgn < 0:
                repr_str = "-{}".format(repr_str)

            repr_str = "[{}]".format(repr_str)

            return repr_str
        else:
            raise NotImplementedError

    @cached_method
    def continued_fraction(self):
        r"""
        For hyperbolic and parabolic elements: Return the (negative)
        lambda-continued fraction expansion (lambda-CF) of the (attracting)
        hyperbolic fixed point of ``self``.

        Let ``r_j in Z`` for ``j >= 0``. A finite lambda-CF is defined as:
        ``[r_0; r_1, ..., r_k] := (T^(r_0)*S* ... *T^(r_k)*S)(infinity)``,
        where ``S`` and ``T`` are the generators of ``self``. An infinite
        lambda-CF is defined as a corresponding limit value (k->infinity)
        if it exists.

        In this case the lambda-CF of parabolic and hyperbolic fixed points
        are returned which have an eventually periodic lambda-CF.
        The parabolic elements are exactly those with a cyclic permutation
        of the period ``[2, 1, ..., 1]`` with ``n-3`` ones.

        Warning: The case ``n=infinity`` is not verified at all
        and probably wrong!

        OUTPUT:

        A tuple ``(preperiod, period)`` with the preperiod and period
        tuples of the lambda-CF.

        EXAMPLES::

            sage: from sage.modular.modform_hecketriangle.hecke_triangle_groups import HeckeTriangleGroup
            sage: G = HeckeTriangleGroup(n=7)
            sage: G.T().continued_fraction()
            ((0, 1), (1, 1, 1, 1, 2))
            sage: G.V(2).acton(G.T(-3)).continued_fraction()
            ((), (2, 1, 1, 1, 1))
            sage: (-G.V(2)).continued_fraction()
            ((1,), (2,))
            sage: (-G.V(2)^3*G.V(6)^2*G.V(3)).continued_fraction()
            ((1,), (2, 2, 2, 1, 1, 1, 1, 2, 1, 1, 1, 1, 2, 1, 2))
            sage: (G.U()^4*G.S()*G.V(2)).acton(-G.V(2)^3*G.V(6)^2*G.V(3)).continued_fraction()
            ((1, 1, 1, 2), (2, 2, 2, 2, 1, 1, 1, 1, 2, 1, 1, 1, 1, 2, 1))
            sage: (G.V(1)^5*G.V(2)*G.V(3)^3).continued_fraction()
            ((6,), (2, 1, 2, 1, 2, 1, 7))

            sage: G = HeckeTriangleGroup(n=8)
            sage: G.T().continued_fraction()
            ((0, 1), (1, 1, 1, 1, 1, 2))
            sage: G.V(2).acton(G.T(-3)).continued_fraction()
            ((), (2, 1, 1, 1, 1, 1))
            sage: (-G.V(2)).continued_fraction()
            ((1,), (2,))
            sage: (-G.V(2)^3*G.V(6)^2*G.V(3)).continued_fraction()
            ((1,), (2, 2, 2, 1, 1, 1, 1, 2, 1, 1, 1, 1, 2, 1, 2))
            sage: (G.U()^4*G.S()*G.V(2)).acton(-G.V(2)^3*G.V(6)^2*G.V(3)).continued_fraction()
            ((1, 1, 1, 2), (2, 2, 2, 2, 1, 1, 1, 1, 2, 1, 1, 1, 1, 2, 1))
            sage: (G.V(1)^5*G.V(2)*G.V(3)^3).continued_fraction()
            ((6,), (2, 1, 2, 1, 2, 1, 7))
            sage: (G.V(2)^3*G.V(5)*G.V(1)*G.V(6)^2*G.V(4)).continued_fraction()
            ((1,), (2, 2, 2, 1, 1, 1, 3, 1, 1, 1, 1, 2, 1, 1, 1, 1, 2, 1, 1, 2))
        """

        if self.parent().n() == infinity:
            from warnings import warn
            warn("The case n=infinity here is not verified at all and probably wrong!")

        if self.is_identity():
            raise NotImplementedError
        if self.is_elliptic():
            # Note: The algorithm still produces "something"
            # emb = self.root_extension_embedding(AlgebraicField())
            raise NotImplementedError

        emb      = self.root_extension_embedding(AA)
        G        = self.parent()
        S        = G.S()
        TI       = G.T().inverse()
        lam      = G.lam()

        p        = self.fixed_points()[0]

        cf_dict  = {}
        L        = []
        cf_index = ZZ(0)

        while(p not in cf_dict):
            cf_dict[p] = cf_index
            if (p == infinity):
                # TODO: The choice of r doesn't matter?
                r = ZZ(0)
            #elif self.is_elliptic():
            #    r = ZZ(emb(p/lam).real().floor() + 1)
            else:
                emb_res = emb(p/lam)
                emb_res.simplify()
                emb_res.exactify()
                r = ZZ(emb_res.floor() + 1)
            L.append(r)
            p = (S*TI**r).acton(p)
            cf_index += 1

        preperiod_len = cf_dict[p]
        period_len = cf_index - preperiod_len

        return (tuple(L[:preperiod_len]), tuple(L[preperiod_len:]))

    #TODO: allow output as word?
    @cached_method
    def _primitive_block_data(self):
        r"""
        Return a tuple ``(L, R)`` which describes the
        decomposition of ``self`` into a very specific
        primitive conjugacy representative whose
        decomposition is further described by the tuple ``L``,
        and the corresponding  conjugation matrix ``R``.

        Together they describe the primitive part of self.
        I.e. an element which is equal to ``self`` up
        to a sign after taking the appropriate power.

        To construct the representative see
        :meth:`primitive_representative`. To construct
        the primitive part see :meth:`primitive_part`.
        To get a corresponding decomposition of ``self``
        see :meth:`decompose_block`.

        In the hyperbolic and parabolic case the
        representative is given as a product of powers of
        ``V(j)``, where ``1 <= j <= n-1``. The number
        of such factors is called ``block length``
        (see :meth:`block_length`). Each block (and also
        their product) has a positive sign and
        non-negative entries.

        In the elliptic case the primitive representative
        is either ``S`` or ``U``.

        Warning: The case ``n=infinity`` is not verified at all
        and probably wrong!

        OUTPUT:

        A tuple ``(L, R)``, where ``R`` is an element of
        the hecke triangle group that conjugates the
        described primitive representative to the primitive
        part of ``self``.

        In the hyperbolic and parabolic case ``L`` is an
        ordered tuple of (tuple) data ``(j, k)``, corresponding
        to a factor ``V(j)^k``.

        If the representative is the identity then ``((1,0),)``
        is returned (consistent with the previous notation).

        In the elliptic case ``L=(a, 1)``, with either ``a=0``
        corresponding to the representative ``S`` or ``a=1``
        corresponding to the representative ``U``.

        EXAMPLES::

            sage: from sage.modular.modform_hecketriangle.hecke_triangle_groups import HeckeTriangleGroup
            sage: G = HeckeTriangleGroup(n=7)
            sage: G.element_repr_method("basic")

            sage: (L, R) = G.T()._primitive_block_data()
            sage: L
            ((1, 1),)
            sage: R
            T^(-1)
            sage: (L, R) = G.V(2).acton(G.T(-3))._primitive_block_data()
            sage: L
            ((6, 1),)
            sage: R
            T
            sage: (L, R) = (-G.V(2))._primitive_block_data()
            sage: L
            ((2, 1),)
            sage: R
            T*S*T
            sage: (L, R) = (-G.V(2)^3*G.V(6)^2*G.V(3))._primitive_block_data()
            sage: L
            ((2, 3), (6, 2), (3, 1))
            sage: R
            1
            sage: (L, R) = (G.U()^4*G.S()*G.V(2)).acton(-G.V(2)^3*G.V(6)^2*G.V(3))._primitive_block_data()
            sage: L
            ((2, 3), (6, 2), (3, 1))
            sage: R
            T*S*T*S*T*S*T^2*S*T
            sage: (L, R) = (G.V(1)^5*G.V(2)*G.V(3)^3)._primitive_block_data()
            sage: L
            ((3, 3), (1, 5), (2, 1))
            sage: R
            T^6*S*T

            sage: G.element_repr_method("default")
            sage: (L, R) = G.I()._primitive_block_data()
            sage: L
            ((6, 0),)
            sage: R
            [1 0]
            [0 1]

            sage: (L, R) = G.U()._primitive_block_data()
            sage: L
            (1, 1)
            sage: R
            [1 0]
            [0 1]
            sage: (L, R) = (-G.S())._primitive_block_data()
            sage: L
            (0, 1)
            sage: R
            [-1  0]
            [ 0 -1]
            sage: (L, R) = (G.V(2)*G.V(3)).acton(G.U()^6)._primitive_block_data()
            sage: L
            (1, 1)
            sage: R
            [-2*lam^2 - 2*lam + 2 -2*lam^2 - 2*lam + 1]
            [        -2*lam^2 + 1   -2*lam^2 - lam + 2]
        """

        if self.parent().n() == infinity:
            from warnings import warn
            warn("The case n=infinity here is not verified at all and probably wrong!")

        G = self.parent()

        # The elliptic case (for this case we use a special notation):
        if self.is_elliptic():
            if self.parent().n() == infinity:
                raise NotImplementedError

            emb    = self.root_extension_embedding(AlgebraicField())
            p      = self.fixed_points()[0]
            embp   = emb(p)
            embp.simplify()
            embp.exactify()
            (R, embw) = G.get_FD(embp)
            w      = R.inverse().acton(p)
            # we should have: embw == emb(w)
            embw   = emb(w)
            embw.simplify()
            embw.exactify()

            if (embw == AlgebraicField()(i)):
                R = -R
                L = (ZZ(0), ZZ(1))
            elif (embw == -1/G.rho()):
                R = R*G.T().inverse()
                L = (ZZ(1), ZZ(1))
            else:
                raise AssertionError("This shouldn't happen!")

            return (L, R)

        # The identity case (consistent with the notation in the parabolic case):
        if self.is_identity():
            return (((ZZ(self.parent().n()-1), ZZ(0)),), G.I())

        # The hyperbolic and parabolic case:
        # The parabolic case is much simpler but the same algorithm
        # as in the hyperbolic case still works

        (preperiod, period) = self.continued_fraction()

        number_of_ones = []
        list_larger  = []
        ones = 0
        for l in period:
            if l > 1:
                number_of_ones.append(ones)
                ones = 0
                list_larger.append(l)
            else:
                ones += 1
        number_of_ones.append(ones)

        initial_ones = number_of_ones.pop(0)
        if len(list_larger) == 0:
            list_v1           = [-ZZ(1)]
            list_vlarger      = [ initial_ones + 2 ]
        else:
            list_v1           = [ v-2 for v in list_larger ]
            list_vlarger      = [ v+2 for v in number_of_ones ]
            list_vlarger[-1] += initial_ones

        L = []
        for k in range(len(list_vlarger)):
            if (list_v1[k] != 0):
                L.append([ZZ(1), list_v1[k]])
            L.append([ZZ(list_vlarger[k]), ZZ(1)])

        L_len = len(L)
        k = 0
        while(k < L_len - 1):
            if L[k][0] == L[k+1][0]:
                k_entry = L.pop(k+1)
                L[k][1] += k_entry[1]
                L_len -= 1
            else:
                k += 1
        if L_len > 1 and L[-1][0] == L[0][0]:
            k_entry = L.pop(-1)
            L[0][1] += k_entry[1]
            R = G.V(L[0][0])**(-k_entry[1])
        else:
            R = G.I()

        # This should determine whether self is conjugate to a positive power of V(1) or V(n-1)
        # sign((a+d)*(b-c)) is actually a conjugacy invariant for the parabolic subspace
        # and distinguishes the two (three) cases (sign(0):=0)
        if self.is_parabolic() and coerce_AA(self.trace() * (self.b() - self.c())).sign() > 0:
            # In this case self should be conjugate to a positive power of V(1)
            # in either case L is / should be (at the moment) always equal to [n-1, 1]
            L[0][0] = 1
            R = R * (-G.S())

        R = G.V(initial_ones + 1) * R
        R = prod([G.I()] + [G.T(r) * G.S() for r in preperiod]) * R

        L = tuple(tuple(v) for v in L)

        return (L, R)

    @cached_method
    def primitive_representative(self, method="block"):
        r"""
        Return a tuple ``(P, R)`` which gives the
        decomposition of the primitive part of ``self``,
        namely ``R*P*R.inverse()`` into a specific
        representative ``P`` and the corresponding
        conjugation matrix ``R`` (the result depends on
        the method used).

        Together they describe the primitive part of self.
        I.e. an element which is equal to ``self`` up
        to a sign after taking the appropriate power.

        See :meth:`_primitive_block_data` for a description
        about the representative in case the default method
        ``block`` is used. Also see :meth:`primitive_part`
        to construct the primitive part of ``self``.

        Warning: The case ``n=infinity`` is not verified at all
        and probably wrong!

        INPUT:

        - ``method`` -- ``block`` (default) or ``cf``. The method
                        used to determine ``P`` and ``R``. If
                        ``self`` is elliptic this parameter is
                        ignored and if ``self`` is +- the identity
                        then the ``block`` method is used.

                        With ``block`` the decomposition described
                        in :meth:`_primitive_block_data` is used.

                        With ``cf`` a reduced representative from
                        the lambda-CF of ``self`` is used (see
                        :meth:`continued_fraction`). In that case
                        ``P`` corresponds to the period and ``R``
                        to the preperiod.

        OUTPUT:

        A tuple ``(P, R)`` of group elements such that
        ``R*P*R.inverse()`` is a/the primitive part of ``self``

        EXAMPLES::

            sage: from sage.modular.modform_hecketriangle.hecke_triangle_groups import HeckeTriangleGroup
            sage: G = HeckeTriangleGroup(n=7)
            sage: G.element_repr_method("basic")
            sage: el = G.T().primitive_representative(method="cf")
            sage: el
            (S*T^(-1)*S*T^(-1)*S*T*S, S*T*S)
            sage: (el[0]).is_primitive()
            True
            sage: el = G.V(2).acton(G.T(-3)).primitive_representative(method="cf")
            sage: el
            (-T*S*T^(-1)*S*T^(-1), 1)
            sage: (el[0]).is_primitive()
            True
            sage: el = (-G.V(2)).primitive_representative(method="cf")
            sage: el
            (T^2*S, T*S)
            sage: (el[0]).is_primitive()
            True
            sage: el = (-G.V(2)^3*G.V(6)^2*G.V(3)).primitive_representative(method="cf")
            sage: el
            (-T^2*S*T^2*S*T*S*T^(-2)*S*T*S*T*S*T^2*S, T*S)
            sage: (el[0]).is_primitive()
            True
            sage: el = (G.U()^4*G.S()*G.V(2)).acton(-G.V(2)^3*G.V(6)^2*G.V(3)).primitive_representative(method="cf")
            sage: el
            (-T^2*S*T^2*S*T^2*S*T*S*T^(-2)*S*T*S*T*S, T*S*T*S*T*S*T^2*S)
            sage: (el[0]).is_primitive()
            True
            sage: el = (G.V(1)^5*G.V(2)*G.V(3)^3).primitive_representative(method="cf")
            sage: el
            (T^2*S*T*S*T^2*S*T*S*T^2*S*T*S*T^7*S, T^6*S)
            sage: (el[0]).is_primitive()
            True
            sage: el = (G.V(2)*G.V(3)).acton(G.U()^6).primitive_representative(method="cf")
            sage: el
            (T*S, -T*S*T^2*S*T*S*T)
            sage: (el[0]).is_primitive()
            True

            sage: G.element_repr_method("block")
            sage: el = G.T().primitive_representative()
            sage: (el[0]).is_primitive()
            True
            sage: el = G.V(2).acton(G.T(-3)).primitive_representative()
            sage: el
            ((-S*T^(-1)*S) * (V(6)) * (-S*T^(-1)*S)^(-1), (T^(-1)) * (V(1)) * (T^(-1))^(-1))
            sage: (el[0]).is_primitive()
            True
            sage: el = (-G.V(2)).primitive_representative()
            sage: el
            ((T*S*T) * (V(2)) * (T*S*T)^(-1), (T*S*T) * (V(2)) * (T*S*T)^(-1))
            sage: (el[0]).is_primitive()
            True
            sage: el = (-G.V(2)^3*G.V(6)^2*G.V(3)).primitive_representative()
            sage: el
            (V(2)^3*V(6)^2*V(3), 1)
            sage: (el[0]).is_primitive()
            True
            sage: el = (G.U()^4*G.S()*G.V(2)).acton(-G.V(2)^3*G.V(6)^2*G.V(3)).primitive_representative()
            sage: el
            (V(2)^3*V(6)^2*V(3), (T*S*T*S*T*S*T) * (V(2)*V(4)) * (T*S*T*S*T*S*T)^(-1))
            sage: (el[0]).is_primitive()
            True
            sage: el = (G.V(1)^5*G.V(2)*G.V(3)^3).primitive_representative()
            sage: el
            (V(3)^3*V(1)^5*V(2), (T^6*S*T) * (V(1)^5*V(2)) * (T^6*S*T)^(-1))
            sage: (el[0]).is_primitive()
            True

            sage: G.element_repr_method("default")
            sage: el = G.I().primitive_representative()
            sage: el
            (
            [1 0]  [1 0]
            [0 1], [0 1]
            )
            sage: (el[0]).is_primitive()
            True

            sage: el = G.U().primitive_representative()
            sage: el
            (
            [lam  -1]  [1 0]
            [  1   0], [0 1]
            )
            sage: (el[0]).is_primitive()
            True
            sage: el = (-G.S()).primitive_representative()
            sage: el
            (
            [ 0 -1]  [-1  0]
            [ 1  0], [ 0 -1]
            )
            sage: (el[0]).is_primitive()
            True
            sage: el = (G.V(2)*G.V(3)).acton(G.U()^6).primitive_representative()
            sage: el
            (
            [lam  -1]  [-2*lam^2 - 2*lam + 2 -2*lam^2 - 2*lam + 1]
            [  1   0], [        -2*lam^2 + 1   -2*lam^2 - lam + 2]
            )
            sage: (el[0]).is_primitive()
            True
        """

        if self.parent().n() == infinity:
            from warnings import warn
            warn("The case n=infinity here is not verified at all and probably wrong!")

        G = self.parent()

        if self.is_identity():
            method="block"

        if self.is_elliptic():
            if self.parent().n() == infinity:
                raise NotImplementedError

            (data, R) = self._primitive_block_data()
            if data[0] == 0:
                P = G.S()
            else:
                P = G.U()

            return (P, R)

        if (method == "cf"):
            (preperiod, period) = self.continued_fraction()

            P = prod([G.I()] + [G.T()**r*G.S() for r in period])
            R = prod([G.I()] + [G.T()**r*G.S() for r in preperiod])

            return (P, R)
        elif (method == "block"):
            (data_list, R) = self._primitive_block_data()
            P = prod([G.I()] + [G.V(v[0])**v[1] for v in data_list])

            return (P, R)
        else:
            raise NotImplementedError

    def primitive_part(self, method="cf"):
        r"""
        Return the primitive part of ``self``. I.e. a group element
        ``A`` with non-negative trace such that
        ``self = sign * A^power``, where
        ``sign = self.sign()`` is +- the identity (to correct the
        sign) and ``power = self.primitive_power()``. The primitive
        part itself is choosen such that it cannot be written
        as a non-trivial power of another element. It is a generator
        of the stabilizer of the corresponding (attracting) fixed point.

        If ``self`` is elliptic then the primitive part is
        chosen as a conjugate of ``S`` or ``U``.

        Warning: The case ``n=infinity`` is not verified at all
        and probably wrong!

        INPUT:

        - ``method``  -- The method used to determine the primitive
                         part (see :meth:`primitive_representative`),
                         default: "cf". The parameter is ignored
                         for elliptic elements or +- the identity.

                         The result should not depend on the method.

        OUTPUT:

        The primitive part as a group element of ``self``.

        EXAMPLES::

            sage: from sage.modular.modform_hecketriangle.hecke_triangle_groups import HeckeTriangleGroup
            sage: G = HeckeTriangleGroup(n=7)
            sage: G.element_repr_method("block")
            sage: G.T().primitive_part()
            (T^(-1)*S) * (V(6)) * (T^(-1)*S)^(-1)
            sage: G.V(2).acton(G.T(-3)).primitive_part()
            (T) * (V(6)) * (T)^(-1)
            sage: (-G.V(2)).primitive_part()
            (T*S*T) * (V(2)) * (T*S*T)^(-1)
            sage: (-G.V(2)^3*G.V(6)^2*G.V(3)).primitive_part()
            V(2)^3*V(6)^2*V(3)
            sage: (G.U()^4*G.S()*G.V(2)).acton(-G.V(2)^3*G.V(6)^2*G.V(3)).primitive_part()
            (T*S*T*S*T*S*T^2*S*T) * (V(2)^3*V(6)^2*V(3)) * (T*S*T*S*T*S*T^2*S*T)^(-1)
            sage: (G.V(1)^5*G.V(2)*G.V(3)^3).primitive_part()
            (T^6*S*T) * (V(3)^3*V(1)^5*V(2)) * (T^6*S*T)^(-1)
            sage: (G.V(2)*G.V(3)).acton(G.U()^6).primitive_part()
            (-T*S*T^2*S*T*S*T) * (U) * (-T*S*T^2*S*T*S*T)^(-1)

            sage: (-G.I()).primitive_part()
            1

            sage: G.U().primitive_part()
            U
            sage: (-G.S()).primitive_part()
            S
            sage: el = (G.V(2)*G.V(3)).acton(G.U()^6)
            sage: el.primitive_part()
            (-T*S*T^2*S*T*S*T) * (U) * (-T*S*T^2*S*T*S*T)^(-1)
            sage: el.primitive_part() == el.primitive_part(method="block")
            True

            sage: G.T().primitive_part()
            (T^(-1)*S) * (V(6)) * (T^(-1)*S)^(-1)
            sage: G.T().primitive_part(method="block")
            (T^(-1)) * (V(1)) * (T^(-1))^(-1)
            sage: G.V(2).acton(G.T(-3)).primitive_part() == G.V(2).acton(G.T(-3)).primitive_part(method="block")
            True
            sage: (-G.V(2)).primitive_part() == (-G.V(2)).primitive_part(method="block")
            True
            sage: el = -G.V(2)^3*G.V(6)^2*G.V(3)
            sage: el.primitive_part() == el.primitive_part(method="block")
            True
            sage: el = (G.U()^4*G.S()*G.V(2)).acton(-G.V(2)^3*G.V(6)^2*G.V(3))
            sage: el.primitive_part() == el.primitive_part(method="block")
            True
            sage: el=G.V(1)^5*G.V(2)*G.V(3)^3
            sage: el.primitive_part() == el.primitive_part(method="block")
            True

            sage: G.element_repr_method("default")
        """

        if self.parent().n() == infinity:
            from warnings import warn
            warn("The case n=infinity here is not verified at all and probably wrong!")

        (P, R) = self.primitive_representative(method=method)

        return R*P*R.inverse()

    def reduce(self, primitive=True):
        r"""
        Return a reduced version of ``self`` (with the same
        the same fixed points). Also see :meth:`is_reduced`.

        If ``self`` is elliptic (or +- the identity) the result
        is never reduced (by definition). Instead a more canonical
        conjugation representative of ``self`` (resp. it's
        primitive part) is choosen.

        Warning: The case ``n=infinity`` is not verified at all
        and probably wrong!

        INPUT:

        - ``primitive`` -- If ``True`` (default) then a primitive
                           representative for ``self`` is returned.

        EXAMPLES::

            sage: from sage.modular.modform_hecketriangle.hecke_triangle_groups import HeckeTriangleGroup
            sage: G = HeckeTriangleGroup(n=7)
            sage: print G.T().reduce().string_repr("basic")
            S*T^(-1)*S*T^(-1)*S*T*S
            sage: G.T().reduce().is_reduced(require_hyperbolic=False)
            True
            sage: print G.V(2).acton(-G.T(-3)).reduce().string_repr("basic")
            -T*S*T^(-1)*S*T^(-1)
            sage: print G.V(2).acton(-G.T(-3)).reduce(primitive=False).string_repr("basic")
            T*S*T^(-3)*S*T^(-1)
            sage: print (-G.V(2)).reduce().string_repr("basic")
            T^2*S
            sage: (-G.V(2)).reduce().is_reduced()
            True
            sage: print (-G.V(2)^3*G.V(6)^2*G.V(3)).reduce().string_repr("block")
            (-S*T^(-1)) * (V(2)^3*V(6)^2*V(3)) * (-S*T^(-1))^(-1)
            sage: (-G.V(2)^3*G.V(6)^2*G.V(3)).reduce().is_reduced()
            True

            sage: print (-G.I()).reduce().string_repr("block")
            1
            sage: print G.U().reduce().string_repr("block")
            U
            sage: print (-G.S()).reduce().string_repr("block")
            S
            sage: print (G.V(2)*G.V(3)).acton(G.U()^6).reduce().string_repr("block")
            U
            sage: print (G.V(2)*G.V(3)).acton(G.U()^6).reduce(primitive=False).string_repr("block")
            -U^(-1)
        """

        if self.parent().n() == infinity:
            from warnings import warn
            warn("The case n=infinity here is not verified at all and probably wrong!")

        (P, R) = self.primitive_representative(method="cf")

        if primitive:
            return P
        else:
            return R.inverse().acton(self)

    def sign(self):
        r"""
        Return the sign element/matrix (+- identity) of ``self``.
        The sign is given by the sign of the trace.
        if the trace is zero it is instead given by the sign
        of the lower left entry.

        EXAMPLES::

            sage: from sage.modular.modform_hecketriangle.hecke_triangle_groups import HeckeTriangleGroup
            sage: G = HeckeTriangleGroup(n=7)
            sage: (-G.T(-1)).sign()
            [-1  0]
            [ 0 -1]
            sage: G.S().sign()
            [1 0]
            [0 1]
            sage: (-G.S()).sign()
            [-1  0]
            [ 0 -1]
            sage: (G.U()^6).sign()
            [-1  0]
            [ 0 -1]

            sage: G = HeckeTriangleGroup(n=8)
            sage: (G.U()^4).trace()
            0
            sage: (G.U()^4).sign()
            [1 0]
            [0 1]
            sage: (G.U()^(-4)).sign()
            [-1  0]
            [ 0 -1]
        """

        sgn = coerce_AA(self._matrix.trace()).sign()

        if sgn > 0:
            return self.parent().I()
        elif sgn < 0:
            return -self.parent().I()
        else:
            sgnc = coerce_AA(self.c()).sign()
            if sgnc > 0:
                return self.parent().I()
            elif sgnc < 0:
                return -self.parent().I()
            else:
                raise AssertionError("This shouldn't happen!")

    @cached_method
    def primitive_power(self, method="cf"):
        r"""
        Return the primitive power of ``self``. I.e. an integer
        ``power`` such that ``self = sign * primitive_part^power``,
        where ``sign = self.sign()`` and
        ``primitive_part = self.primitive_part(method)``.

        Warning: For the parabolic case the sign depends on
        the method: The "cf" method may return a negative power
        but the "block" method never will.

        Warning: The case ``n=infinity`` is not verified at all
        and probably wrong!

        INPUT:

        - ``method``  -- The method used to determine the primitive
                         power (see :meth:`primitive_representative`),
                         default: "cf". The parameter is ignored
                         for elliptic elements or +- the identity.

        OUTPUT:

        An integer. For +- the identity element ``0`` is returned,
        for parabolic and hyperbolic elements a positive integer.
        And for elliptic elements a (non-zero) integer with minimal
        absolute value such that ``primitive_part^power`` still
        has a positive sign.

        EXAMPLES::

            sage: from sage.modular.modform_hecketriangle.hecke_triangle_groups import HeckeTriangleGroup
            sage: G = HeckeTriangleGroup(n=7)
            sage: G.T().primitive_power()
            -1
            sage: G.V(2).acton(G.T(-3)).primitive_power()
            3
            sage: (-G.V(2)^2).primitive_power()
            2
            sage: el = (-G.V(2)*G.V(6)*G.V(3)*G.V(2)*G.V(6)*G.V(3))
            sage: el.primitive_power()
            2
            sage: (G.U()^4*G.S()*G.V(2)).acton(el).primitive_power()
            2
            sage: (G.V(2)*G.V(3)).acton(G.U()^6).primitive_power()
            -1
            sage: G.V(2).acton(G.T(-3)).primitive_power() == G.V(2).acton(G.T(-3)).primitive_power(method="block")
            True

            sage: (-G.I()).primitive_power()
            0
            sage: G.U().primitive_power()
            1
            sage: (-G.S()).primitive_power()
            1
            sage: el = (G.V(2)*G.V(3)).acton(G.U()^6)
            sage: el.primitive_power()
            -1
            sage: el.primitive_power() == (-el).primitive_power()
            True
            sage: (G.U()^(-6)).primitive_power()
            1

            sage: G = HeckeTriangleGroup(n=8)
            sage: (G.U()^4).primitive_power()
            4
            sage: (G.U()^(-4)).primitive_power()
            4
        """

        if self.parent().n() == infinity:
            from warnings import warn
            warn("The case n=infinity here is not verified at all and probably wrong!")

        if self.is_identity():
            return ZZ(0)

        if self.is_elliptic():
            if self.parent().n() == infinity:
                raise NotImplementedError

            (data, R) = self._primitive_block_data()
            if data[0] == 0:
                return ZZ(1)
            else:
                G = self.parent()
                U = G.U()
                U_power = R.inverse() * self * R

                L = None
                for j in range(-G.n() + 1, G.n()):
                    if U_power == U**j:
                        L = [ZZ(1), ZZ(j)]
                        break

                if L is None:
                    raise AssertionError("This shouldn't happen!")

                if abs(j) < G.n()/ZZ(2):
                    return j
                elif ZZ(2).divides(G.n()) and j == G.n()/ZZ(2):
                    return j
                # for the cases fom here on the sign has to be adjusted to the
                # sign of self (in self._block_data())
                elif ZZ(2).divides(G.n()) and j == -G.n()/ZZ(2):
                    return -j
                elif j > 0:
                    return j - G.n()
                else:
                    return j + G.n()

        primitive_part = self.primitive_part(method=method)
        if method == "cf" and self.is_parabolic():
            power_sign = coerce_AA(self.trace() * (self[1][0] - self[0][1])).sign()
        else:
            power_sign = ZZ(1)

        normalized_self = self.sign() * self**power_sign
        M = primitive_part

        power = ZZ(1)
        while (M != normalized_self):
            M *= primitive_part
            power += 1

        return power*power_sign

    def block_length(self, primitive=False):
        r"""
        Return the block length of ``self``. The block length is
        given by the number of factors used for the decomposition
        of the (specific) conjugacy representative of ``self``.

        The definition is mostly used for parabolic or hyperbolic
        elements: In particular it gives a lower bound for the
        (absolute value of) the trace and the discriminant for
        primitive hyperbolic elements. Namely
        ``abs(trace) >= lambda * block_length`` and
        ``discriminant >= block_length^2 * lambda^2 - 4``.

        Warning: The case ``n=infinity`` is not verified at all
        and probably wrong!

        INPUT:

        - ``primitive``  -- If ``True`` then the conjugacy
                         representative of the primitive part is
                         used instead, default: ``False``.

        OUTPUT:

        An integer. For hyperbolic elements a non-negative integer.
        For parabolic elements a negative sign corresponds to taking
        the inverse. For elliptic elements a (non-trivial) integer
        with minimal absolute value is choosen. For +- the identity
        element ``0`` is returned.

        EXAMPLES::

            sage: from sage.modular.modform_hecketriangle.hecke_triangle_groups import HeckeTriangleGroup
            sage: G = HeckeTriangleGroup(n=7)
            sage: G.T().block_length()
            1
            sage: G.V(2).acton(G.T(-3)).block_length()
            3
            sage: G.V(2).acton(G.T(-3)).block_length(primitive=True)
            1
            sage: (-G.V(2)).block_length()
            1

            sage: el = -G.V(2)^3*G.V(6)^2*G.V(3)
            sage: t = el.block_length()
            sage: D = el.discriminant()
            sage: trace = el.trace()
            sage: (trace, D, t)
            (-124*lam^2 - 103*lam + 68, 65417*lam^2 + 52456*lam - 36300, 6)
            sage: abs(AA(trace)) >= AA(G.lam()*t)
            True
            sage: AA(D) >= AA(t^2 * G.lam() - 4)
            True
            sage: (el^3).block_length(primitive=True) == t
            True

            sage: el = (G.U()^4*G.S()*G.V(2)).acton(-G.V(2)^3*G.V(6)^2*G.V(3))
            sage: t = el.block_length()
            sage: D = el.discriminant()
            sage: trace = el.trace()
            sage: (trace, D, t)
            (-124*lam^2 - 103*lam + 68, 65417*lam^2 + 52456*lam - 36300, 6)
            sage: abs(AA(trace)) >= AA(G.lam()*t)
            True
            sage: AA(D) >= AA(t^2 * G.lam() - 4)
            True
            sage: (el^(-2)).block_length(primitive=True) == t
            True

            sage: el = G.V(1)^5*G.V(2)*G.V(3)^3
            sage: t = el.block_length()
            sage: D = el.discriminant()
            sage: trace = el.trace()
            sage: (trace, D, t)
            (284*lam^2 + 224*lam - 156, 330768*lam^2 + 265232*lam - 183556, 9)
            sage: abs(AA(trace)) >= AA(G.lam()*t)
            True
            sage: AA(D) >= AA(t^2 * G.lam() - 4)
            True
            sage: (el^(-1)).block_length(primitive=True) == t
            True

            sage: (G.V(2)*G.V(3)).acton(G.U()^6).block_length()
            1
            sage: (G.V(2)*G.V(3)).acton(G.U()^6).block_length(primitive=True)
            1

            sage: (-G.I()).block_length()
            0
            sage: G.U().block_length()
            1
            sage: (-G.S()).block_length()
            1
        """

        if self.parent().n() == infinity:
            from warnings import warn
            warn("The case n=infinity here is not verified at all and probably wrong!")

        if primitive:
            L = self._primitive_block_data()[0]
        else:
            L = self._block_data()[0]

        if self.is_elliptic():
            if self.parent().n() == infinity:
                raise NotImplementedError

            return abs(L[1])
        else:
            return sum([abs(v[1]) for v in L])

    #TODO: allow output as word?
    @cached_method
    def _block_data(self):
        r"""
        Return a tuple ``(L, R, sgn)`` which describes the
        decomposition of ``self`` into a specific
        conjugacy representative whose decomposition is
        further described by the tuple ``L``. The conjugation
        matrix is returned as ``R`` and since all
        factors have a positive sign, the sign ``sgn``
        of ``self`` is supplied as well as +- 1 (which corresponds
        to the sign of the sign matrix ``self.sign()``).

        The function is a generalization of
        :meth:`_primitive_block_data` (see for more information)
        to give the decomposition data for possibly non-primitive
        elements.

        Warning: The case ``n=infinity`` is not verified at all
        and probably wrong!

        OUTPUT:

        A tuple ``(L, R, sgn)``, where ``R`` is an element of
        the hecke triangle group that conjugates the
        described representative to ``self`` up to the given sign.

        In the hyperbolic and parabolic case ``L`` is an
        ordered tuple of (tuple) data ``(j, k)``, corresponding
        to a factor ``V(j)^k``.

        If the representative is the identity then ``((1, 0))``
        is returned (consistent with the previous notation).

        In the elliptic case ``L=(a, k)``, with either ``a=0``
        corresponding to the representative ``S^k`` or with
        ``a=1`` corresponding to the representative ``U^k``.

        EXAMPLES::

            sage: from sage.modular.modform_hecketriangle.hecke_triangle_groups import HeckeTriangleGroup
            sage: G = HeckeTriangleGroup(n=7)
            sage: G.element_repr_method("basic")

            sage: (L, R, sgn) = G.T()._block_data()
            sage: (L, sgn)
            (((1, 1),), 1)
            sage: R
            T^(-1)
            sage: (L, R, sgn) = G.V(2).acton(G.T(-3))._block_data()
            sage: (L, sgn)
            (((6, 3),), 1)
            sage: R
            T
            sage: (L, R, sgn) = (-G.V(2)^2)._block_data()
            sage: (L, sgn)
            (((2, 2),), -1)
            sage: R
            T*S*T
            sage: el = (-G.V(2)*G.V(6)*G.V(3)*G.V(2)*G.V(6)*G.V(3))
            sage: (L, R, sgn) = el._block_data()
            sage: (L, sgn)
            (((6, 1), (3, 1), (2, 1), (6, 1), (3, 1), (2, 1)), -1)
            sage: R
            T*S*T
            sage: (L, R, sgn) = (G.U()^4*G.S()*G.V(2)).acton(el)._block_data()
            sage: (L, sgn)
            (((2, 1), (6, 1), (3, 1), (2, 1), (6, 1), (3, 1)), -1)
            sage: R
            T*S*T*S*T*S*T^2*S*T
            sage: (L, R, sgn) = (G.V(1)^5*G.V(2)*G.V(3)^3)._block_data()
            sage: (L, sgn)
            (((3, 3), (1, 5), (2, 1)), 1)
            sage: R
            T^6*S*T

            sage: G.element_repr_method("default")
            sage: (L, R, sgn) = (-G.I())._block_data()
            sage: (L, sgn)
            (((6, 0),), -1)
            sage: R
            [1 0]
            [0 1]
            sage: (L, R, sgn) = G.U()._block_data()
            sage: (L, sgn)
            ((1, 1), 1)
            sage: R
            [1 0]
            [0 1]
            sage: (L, R, sgn) = (-G.S())._block_data()
            sage: (L, sgn)
            ((0, 1), -1)
            sage: R
            [-1  0]
            [ 0 -1]
            sage: (L, R, sgn) = (G.V(2)*G.V(3)).acton(G.U()^6)._block_data()
            sage: (L, sgn)
            ((1, -1), -1)
            sage: R
            [-2*lam^2 - 2*lam + 2 -2*lam^2 - 2*lam + 1]
            [        -2*lam^2 + 1   -2*lam^2 - lam + 2]
            sage: (L, R, sgn) = (G.U()^(-6))._block_data()
            sage: (L, sgn)
            ((1, 1), -1)
            sage: R
            [1 0]
            [0 1]

            sage: G = HeckeTriangleGroup(n=8)
            sage: (L, R, sgn) = (G.U()^4)._block_data()
            sage: (L, sgn)
            ((1, 4), 1)
            sage: R
            [1 0]
            [0 1]
            sage: (L, R, sgn) = (G.U()^(-4))._block_data()
            sage: (L, sgn)
            ((1, 4), -1)
            sage: R
            [1 0]
            [0 1]
        """

        if self.parent().n() == infinity:
            from warnings import warn
            warn("The case n=infinity here is not verified at all and probably wrong!")

        (L, R) = self._primitive_block_data()
        if self.sign() == self.parent().I():
            sgn = ZZ(1)
        else:
            sgn = ZZ(-1)

        if self.is_identity():
            return (L, R, sgn)

        if self.is_elliptic():
            if self.parent().n() == infinity:
                raise NotImplementedError

            # Since L is primitive L[1] should be equal to 1
            M = (L[0], self.primitive_power())
            return (M, R, sgn)

        # If the length of L is 1, there is always at most one block
        # Note that this is includes the parabolic case
        if len(L) == 1:
            # Since L is primitive L[0][1] should be equal to 1
            # Also note that in the non-elliptic case:
            # abs(self.primitive_power()) == self.primitive_power(method="block")
            L2 = ((L[0][0], abs(self.primitive_power())),)
        else:
            L2 = L*abs(self.primitive_power())

        return (L2, R, sgn)

    def decompose_block(self):
        r"""
        Return a tuple ``(L, R, sgn)`` such that
        ``self = sgn * R.acton(prod(L))``. The tuple entries
        in ``L`` are powers of basic matrices:
        ``V(j) = U^(j-1)*T`` for ``1 <= j <= n-1`` in the
        parabolic and hyperbolic case and ``S`` resp. ``U``
        in the elliptic case.

        Also see :meth:`_block_data` for more information.

        Warning: The case ``n=infinity`` is not verified at all
        and probably wrong!

        EXAMPLES::

            sage: from sage.modular.modform_hecketriangle.hecke_triangle_groups import HeckeTriangleGroup
            sage: G = HeckeTriangleGroup(n=7)
            sage: G.element_repr_method("basic")

            sage: G.T().decompose_block()
            ((T,), T^(-1), 1)
            sage: G.V(2).acton(G.T(-3)).decompose_block()
            ((-S*T^(-3)*S,), T, 1)
            sage: (-G.V(2)^2).decompose_block()
            ((T*S*T^2*S*T,), T*S*T, -1)

            sage: el = (-G.V(2)*G.V(6)*G.V(3)*G.V(2)*G.V(6)*G.V(3))
            sage: el.decompose_block()
            ((-S*T^(-1)*S, T*S*T*S*T, T*S*T, -S*T^(-1)*S, T*S*T*S*T, T*S*T), T*S*T, -1)
            sage: (G.U()^4*G.S()*G.V(2)).acton(el).decompose_block()
            ((T*S*T, -S*T^(-1)*S, T*S*T*S*T, T*S*T, -S*T^(-1)*S, T*S*T*S*T), T*S*T*S*T*S*T^2*S*T, -1)
            sage: (G.V(1)^5*G.V(2)*G.V(3)^3).decompose_block()
            ((T*S*T*S*T^2*S*T*S*T^2*S*T*S*T, T^5, T*S*T), T^6*S*T, 1)

            sage: G.element_repr_method("default")
            sage: (-G.I()).decompose_block()
            (
            ([1 0]   [1 0]  [-1  0]
            [0 1],), [0 1], [ 0 -1]
            )
            sage: G.U().decompose_block()
            (
            ([lam  -1]   [1 0]  [1 0]
            [  1   0],), [0 1], [0 1]
            )
            sage: (-G.S()).decompose_block()
            (
            ([ 0 -1]   [-1  0]  [-1  0]
            [ 1  0],), [ 0 -1], [ 0 -1]
            )
            sage: (G.V(2)*G.V(3)).acton(G.U()^6).decompose_block()
            (
            ([  0   1]   [-2*lam^2 - 2*lam + 2 -2*lam^2 - 2*lam + 1]  [-1  0]
            [ -1 lam],), [        -2*lam^2 + 1   -2*lam^2 - lam + 2], [ 0 -1]
            )
            sage: (G.U()^(-6)).decompose_block()
            (
            ([lam  -1]   [1 0]  [-1  0]
            [  1   0],), [0 1], [ 0 -1]
            )

            sage: G = HeckeTriangleGroup(n=8)
            sage: (G.U()^4).decompose_block()
            (
            ([     lam^2 - 1 -lam^3 + 2*lam]   [1 0]  [1 0]
            [ lam^3 - 2*lam     -lam^2 + 1],), [0 1], [0 1]
            )
            sage: (G.U()^(-4)).decompose_block()
            (
            ([     lam^2 - 1 -lam^3 + 2*lam]   [1 0]  [-1  0]
            [ lam^3 - 2*lam     -lam^2 + 1],), [0 1], [ 0 -1]
            )
        """

        if self.parent().n() == infinity:
            from warnings import warn
            warn("The case n=infinity here is not verified at all and probably wrong!")

        G = self.parent()
        (L, R, sgn) = self._block_data()
        if sgn > 0:
            sgn = G.I()
        else:
            sgn = -G.I()

        if self.is_identity():
            return ((G.I(),), R, sgn)

        if self.is_elliptic():
            if self.parent().n() == infinity:
                raise NotImplementedError

            if L[0] == 0:
                P = G.S()
            else:
                P = G.U()
            return ((P**L[1],), R, sgn)
        else:
            return (tuple([ G.V(v[0])**v[1] for v in L ]), R, sgn)

    @cached_method
    def conjugacy_type(self, ignore_sign=True, primitive=False):
        r"""
        Return a unique description of the conjugacy class of ``self``
        (by default only up to a sign).

        Warning: The case ``n=infinity`` is not verified at all
        and probably wrong!

        INPUT:

        - ``ignore_sign``  -- If ``True`` (default) then the conjugacy
                              classes are only considered up to a sign.

        - ``primitive``    -- If ``True`` then the conjugacy class of
                              the primitive part is considered instead
                              and the sign is ignored, default: ``False``.

        OUTPUT:

        A unique representative for the given block data (without the
        conjugation matrix) among all cyclic permutations.
        If ``ignore_sign=True`` then the sign is excluded as well.

        EXAMPLES::

            sage: from sage.modular.modform_hecketriangle.hecke_triangle_groups import HeckeTriangleGroup
            sage: G = HeckeTriangleGroup(n=7)
            sage: (-G.I()).conjugacy_type()
            ((6, 0),)
            sage: G.U().acton(G.S()).conjugacy_type()
            (0, 1)
            sage: (G.U()^4).conjugacy_type()
            (1, -3)
            sage: ((G.V(2)*G.V(3)^2*G.V(2)*G.V(3))^2).conjugacy_type()
            ((3, 2), (2, 1), (3, 1), (2, 1), (3, 2), (2, 1), (3, 1), (2, 1))

            sage: (-G.I()).conjugacy_type(ignore_sign=False)
            (((6, 0),), -1)
            sage: G.S().conjugacy_type(ignore_sign=False)
            ((0, 1), 1)
            sage: (G.U()^4).conjugacy_type(ignore_sign=False)
            ((1, -3), -1)
            sage: G.U().acton((G.V(2)*G.V(3)^2*G.V(2)*G.V(3))^2).conjugacy_type(ignore_sign=False)
            (((3, 2), (2, 1), (3, 1), (2, 1), (3, 2), (2, 1), (3, 1), (2, 1)), 1)

            sage: (-G.I()).conjugacy_type(primitive=True)
            ((6, 0),)
            sage: G.S().conjugacy_type(primitive=True)
            (0, 1)
            sage: G.V(2).acton(G.U()^4).conjugacy_type(primitive=True)
            (1, 1)
            sage: (G.V(3)^2).conjugacy_type(primitive=True)
            ((3, 1),)
            sage: G.S().acton((G.V(2)*G.V(3)^2*G.V(2)*G.V(3))^2).conjugacy_type(primitive=True)
            ((3, 2), (2, 1), (3, 1), (2, 1))
        """

        if self.parent().n() == infinity:
            from warnings import warn
            warn("The case n=infinity here is not verified at all and probably wrong!")

        if primitive:
            ignore_sign = True
            (L, R) = self._primitive_block_data()
        else:
            (L, R, sgn) = self._block_data()

        if self.is_elliptic():
            if ignore_sign:
                return L
            else:
                return (L, sgn)
        else:
            if ignore_sign:
                return cyclic_representative(L)
            else:
                return (cyclic_representative(L), sgn)

    def reduced_elements(self):
        r"""
        Return the cycle of reduced elements in the (primitive)
        conjugacy class of ``self``.

        The method assumes that ``self`` is hyperbolic or parabolic.

        Warning: The case ``n=infinity`` is not verified at all
        and probably wrong!

        EXAMPLES::

            sage: from sage.modular.modform_hecketriangle.hecke_triangle_groups import HeckeTriangleGroup
            sage: G = HeckeTriangleGroup(n=5)
            sage: G.element_repr_method("basic")

            sage: el = G.V(1)
            sage: el.continued_fraction()
            ((0, 1), (1, 1, 2))
            sage: R = el.reduced_elements()
            sage: R
            [T*S*T*S*T^2*S, T*S*T^2*S*T*S, -T*S*T^(-1)*S*T^(-1)]
            sage: [v.continued_fraction() for v in R]
            [((), (1, 1, 2)), ((), (1, 2, 1)), ((), (2, 1, 1))]

            sage: el = G.V(3)*G.V(2)^(-1)*G.V(1)*G.V(6)
            sage: el.continued_fraction()
            ((1,), (3,))
            sage: R = el.reduced_elements()
            sage: [v.continued_fraction() for v in R]
            [((), (3,))]

            sage: G.element_repr_method("default")
        """

        if self.parent().n() == infinity:
            from warnings import warn
            warn("The case n=infinity here is not verified at all and probably wrong!")

        if self.is_identity() or self.is_elliptic():
            raise NotImplementedError

        def rotate(l, n):
            return tuple(l[n:] + l[:n])

        G = self.parent()
        L = []
        period = self.continued_fraction()[1]
        period_set = set()
        for k in range(len(period)):
            cur_period = rotate(period, k)
            if cur_period in period_set:
                continue
            else:
                period_set.add(cur_period)
                L.append(prod([G.I()] + [G.T()**r*G.S() for r in cur_period]))

        return L

    def simple_elements(self):
        r"""
        Return all simple elements in the conjugacy class of
        the primitive part of ``self``.

        The method assumes that ``self`` is hyperbolic.

        Warning: The case ``n=infinity`` is not verified at all
        and probably wrong!

        EXAMPLES::

            sage: from sage.modular.modform_hecketriangle.hecke_triangle_groups import HeckeTriangleGroup
            sage: G = HeckeTriangleGroup(n=5)

            sage: el = G.V(2)
            sage: el.continued_fraction()
            ((1,), (2,))
            sage: R = el.simple_elements()
            sage: R
            [
            [lam lam]
            [  1 lam]
            ]
            sage: R[0].is_simple()
            True

            sage: el = G.V(3)*G.V(2)^(-1)*G.V(1)*G.V(6)
            sage: el.continued_fraction()
            ((1,), (3,))
            sage: R = el.simple_elements()
            sage: R
            [
            [    2*lam 2*lam + 1]  [      lam 2*lam + 1]
            [        1       lam], [        1     2*lam]
            ]
            sage: [v.is_simple() for v in R]
            [True, True]

            sage: el = G.V(1)^2*G.V(2)*G.V(4)
            sage: el.discriminant()
            135*lam + 86
            sage: R = el.simple_elements()
            sage: R
            [
            [    3*lam 3*lam + 2]  [8*lam + 3 3*lam + 2]  [5*lam + 2 9*lam + 6]
            [3*lam + 4 6*lam + 3], [  lam + 2       lam], [  lam + 2 4*lam + 1],
            [2*lam + 1 7*lam + 4]
            [  lam + 2 7*lam + 2]
            ]

            This agrees with the results (p.16) from Culp-Ressler on
            binary quadratic forms for hecke triangle groups:

            sage: [v.continued_fraction() for v in R]
            [((1,), (1, 1, 4, 2)),
            ((3,), (2, 1, 1, 4)),
            ((2,), (2, 1, 1, 4)),
            ((1,), (2, 1, 1, 4))]
        """

        if self.parent().n() == infinity:
            from warnings import warn
            warn("The case n=infinity here is not verified at all and probably wrong!")

        if not self.is_hyperbolic():
            return []

        G = self.parent()
        emb = self.root_extension_embedding(AA)
        R = self.reduced_elements()
        L = []

        for r in R:
            fp = r.fixed_points()[0]

            emb_res = emb(fp/G.lam())
            emb_res.simplify()
            emb_res.exactify()
            for j in range(1, emb_res.floor()+1):
                L.append(G.T(-j).acton(r))

        return L

    def simple_fixed_point_set(self, extended=True):
        r"""
        Return a set of all attracting fixed points in the
        conjugacy class of the primitive part of ``self``.

        If ``extended=True`` (default) then also
        ``S.acton(alpha)`` are added for ``alpha`` in the set.

        This is a so called `irreducible system of poles`
        for rational period functions for the parent group.
        I.e. the fixed points occur as a irreducible part
        of the non-zero pole set of some rational period
        function and all pole sets are given as a union
        of such irreducible systems of poles.

        The method assumes that ``self`` is hyperbolic.

        Warning: The case ``n=infinity`` is not verified at all
        and probably wrong!

        EXAMPLES::

            sage: from sage.modular.modform_hecketriangle.hecke_triangle_groups import HeckeTriangleGroup
            sage: G = HeckeTriangleGroup(n=5)

            sage: el = G.V(2)
            sage: el.simple_fixed_point_set()
            {1/2*e, (-1/2*lam + 1/2)*e}
            sage: el.simple_fixed_point_set(extended=False)
            {1/2*e}

            sage: el = G.V(3)*G.V(2)^(-1)*G.V(1)*G.V(6)
            sage: el.simple_fixed_point_set()
            {(-lam + 3/2)*e + 1/2*lam - 1, 1/2*e + 1/2*lam, 1/2*e - 1/2*lam, (-lam + 3/2)*e - 1/2*lam + 1}
            sage: el.simple_fixed_point_set(extended=False)
            {1/2*e + 1/2*lam, 1/2*e - 1/2*lam}
        """

        if self.parent().n() == infinity:
            from warnings import warn
            warn("The case n=infinity here is not verified at all and probably wrong!")

        if self.is_identity() or self.is_elliptic():
            raise NotImplementedError

        R = self.simple_elements()
        FPS = Set([v.fixed_points()[0] for v in R])

        if not extended:
            return FPS

        S = self.parent().S()
        FPS2 = Set([S.acton(v) for v in FPS])

        return FPS.union(FPS2)

    def _latex_(self):
        r"""
        Return the LaTeX representation of ``self``.

        EXAMPLES::

            sage: from sage.modular.modform_hecketriangle.hecke_triangle_groups import HeckeTriangleGroup
            sage: V = HeckeTriangleGroup(17).V(13)
            sage: latex(V)
            \begin{pmatrix} \mathit{\lambda}^{3} - 2 \mathit{\lambda} & \mathit{\lambda}^{2} - 1 \\ \mathit{\lambda}^{4} - 3 \mathit{\lambda}^{2} + 1 & \mathit{\lambda}^{3} - 2 \mathit{\lambda} \end{pmatrix}
        """

        latex_out = "\\begin{pmatrix} %s & %s \\\\ %s & %s \\end{pmatrix}"%(latex(self.a()), latex(self.b()), latex(self.c()), latex(self.d()))
        return latex_out.replace("lam", "\\lambda")

    def __neg__(self):
        r"""
        Return the group element corresponding to the negative of the underlying matrix.

        EXAMPLES::

            sage: from sage.modular.modform_hecketriangle.hecke_triangle_groups import HeckeTriangleGroup
            sage: U = HeckeTriangleGroup(n=7).U()
            sage: -U
            [-lam    1]
            [  -1    0]
        """

        return self.parent().element_class(self.parent(), -self._matrix, check=False)

    def __getitem__(self, key):
        r"""
        Return the corresponding rows/entries of the underlying matrix.

        EXAMPLES::

            sage: from sage.modular.modform_hecketriangle.hecke_triangle_groups import HeckeTriangleGroup
            sage: U = HeckeTriangleGroup(n=7).U()
            sage: U[0]
            (lam, -1)
            sage: U[0].parent()
            Ambient free module of rank 2 over the principal ideal domain Maximal Order in Number Field in lam with defining polynomial x^3 - x^2 - 2*x + 1
            sage: U[1][0]
            1
            sage: U[1][0].parent()
            Maximal Order in Number Field in lam with defining polynomial x^3 - x^2 - 2*x + 1
        """

        return self._matrix.__getitem__(key)

    def a(self):
        r"""
        Return the upper left entry of ``self``.

        EXAMPLES::

            sage: from sage.modular.modform_hecketriangle.hecke_triangle_groups import HeckeTriangleGroup
            sage: U = HeckeTriangleGroup(n=7).U()
            sage: U.a()
            lam
            sage: U.a().parent()
            Maximal Order in Number Field in lam with defining polynomial x^3 - x^2 - 2*x + 1
        """

        return self._matrix[0][0]

    def b(self):
        r"""
        Return the upper right entry of ``self``.

        EXAMPLES::

            sage: from sage.modular.modform_hecketriangle.hecke_triangle_groups import HeckeTriangleGroup
            sage: U = HeckeTriangleGroup(n=7).U()
            sage: U.b()
            -1
            sage: U.b().parent()
            Maximal Order in Number Field in lam with defining polynomial x^3 - x^2 - 2*x + 1
        """

        return self._matrix[0][1]

    def c(self):
        r"""
        Return the lower left entry of ``self``.

        EXAMPLES::

            sage: from sage.modular.modform_hecketriangle.hecke_triangle_groups import HeckeTriangleGroup
            sage: U = HeckeTriangleGroup(n=7).U()
            sage: U.c()
            1
        """

        return self._matrix[1][0]

    def d(self):
        r"""
        Return the lower right of ``self``.

        EXAMPLES::

            sage: from sage.modular.modform_hecketriangle.hecke_triangle_groups import HeckeTriangleGroup
            sage: U = HeckeTriangleGroup(n=7).U()
            sage: U.d()
            0
        """

        return self._matrix[1][1]

    def trace(self):
        r"""
        Return the trace of ``self``, which is the sum of the diagonal entries.

        EXAMPLES::

            sage: from sage.modular.modform_hecketriangle.hecke_triangle_groups import HeckeTriangleGroup
            sage: G = HeckeTriangleGroup(n=7)
            sage: G.U().trace()
            lam
            sage: G.S().trace()
            0
        """

        return self._matrix.trace()

    def discriminant(self):
        r"""
        Return the discriminant of ``self`` which corresponds to
        the discriminant of the corresponding quadratic form of ``self``.

        EXAMPLES::

            sage: from sage.modular.modform_hecketriangle.hecke_triangle_groups import HeckeTriangleGroup
            sage: G = HeckeTriangleGroup(n=7)
            sage: G.V(3).discriminant()
            4*lam^2 + 4*lam - 4
            sage: AA(G.V(3).discriminant())
            16.19566935808922?
        """

        return self.trace()**2 - 4

    def is_translation(self, exclude_one=False):
        r"""
        Return whether ``self`` is a translation. If ``exclude_one = True``,
        then the identity map is not considered as a translation.

        EXAMPLES::

            sage: from sage.modular.modform_hecketriangle.hecke_triangle_groups import HeckeTriangleGroup
            sage: (-HeckeTriangleGroup(n=7).T(-4)).is_translation()
            True
            sage: (-HeckeTriangleGroup(n=7).I()).is_translation()
            True
            sage: (-HeckeTriangleGroup(n=7).I()).is_translation(exclude_one=True)
            False
        """

        exclude_one = bool(exclude_one)
        a = self.a()
        b = self.b()
        c = self.c()
        d = self.d()

        if (c != 0) or (a != d) or (a != 1 and a != -1):
            return False
        elif (exclude_one and b == 0):
            return False
        else:
            return True

    def is_reflection(self):
        r"""
        Return whether ``self`` is the usual reflection on the unit circle.

        EXAMPLES::

            sage: from sage.modular.modform_hecketriangle.hecke_triangle_groups import HeckeTriangleGroup
            sage: (-HeckeTriangleGroup(n=7).S()).is_reflection()
            True
            sage: HeckeTriangleGroup(n=7).U().is_reflection()
            False
        """

        if (self == self.parent().S()) or (self == -self.parent().S()):
            return True
        else:
            return False

    def is_hyperbolic(self):
        r"""
        Return whether ``self`` is a hyperbolic matrix.

        EXAMPLES::

            sage: from sage.modular.modform_hecketriangle.hecke_triangle_groups import HeckeTriangleGroup
            sage: G = HeckeTriangleGroup(n=7)
            sage: [ G.V(k).is_hyperbolic() for k in range(1,8) ]
            [False, True, True, True, True, False, False]
            sage: G.U().is_hyperbolic()
            False
        """

        return coerce_AA(self.discriminant()) > 0

    def is_parabolic(self, exclude_one=False):
        r"""
        Return whether ``self`` is a parabolic matrix.

        If ``exclude_one`` is set, then +- the identity
        element is not considered parabolic.

        EXAMPLES::

            sage: from sage.modular.modform_hecketriangle.hecke_triangle_groups import HeckeTriangleGroup
            sage: G = HeckeTriangleGroup(n=7)
            sage: [ G.V(k).is_parabolic() for k in range(1,8) ]
            [True, False, False, False, False, True, False]
            sage: G.U().is_parabolic()
            False
            sage: G.V(6).is_parabolic(exclude_one=True)
            True
            sage: G.V(7).is_parabolic(exclude_one=True)
            False
        """

        if (exclude_one and self.is_identity()):
            return False

        return self.discriminant() == 0

    def is_identity(self):
        r"""
        Return whether ``self`` is the identity or minus the identity.

        EXAMPLES::

            sage: from sage.modular.modform_hecketriangle.hecke_triangle_groups import HeckeTriangleGroup
            sage: G = HeckeTriangleGroup(n=7)
            sage: [ G.V(k).is_identity() for k in range(1,8) ]
            [False, False, False, False, False, False, False]
            sage: G.U().is_identity()
            False
        """

        if self == self.parent().I() or self == -self.parent().I():
            return True
        else:
            return False

    def is_elliptic(self):
        r"""
        Return whether ``self`` is an elliptic matrix.

        EXAMPLES::

            sage: from sage.modular.modform_hecketriangle.hecke_triangle_groups import HeckeTriangleGroup
            sage: G = HeckeTriangleGroup(n=7)
            sage: [ G.V(k).is_elliptic() for k in range(1,8) ]
            [False, False, False, False, False, False, True]
            sage: G.U().is_elliptic()
            True
        """

        return coerce_AA(self.discriminant()) < 0

    def is_primitive(self):
        r"""
        Returns whether ``self`` is primitive. We call an element
        primitive if (up to a sign and taking inverses) it generates
        the full stabilizer subgroup of the corresponding fixed point.
        In the non-elliptic case this means that primitive elements
        cannot be written as a `non-trivial` power of another element.

        The notion is mostly used for hyperbolic and parabolic elements.

        Warning: The case ``n=infinity`` is not verified at all
        and probably wrong!

        EXAMPLES::

            sage: from sage.modular.modform_hecketriangle.hecke_triangle_groups import HeckeTriangleGroup
            sage: G = HeckeTriangleGroup(n=7)
            sage: G.V(2).acton(G.T(-1)).is_primitive()
            True
            sage: G.T(3).is_primitive()
            False
            sage: (-G.V(2)^2).is_primitive()
            False
            sage: (G.V(1)^5*G.V(2)*G.V(3)^3).is_primitive()
            True

            sage: (-G.I()).is_primitive()
            True
            sage: (-G.U()).is_primitive()
            True
            sage: (-G.S()).is_primitive()
            True
            sage: (G.U()^6).is_primitive()
            True

            sage: G = HeckeTriangleGroup(n=8)
            sage: (G.U()^2).is_primitive()
            False
            sage: (G.U()^(-4)).is_primitive()
            False
            sage: (G.U()^(-3)).is_primitive()
            True
        """

        if self.parent().n() == infinity:
            from warnings import warn
            warn("The case n=infinity here is not verified at all and probably wrong!")

        pow = self.primitive_power()

        if self.is_elliptic():
            if self.parent().n() == infinity:
                raise NotImplementedError

            # if this is not up-to-sign then a factor 2 should
            # be added before (the second) self.parent().n()
            return gcd(pow % (2*self.parent().n()), self.parent().n()) == 1
        else:
            return abs(pow) <= 1

    def is_reduced(self, require_primitive=True, require_hyperbolic=True):
        r"""
        Returns whether ``self`` is reduced. We call an element
        reduced if the associated lambda-CF is purely periodic.

        Elliptic elements and +- identity are not considered reduced.

        Warning: The case ``n=infinity`` is not verified at all
        and probably wrong!

        INPUT:

        - ``require_primitive``  -- If ``True`` (default) then non-primitive elements
                                    are not considered reduced.

        - ``require_hyperbolic`` -- If ``True`` (default) then non-hyperbolic elements
                                    are not considered reduced.

        EXAMPLES::

            sage: from sage.modular.modform_hecketriangle.hecke_triangle_groups import HeckeTriangleGroup
            sage: G = HeckeTriangleGroup(n=7)
            sage: G.I().is_reduced(require_hyperbolic=False)
            False
            sage: G.U().reduce().is_reduced(require_hyperbolic=False)
            False
            sage: G.T().reduce().is_reduced()
            False
            sage: G.T().reduce().is_reduced(require_hyperbolic=False)
            True
            sage: (G.V(5)^2).reduce(primitive=False).is_reduced()
            False
            sage: (G.V(5)^2).reduce(primitive=False).is_reduced(require_primitive=False)
            True
            sage: G.V(5).reduce().is_reduced()
            True
            sage: (-G.V(2)).reduce().is_reduced()
            True
            sage: (-G.V(2)^3*G.V(6)^2*G.V(3)).reduce().is_reduced()
            True
            sage: (G.U()^4*G.S()*G.V(2)).acton(-G.V(2)^3*G.V(6)^2*G.V(3)).reduce().is_reduced()
            True
        """

        if self.parent().n() == infinity:
            from warnings import warn
            warn("The case n=infinity here is not verified at all and probably wrong!")

        if self.is_identity() or self.is_elliptic():
            return False
        elif require_hyperbolic and not self.is_hyperbolic():
            return False
        elif require_primitive and not self.is_primitive():
            return False
        else:
            return self.continued_fraction()[0] == ()

    def is_simple(self):
        r"""
        Return whether ``self`` is simple. We call an element
        simple if it is hyperbolic, primitive, has positive sign
        and if the associated hyperbolic fixed points satisfy:
        ``alpha' < 0 < alpha`` where ``alpha`` is the attracting
        fixed point for the element.

        Warning: The case ``n=infinity`` is not verified at all
        and probably wrong!

        EXAMPLES::

            sage: from sage.modular.modform_hecketriangle.hecke_triangle_groups import HeckeTriangleGroup
            sage: G = HeckeTriangleGroup(n=5)

            sage: el = G.V(2)
            sage: el.is_simple()
            True
            sage: R = el.simple_elements()
            sage: [v.is_simple() for v in R]
            [True]
            sage: (fp1, fp2) = R[0].fixed_points(embedded=True)
            sage: (fp1, fp2)
            (1.272019649514069?, -1.272019649514069?)
            sage: fp2 < 0 < fp1
            True

            sage: el = G.V(3)*G.V(2)^(-1)*G.V(1)*G.V(6)
            sage: el.is_simple()
            False
            sage: R = el.simple_elements()
            sage: [v.is_simple() for v in R]
            [True, True]
            sage: (fp1, fp2) = R[1].fixed_points(embedded=True)
            sage: fp2 < 0 < fp1
            True

            sage: el = G.V(1)^2*G.V(2)*G.V(4)
            sage: el.is_simple()
            True
            sage: R = el.simple_elements()
            sage: el in R
            True
            sage: [v.is_simple() for v in R]
            [True, True, True, True]
            sage: (fp1, fp2) = R[2].fixed_points(embedded=True)
            sage: fp2 < 0 < fp1
            True
        """

        if self != self.primitive_part():
            return False

        # The last condition is/should be equivalent to:
        return (coerce_AA(self.a()) > 0 and coerce_AA(self.b()) > 0 and coerce_AA(self.c()) > 0 and coerce_AA(self.d()) > 0)

    def is_hecke_symmetric(self):
        r"""
        Return whether the conjugacy class of the primitive part of
        ``self``, denoted by ``[gamma]`` is `Hecke-symmetric`:
        I.e. if ``[gamma] == [gamma^(-1)]``.

        This is equivalent to ``self.simple_fixed_point_set()`` beeing
        equal with it's `Hecke-conjugated` set (where each fixed point
        is replaced by the other (`Hecke-conjugated`) fixed point.

        It is also equivalent to ``[Q] == [-Q]`` for the corresponding
        hyperbolic binary quadratic form ``Q``.

        The method assumes that ``self`` is hyperbolic.

        Warning: The case ``n=infinity`` is not verified at all
        and probably wrong!

        EXAMPLES::

            sage: from sage.modular.modform_hecketriangle.hecke_triangle_groups import HeckeTriangleGroup
            sage: G = HeckeTriangleGroup(n=5)

            sage: el = G.V(2)
            sage: el.is_hecke_symmetric()
            False
            sage: (el.simple_fixed_point_set(), el.inverse().simple_fixed_point_set())
            ({1/2*e, (-1/2*lam + 1/2)*e}, {(1/2*lam - 1/2)*e, -1/2*e})

            sage: el = G.V(3)*G.V(2)^(-1)*G.V(1)*G.V(6)
            sage: el.is_hecke_symmetric()
            False
            sage: el.simple_fixed_point_set() == el.inverse().simple_fixed_point_set()
            False

            sage: el = G.V(2)*G.V(3)
            sage: el.is_hecke_symmetric()
            True
            sage: el.simple_fixed_point_set()
            {(lam - 3/2)*e + 1/2*lam - 1, (lam - 3/2)*e - 1/2*lam + 1, (-lam + 3/2)*e - 1/2*lam + 1, (-lam + 3/2)*e + 1/2*lam - 1}
            sage: el.simple_fixed_point_set() == el.inverse().simple_fixed_point_set()
            True
        """

        if self.parent().n() == infinity:
            from warnings import warn
            warn("The case n=infinity here is not verified at all and probably wrong!")

        if self.is_identity() or self.is_elliptic():
            raise NotImplementedError

        return self.conjugacy_type() == self.inverse().conjugacy_type()

    def rational_period_function(self, k):
        r"""
        The method assumes that ``self`` is hyperbolic.

        Return the rational period function of weight ``k`` for
        the primitive conjugacy class of ``self``.

        A `rational period function` of weight ``k`` is a
        rational function ``q`` which satisfies:
        ``q + q|S == 0`` and ``q + q|U + q|U^2 + ... + q|U^(n-1) == 0``,
        where ``S = self.parent().S()``, ``U = self.parent().U()`` and
        ``|`` is the usual `slash-operator` of weight `k`.
        Note that if ``k < 0`` then ``q`` is a polynomial.

        This method returns a very basic rational period function
        associated with the primitive conjugacy class of ``self``.
        The (strong) expectation is that all rational period functions
        are formed by linear combinations of such functions.

        There is also a close relation with modular integrals of
        weight ``2-k`` and sometimes ``2-k`` is used for the weight
        instead of ``k``.

        Warning: The case ``n=infinity`` is not verified at all
        and probably wrong!

        EXAMPLES::

            sage: from sage.modular.modform_hecketriangle.hecke_triangle_groups import HeckeTriangleGroup
            sage: G = HeckeTriangleGroup(n=5)
            sage: S = G.S()
            sage: U = G.U()

            sage: def is_rpf(f, k=None):
            ....:     if not f + S.slash(f, k=k) == 0:
            ....:         return False
            ....:     if not sum([(U^m).slash(f, k=k) for m in range(G.n())]) == 0:
            ....:         return False
            ....:     return True

            sage: z = PolynomialRing(G.base_ring(), 'z').gen()
            sage: uniq([ is_rpf(1 - z^(-k), k=k) for k in range(-6, 6, 2)])    # long time
            [True]
            sage: [is_rpf(1/z, k=k) for k in range(-6, 6, 2)]
            [False, False, False, False, True, False]

            sage: el = G.V(2)
            sage: el.is_hecke_symmetric()
            False
            sage: rpf = el.rational_period_function(-4)
            sage: is_rpf(rpf) == is_rpf(rpf, k=-4)
            True
            sage: is_rpf(rpf)
            True
            sage: is_rpf(rpf, k=-6)
            False
            sage: is_rpf(rpf, k=2)
            False
            sage: rpf
            -lam*z^4 + lam
            sage: rpf = el.rational_period_function(-2)
            sage: is_rpf(rpf)
            True
            sage: rpf
            (lam + 1)*z^2 - lam - 1
            sage: el.rational_period_function(0) == 0
            True
            sage: rpf = el.rational_period_function(2)
            sage: is_rpf(rpf)
            True
            sage: rpf
            ((lam + 1)*z^2 - lam - 1)/(lam*z^4 + (-lam - 2)*z^2 + lam)

            sage: el = G.V(3)*G.V(2)^(-1)*G.V(1)*G.V(6)
            sage: el.is_hecke_symmetric()
            False
            sage: rpf = el.rational_period_function(-6)
            sage: is_rpf(rpf)
            True
            sage: rpf
            (68*lam + 44)*z^6 + (-24*lam - 12)*z^4 + (24*lam + 12)*z^2 - 68*lam - 44
            sage: rpf = el.rational_period_function(-2)
            sage: is_rpf(rpf)
            True
            sage: rpf
            (4*lam + 4)*z^2 - 4*lam - 4
            sage: el.rational_period_function(0) == 0
            True
            sage: rpf = el.rational_period_function(2)
            sage: is_rpf(rpf) == is_rpf(rpf, k=2)
            True
            sage: is_rpf(rpf)
            True
            sage: rpf.denominator()
            (8*lam + 5)*z^8 + (-94*lam - 58)*z^6 + (199*lam + 124)*z^4 + (-94*lam - 58)*z^2 + 8*lam + 5

            sage: el = G.V(2)*G.V(3)
            sage: el.is_hecke_symmetric()
            True
            sage: el.rational_period_function(-4) == 0
            True
            sage: rpf = el.rational_period_function(-2)
            sage: is_rpf(rpf)
            True
            sage: rpf
            (8*lam + 4)*z^2 - 8*lam - 4
            sage: el.rational_period_function(0) == 0
            True
            sage: rpf = el.rational_period_function(2)
            sage: is_rpf(rpf)
            True
            sage: rpf.denominator()
            (144*lam + 89)*z^8 + (-618*lam - 382)*z^6 + (951*lam + 588)*z^4 + (-618*lam - 382)*z^2 + 144*lam + 89
            sage: el.rational_period_function(4) == 0
            True
        """

        if self.parent().n() == infinity:
            from warnings import warn
            warn("The case n=infinity here is not verified at all and probably wrong!")

        if self.is_identity() or self.is_elliptic():
            raise NotImplementedError

        try:
            k = ZZ(k)
            if not ZZ(2).divides(k):
                raise TypeError
        except TypeError:
            raise ValueError("k={} has to be an even integer!".format(k))

        z = PolynomialRing(self.parent().base_ring(), 'z').gen()

        L1 = []
        for v in self.simple_elements():
            Q = v.c()*z**2 + (v.d() - v.a())*z - v.b()
            L1.append(Q**(-k/ZZ(2)))
        L2 = []
        for v in self.inverse().simple_elements():
            Q = v.c()*z**2 + (v.d() - v.a())*z - v.b()
            L2.append(-ZZ(-1)**(k/ZZ(2)) * Q**(-k/ZZ(2)))

        return sum([z.parent()(0)] + L1 + L2)

    def linking_number(self):
        r"""
        Let ``g`` denote a holomorphic primitive of ``E2`` in the sense:
        ``lambda/(2*pi*i) d/dz g = E2``. Let ``gamma=self`` and let
        ``M_gamma(z)`` be ``Log((c*z+d) * sgn(a+d))`` if ``c, a+d > 0``,
        resp. ``Log((c*z+d) / i*sgn(c))`` if ``a+d = 0, c!=0``,
        resp. ``0`` if ``c=0``. Let ``k=4 * n / (n-2)``, then:

        ``g(gamma.acton(z) - g(z) - k*M_gamma(z)`` is equal to
        ``2*pi*i / (n-2) * self.linking_number()``.

        In particular it is independent of ``z`` and a conjugacy invariant.

        If ``self`` is hyperbolic then in the classical case ``n=3``
        this is the linking number of the closed geodesic
        (corresponding to ``self``) with the trefoil knot.

        .. TODO:

          Improve the documentation!

        EXAMPLES::

            sage: from sage.modular.modform_hecketriangle.hecke_triangle_groups import HeckeTriangleGroup
            sage: from sage.modular.modform_hecketriangle.space import QuasiModularForms

            sage: def E2_primitive(z, n=3, prec=10, num_prec=53):
            ....:     G = HeckeTriangleGroup(n=n)
            ....:     MF = QuasiModularForms(group=G, k=2, ep=-1)
            ....:     q = MF.get_q(prec=prec)
            ....:     int_series = integrate((MF.E2().q_expansion(prec=prec) - 1) / q)
            ....:
            ....:     t_const = (2*pi*i/G.lam()).n(num_prec)
            ....:     d = MF.get_d(fix_d=True, d_num_prec=num_prec)
            ....:     q = exp(t_const * z)
            ....:     return t_const*z + sum([(int_series.coefficients()[m]).subs(d=d) * q**int_series.exponents()[m] for m in range(len(int_series.coefficients()))])

            sage: def M(gamma, z, num_prec=53):
            ....:     a = ComplexField(num_prec)(gamma.a())
            ....:     b = ComplexField(num_prec)(gamma.b())
            ....:     c = ComplexField(num_prec)(gamma.c())
            ....:     d = ComplexField(num_prec)(gamma.d())
            ....:
            ....:     if c == 0:
            ....:         return 0
            ....:     elif a + d == 0:
            ....:         return log(-i.n(num_prec)*(c*z + d)*sign(c))
            ....:     else:
            ....:         return log((c*z+d)*sign(a+d))

            sage: def num_linking_number(A, z, n=3, prec=10, num_prec=53):
            ....:     z = z.n(num_prec)
            ....:     k = 4 * n / (n - 2)
            ....:     return (n-2) / (2*pi*i).n(num_prec) * (E2_primitive(A.acton(z), n=n, prec=prec, num_prec=num_prec) - E2_primitive(z, n=n, prec=prec, num_prec=num_prec) - k*M(A, z, num_prec=num_prec))

            sage: G = HeckeTriangleGroup(8)
            sage: z = i
            sage: for A in [G.S(), G.T(), G.U(), G.U()^(G.n()//2), G.U()^(-3)]:
            ....:     print "A={}: ".format(A.string_repr("conj"))
            ....:     num_linking_number(A, z, G.n())
            ....:     A.linking_number()
            A=[S]:
            0.000000000000...
            0
            A=[V(1)]:
            6.000000000000...
            6
            A=[U]:
            -2.00000000000...
            -2
            A=[U^4]:
            0.596987639289... + 0.926018962976...*I
            0
            A=[U^(-3)]:
            5.40301236071... + 0.926018962976...*I
            6

            sage: z = - 2.3 + 3.1*i
            sage: B = G.I()
            sage: for A in [G.S(), G.T(), G.U(), G.U()^(G.n()//2), G.U()^(-3)]:
            ....:     print "A={}: ".format(A.string_repr("conj"))
            ....:     num_linking_number(B.acton(A), z, G.n(), prec=100, num_prec=1000).n(53)
            ....:     B.acton(A).linking_number()
            A=[S]:
            6.63923483989...e-31 + 2.45195568651...e-30*I
            0
            A=[V(1)]:
            6.000000000000...
            6
            A=[U]:
            -2.00000000000... + 2.45195568651...e-30*I
            -2
            A=[U^4]:
            0.00772492873864... + 0.00668936643212...*I
            0
            A=[U^(-3)]:
            5.99730551444... + 0.000847636355069...*I
            6

            sage: z = - 2.3 + 3.1*i
            sage: B = G.U()
            sage: for A in [G.S(), G.T(), G.U(), G.U()^(G.n()//2), G.U()^(-3)]:    # long time
            ....:     print "A={}: ".format(A.string_repr("conj"))
            ....:     num_linking_number(B.acton(A), z, G.n(), prec=200, num_prec=5000).n(53)
            ....:     B.acton(A).linking_number()
            A=[S]:
            -7.90944791339...e-34 - 9.38956758807...e-34*I
            0
            A=[V(1)]:
            5.99999997397... - 5.96520311160...e-8*I
            6
            A=[U]:
            -2.00000000000... - 1.33113963568...e-61*I
            -2
            A=[U^4]:
            -2.32704571946...e-6 + 5.91899385948...e-7*I
            0
            A=[U^(-3)]:
            6.00000032148... - 1.82676936467...e-7*I
            6

            sage: A = G.V(2)*G.V(3)
            sage: B = G.I()
            sage: num_linking_number(B.acton(A), z, G.n(), prec=200, num_prec=5000).n(53)    # long time
            6.00498424588... - 0.00702329345176...*I
            sage: A.linking_number()
            6

            The numerical properties for anything larger are basically
            too bad to make nice further tests...
        """

        if self.is_identity():
            return ZZ(0)

        (L, R, sgn) = self._block_data()
        n = self.parent().n()

        if self.is_elliptic():
            if L[0] == 0:
                return ZZ(0)
            elif ZZ(2).divides(n) and L[1] == n/ZZ(2):
                return ZZ(0)
            else:
                return ZZ(-2*L[1])
        else:
            t = sum([v[1] for v in L])
            u = sum([(v[0]-1) for v in L])

            return ZZ((n-2)*t - 2*u)

    def root_extension_field(self):
        r"""
        Return a field extension which contains the fixed points of ``self``.
        Namely the root extension field of the parent for the discriminant of ``self``.
        Also see the parent method ``root_extension_field(D)`` and
        :meth:`root_extension_embedding` (which provides the correct embedding).

        EXAMPLES::

            sage: from sage.modular.modform_hecketriangle.hecke_triangle_groups import HeckeTriangleGroup
            sage: G = HeckeTriangleGroup(n=infinity)
            sage: G.V(3).discriminant()
            32
            sage: G.V(3).root_extension_field() == G.root_extension_field(32)
            True
            sage: G.T().root_extension_field() == G.root_extension_field(G.T().discriminant()) == G.base_field()
            True
            sage: (G.S()).root_extension_field() == G.root_extension_field(G.S().discriminant())
            True

            sage: G = HeckeTriangleGroup(n=7)
            sage: D = G.V(3).discriminant()
            sage: D
            4*lam^2 + 4*lam - 4
            sage: G.V(3).root_extension_field() == G.root_extension_field(D)
            True
            sage: G.U().root_extension_field() == G.root_extension_field(G.U().discriminant())
            True
            sage: G.V(1).root_extension_field() == G.base_field()
            True
        """

        return self.parent().root_extension_field(self.discriminant())

    def root_extension_embedding(self, K=None):
        r"""
        Return the correct embedding from the root extension field to ``K``.

        INPUT:

        - ``K`` -- A field to which we want the (correct) embeddding.
                   If ``K=None`` (default) then ``AlgebraicField()`` is
                   used for elliptic elements and ``AlgebraicRealField()``
                   otherwise.

        EXAMPLES::

            sage: from sage.modular.modform_hecketriangle.hecke_triangle_groups import HeckeTriangleGroup
            sage: G = HeckeTriangleGroup(n=infinity)

            sage: fp = (-G.S()).fixed_points()[0]
            sage: alg_fp = (-G.S()).root_extension_embedding()(fp)
            sage: alg_fp
            1*I
            sage: alg_fp == (-G.S()).fixed_points(embedded=True)[0]
            True

            sage: fp = (-G.V(2)).fixed_points()[1]
            sage: alg_fp = (-G.V(2)).root_extension_embedding()(fp)
            sage: alg_fp
            -1.732050807568...?
            sage: alg_fp == (-G.V(2)).fixed_points(embedded=True)[1]
            True

            sage: fp = (-G.V(2)).fixed_points()[0]
            sage: alg_fp = (-G.V(2)).root_extension_embedding()(fp)
            sage: alg_fp
            1.732050807568...?
            sage: alg_fp == (-G.V(2)).fixed_points(embedded=True)[0]
            True

            sage: G = HeckeTriangleGroup(n=7)

            sage: fp = (-G.S()).fixed_points()[1]
            sage: alg_fp = (-G.S()).root_extension_embedding()(fp)
            sage: alg_fp
            0.?... - 1.000000000000...?*I
            sage: alg_fp == (-G.S()).fixed_points(embedded=True)[1]
            True

            sage: fp = (-G.U()^4).fixed_points()[0]
            sage: alg_fp = (-G.U()^4).root_extension_embedding()(fp)
            sage: alg_fp
            0.9009688679024...? + 0.4338837391175...?*I
            sage: alg_fp == (-G.U()^4).fixed_points(embedded=True)[0]
            True

            sage: (-G.U()^4).root_extension_embedding(CC)(fp)
            0.900968867902... + 0.433883739117...*I
            sage: (-G.U()^4).root_extension_embedding(CC)(fp).parent()
            Complex Field with 53 bits of precision

            sage: fp = (-G.V(5)).fixed_points()[1]
            sage: alg_fp = (-G.V(5)).root_extension_embedding()(fp)
            sage: alg_fp
            -0.6671145837954...?
            sage: alg_fp == (-G.V(5)).fixed_points(embedded=True)[1]
            True
        """

<<<<<<< HEAD
        return self.parent().root_extension_embedding(self.discriminant(), K)
=======
        G = self.parent()
        D = self.discriminant()
        F = self.root_extension_field()
        n = G.n()

        if D.is_square():
            e   = D.sqrt()
            lam = G.lam()
        elif n in [3, infinity]:
            e   = F.gen(0)
            lam = G.lam()
        else:
            (e, lam) = F.gens()

        emb_lam  = K(G.lam())
        if self.is_elliptic():
            emb_e = K(AlgebraicField()(D).sqrt())
        else:
            emb_e = K(AA(D).sqrt())

        guess = ZZ(0)
        min_value = infinity
        index = ZZ(0)

        for (index, emb) in enumerate(self.root_extension_field().embeddings(K)):
            if K.is_exact():
                if emb(lam) == emb_lam and emb(e) == emb_e:
                    return emb
            else:
                value = (emb(lam) - emb_lam).n(K.prec()).abs() + (emb(e) - emb_e).n(K.prec()).abs()
                if (value < min_value):
                    guess = index
                    min_value = value

        if K.is_exact() or min_value == infinity:
            raise ValueError("No suitable embedding is available for K = {}!".format(K))
        else:
            return self.root_extension_field().embeddings(K)[guess]
>>>>>>> fce4ea96

    @cached_method
    def fixed_points(self, embedded=False, order="default"):
        r"""
        Return a pair of (mutually conjugate) fixed points of ``self``
        in a possible quadratic extension of the base field.

        INPUT:

        - ``embedded`` -- If ``True`` the fixed points are embedded into
                          ``AlgebraicRealField`` resp. ``AlgebraicField``.
                          Default: ``False``.

        - ``order``    -- If ``order="none"`` the fixed points are choosen
                          and ordered according to a fixed formula.

                          If ``order="sign"`` the fixed points are always ordered
                          according to the sign in front of the square root.

                          If ``order="default"`` (default) then in case the fixed
                          points are hyperbolic they are ordered according to the
                          sign of the trace of ``self`` instead, such that the
                          attracting fixed point comes first.

                          If ``order="trace"`` the fixed points are always ordered
                          according to the sign of the trace of ``self``.
                          If the trace is zero they are ordered by the sign in
                          front of the square root. In particular the fixed_points
                          in this case remain the same for ``-self``.

        OUTPUT:

        If ``embedded=True`` an element of either ``AlgebraicRealField`` or
        ``AlgebraicField`` is returned. Otherwise an element of a relative field
        extension over the base field of (the parent of) ``self`` is returned.

        Warning: Relative field extensions don't support default embeddings.
        So the correct embedding (which is the positive resp. imaginary positive
        one) has to be choosen.

        EXAMPLES::

            sage: from sage.modular.modform_hecketriangle.hecke_triangle_groups import HeckeTriangleGroup
            sage: G = HeckeTriangleGroup(n=infinity)
            sage: (-G.T(-4)).fixed_points()
            (+Infinity, +Infinity)
            sage: (-G.S()).fixed_points()
            (1/2*e, -1/2*e)
            sage: p = (-G.S()).fixed_points(embedded=True)[0]
            sage: p
            1*I
            sage: (-G.S()).acton(p) == p
            True
            sage: (-G.V(2)).fixed_points()
            (1/2*e, -1/2*e)
            sage: (-G.V(2)).fixed_points() == G.V(2).fixed_points()
            True
            sage: p = (-G.V(2)).fixed_points(embedded=True)[1]
            sage: p
            -1.732050807568878?
            sage: (-G.V(2)).acton(p) == p
            True

            sage: G = HeckeTriangleGroup(n=7)
            sage: (-G.S()).fixed_points()
            (1/2*e, -1/2*e)
            sage: p = (-G.S()).fixed_points(embedded=True)[1]
            sage: p
            -1*I
            sage: (-G.S()).acton(p) == p
            True
            sage: (G.U()^4).fixed_points()
            ((1/2*lam^2 - 1/2*lam - 1/2)*e + 1/2*lam, (-1/2*lam^2 + 1/2*lam + 1/2)*e + 1/2*lam)
            sage: pts = (G.U()^4).fixed_points(order="trace")
            sage: (G.U()^4).fixed_points() == [pts[1], pts[0]]
            False
            sage: (G.U()^4).fixed_points(order="trace") == (-G.U()^4).fixed_points(order="trace")
            True
            sage: (G.U()^4).fixed_points() == (G.U()^4).fixed_points(order="none")
            True
            sage: (-G.U()^4).fixed_points() == (G.U()^4).fixed_points()
            True
            sage: (-G.U()^4).fixed_points(order="none") == pts
            True
            sage: p = (G.U()^4).fixed_points(embedded=True)[1]
            sage: p
            0.9009688679024191? - 0.4338837391175581?*I
            sage: (G.U()^4).acton(p) == p
            True
            sage: (-G.V(5)).fixed_points()
            ((1/2*lam^2 - 1/2*lam - 1/2)*e, (-1/2*lam^2 + 1/2*lam + 1/2)*e)
            sage: (-G.V(5)).fixed_points() == G.V(5).fixed_points()
            True
            sage: p = (-G.V(5)).fixed_points(embedded=True)[0]
            sage: p
            0.6671145837954892?
            sage: (-G.V(5)).acton(p) == p
            True
        """

        if self.c() == 0:
            return (infinity, infinity)
        else:
            D = self.discriminant()
            if D.is_square():
                e = D.sqrt()
            else:
                e = self.root_extension_field().gen()

            a = self.a()
            d = self.d()
            c = self.c()

            if order == "none":
                sgn = ZZ(1)
            elif order == "sign":
                sgn = coerce_AA(c).sign()
            elif order == "default":
                if self.is_elliptic() or self.trace() == 0:
                    sgn = coerce_AA(c).sign()
                else:
                    sgn = coerce_AA(self.trace()).sign()
            elif order == "trace":
                if self.trace() == 0:
                    sgn = coerce_AA(c).sign()
                else:
                    sgn = coerce_AA(self.trace()).sign()
            else:
                raise NotImplementedError

            if embedded:
                e = coerce_AA(D).sqrt()
                e.simplify()
                a = coerce_AA(a)
                d = coerce_AA(d)
                c = coerce_AA(c)

            root1 = (a-d)/(2*c) + sgn*e/(2*c)
            root2 = (a-d)/(2*c) - sgn*e/(2*c)

            if embedded:
                root1.simplify()
                root1.exactify()
                root2.simplify()
                root2.exactify()

            return (root1, root2)

    def acton(self, z):
        r"""
        Return the image of ``z`` under the action of ``self``
        by linear fractional transformations or by conjugation
        in case ``z`` is an element of the parent of ``self``.

        .. NOTE:

        There is a 1-1 correspondence between hyperbolic
        fixed points and the corresponding primitive element
        in the stabilizer. The action in the two cases above
        is compatible with this correspondence.

        INPUT:

        - ``z``     -- Either an element of ``self`` or any
                       element to which a linear fractional
                       transformation can be applied in
                       the usual way.

                       In particular ``infinity`` is a possible
                       argument and a possible return value.

        EXAMPLES::

            sage: from sage.modular.modform_hecketriangle.hecke_triangle_groups import HeckeTriangleGroup
            sage: G = HeckeTriangleGroup(5)
            sage: G.S().acton(1 + i/2)
            2/5*I - 4/5
            sage: G.S().acton(1 + i/2).parent()
            Symbolic Ring
            sage: G.S().acton(i + exp(-2))
            -1/(e^(-2) + I)
            sage: G.S().acton(i + exp(-2)).parent()
            Symbolic Ring

            sage: G.T().acton(infinity) == infinity
            True
            sage: G.U().acton(infinity)
            lam
            sage: G.V(2).acton(-G.lam()) == infinity
            True

            sage: G.V(2).acton(G.U()) == G.V(2)*G.U()*G.V(2).inverse()
            True
            sage: G.V(2).inverse().acton(G.U())
            [  0  -1]
            [  1 lam]
        """

        if z.parent() == self.parent():
            return self*z*self.inverse()

        if z == infinity and self.c() == 0:
            return infinity
        elif z == infinity:
            return self.a()/self.c()
        elif self.c() != 0 and z == -self.d()/self.c():
            return infinity
        else:
            return (self.a()*z + self.b()) / (self.c()*z + self.d())

    # def _act_on_(self, other, self_on_left):
    #     TODO: implement default actions for "suitable" other
    #     if (self_on_left):
    #         return self.acton(other)

    def slash(self, f, z=None, k=None):
        r"""
        Return the `slash-operator` of weight ``k`` to applied to ``f``,
        evaluated at ``z``. I.e. ``(f|_k[self])(z)``.

        INPUT:

        - ``f``  -- A function in ``z`` (or an object for which
                    evaluation at ``self.acton(z)`` makes sense.

        - ``z``  -- Where to evaluate the result.
                    This should be a valid argument for :meth:`acton`.

                    Default: ``None`` in which case ``f`` has to be
                    a rational function / polynomial in one variable and
                    the generator of the polynomial ring is used for ``z``.
                    That way ``slash`` acts on rational functions / polynomials.

        - ``k``  -- An even integer.

                    Default: ``None`` in which case ``f`` either
                    has to be a rational function / polynomial in one
                    variable (then -degree is used).
                    Or ``f`` needs to have a ``weight`` attribute which
                    is then used.

        EXAMPLES::

            sage: from sage.modular.modform_hecketriangle.hecke_triangle_groups import HeckeTriangleGroup
            sage: from sage.modular.modform_hecketriangle.space import ModularForms
            sage: G = HeckeTriangleGroup(n=5)
            sage: E4 = ModularForms(group=G, k=4, ep=1).E4()
            sage: z = CC(-1/(-1/(2*i+30)-1))
            sage: (G.S()).slash(E4, z)
            32288.0558881... - 118329.856601...*I
            sage: (G.V(2)*G.V(3)).slash(E4, z)
            32288.0558892... - 118329.856603...*I
            sage: E4(z)
            32288.0558881... - 118329.856601...*I

            sage: z = PolynomialRing(G.base_ring(), 'z').gen()
            sage: rat = z^2 + 1/(z-G.lam())
            sage: dr = rat.numerator().degree() - rat.denominator().degree()
            sage: G.S().slash(rat) == G.S().slash(rat, z=None, k=-dr)
            True
            sage: G.S().slash(rat)
            (z^6 - lam*z^4 - z^3)/(-lam*z^4 - z^3)
            sage: G.S().slash(rat, k=0)
            (z^4 - lam*z^2 - z)/(-lam*z^4 - z^3)
            sage: G.S().slash(rat, k=-4)
            (z^8 - lam*z^6 - z^5)/(-lam*z^4 - z^3)
        """

        if k is None:
            try:
                if hasattr(f, 'weight'):
                    k = f.weight()
                else:
                    par = f.numerator().parent()
                    if not is_PolynomialRing(par):
                        raise AttributeError

                    degf = par(f.numerator()).degree() - par(f.denominator()).degree()
                    k = -degf
            except AttributeError:
                raise ValueError("The weight k could not be determined automatically and needs to be specified manually!")

        try:
            k = ZZ(k)
            if not ZZ(2).divides(k):
                raise TypeError
        except TypeError:
            raise ValueError("k={} has to be an even integer!".format(k))

        if z is None:
            try:
                par = f.numerator().parent()
                if not is_PolynomialRing(par):
                    raise AttributeError

                z = par.gen()
            except AttributeError:
                raise ValueError("f={} is not a rational function / polynomial in one variable, so z has to be specfied explicitely!".format(f))

        return (self.c()*z + self.d())**(-k) * f(self.acton(z))<|MERGE_RESOLUTION|>--- conflicted
+++ resolved
@@ -286,14 +286,9 @@
             True
         """
 
-<<<<<<< HEAD
         Tf = self.parent().T
         S = self.parent().S()
         (L, sgn) = self._basic_data()
-=======
-        latex_out = r"\begin{pmatrix} %s & %s \\ %s & %s \end{pmatrix}"%(latex(self.a()), latex(self.b()), latex(self.c()), latex(self.d()))
-        return latex_out.replace("lam", r"\lambda")
->>>>>>> fce4ea96
 
         M = [S if v[0]==0 else Tf(v[1]) for v in L]
         if sgn > 0:
@@ -2039,8 +2034,8 @@
             \begin{pmatrix} \mathit{\lambda}^{3} - 2 \mathit{\lambda} & \mathit{\lambda}^{2} - 1 \\ \mathit{\lambda}^{4} - 3 \mathit{\lambda}^{2} + 1 & \mathit{\lambda}^{3} - 2 \mathit{\lambda} \end{pmatrix}
         """
 
-        latex_out = "\\begin{pmatrix} %s & %s \\\\ %s & %s \\end{pmatrix}"%(latex(self.a()), latex(self.b()), latex(self.c()), latex(self.d()))
-        return latex_out.replace("lam", "\\lambda")
+        latex_out = r"\begin{pmatrix} %s & %s \\ %s & %s \end{pmatrix}"%(latex(self.a()), latex(self.b()), latex(self.c()), latex(self.d()))
+        return latex_out.replace("lam", r"\lambda")
 
     def __neg__(self):
         r"""
@@ -2916,48 +2911,7 @@
             True
         """
 
-<<<<<<< HEAD
         return self.parent().root_extension_embedding(self.discriminant(), K)
-=======
-        G = self.parent()
-        D = self.discriminant()
-        F = self.root_extension_field()
-        n = G.n()
-
-        if D.is_square():
-            e   = D.sqrt()
-            lam = G.lam()
-        elif n in [3, infinity]:
-            e   = F.gen(0)
-            lam = G.lam()
-        else:
-            (e, lam) = F.gens()
-
-        emb_lam  = K(G.lam())
-        if self.is_elliptic():
-            emb_e = K(AlgebraicField()(D).sqrt())
-        else:
-            emb_e = K(AA(D).sqrt())
-
-        guess = ZZ(0)
-        min_value = infinity
-        index = ZZ(0)
-
-        for (index, emb) in enumerate(self.root_extension_field().embeddings(K)):
-            if K.is_exact():
-                if emb(lam) == emb_lam and emb(e) == emb_e:
-                    return emb
-            else:
-                value = (emb(lam) - emb_lam).n(K.prec()).abs() + (emb(e) - emb_e).n(K.prec()).abs()
-                if (value < min_value):
-                    guess = index
-                    min_value = value
-
-        if K.is_exact() or min_value == infinity:
-            raise ValueError("No suitable embedding is available for K = {}!".format(K))
-        else:
-            return self.root_extension_field().embeddings(K)[guess]
->>>>>>> fce4ea96
 
     @cached_method
     def fixed_points(self, embedded=False, order="default"):
