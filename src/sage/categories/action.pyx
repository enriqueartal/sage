--- conflicted
+++ resolved
@@ -620,17 +620,8 @@
         return Morphism.__mul__(left, right)
 
     def __invert__(self):
-<<<<<<< HEAD
-            inv_g = ~self._g
-            if parent(inv_g) is parent(self._g):
-                return ActionEndomorphism(self._action, inv_g)
-            else:
-                return (~self._action)(self._g)
-=======
         inv_g = ~self._g
         if parent(inv_g) is parent(self._g):
             return ActionEndomorphism(self._action, inv_g)
         else:
-            return (~self._action)(self._g)
-
->>>>>>> 4958fdbd
+            return (~self._action)(self._g)