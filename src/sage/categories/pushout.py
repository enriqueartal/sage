--- conflicted
+++ resolved
@@ -2,10 +2,6 @@
 Coercion via construction functors
 """
 from __future__ import print_function, absolute_import
-<<<<<<< HEAD
-=======
-import six
->>>>>>> 7051806d
 
 from sage.misc.lazy_import import lazy_import
 from sage.structure.coerce_exceptions import CoercionException
@@ -265,13 +261,13 @@
         """
         Determine whether ``self`` commutes with another construction functor.
 
-        NOTE:
-
-        By default, ``False`` is returned in all cases (even if the two
-        functors are the same, since in this case :meth:`merge` will apply
-        anyway). So far there is no construction functor that overloads
-        this method. Anyway, this method only becomes relevant if two
-        construction functors have the same rank.
+        .. NOTE::
+
+            By default, ``False`` is returned in all cases (even if the two
+            functors are the same, since in this case :meth:`merge` will apply
+            anyway). So far there is no construction functor that overloads
+            this method. Anyway, this method only becomes relevant if two
+            construction functors have the same rank.
 
         EXAMPLES::
 
@@ -291,9 +287,9 @@
         """
         Decompose ``self`` into a list of construction functors.
 
-        NOTE:
-
-        The default is to return the list only containing ``self``.
+        .. NOTE::
+
+            The default is to return the list only containing ``self``.
 
         EXAMPLES::
 
@@ -559,10 +555,10 @@
         """
         Return expansion of a CompositeConstructionFunctor.
 
-        NOTE:
-
-        The product over the list of components, as returned by
-        the ``expand()`` method, is equal to ``self``.
+        .. NOTE::
+
+            The product over the list of components, as returned by
+            the ``expand()`` method, is equal to ``self``.
 
         EXAMPLES::
 
@@ -673,10 +669,10 @@
         """
         Compose construction functors to a composit construction functor, unless one of them is the identity.
 
-        NOTE:
-
-        The product is in functorial notation, i.e., when applying the product to an object
-        then the second factor is applied first.
+        .. NOTE::
+
+            The product is in functorial notation, i.e., when applying the
+            product to an object then the second factor is applied first.
 
         TESTS::
 
@@ -924,12 +920,12 @@
         """
         Merge ``self`` with another construction functor, or return ``None``.
 
-        NOTE:
-
-        Internally, the merging is delegated to the merging of
-        multipolynomial construction functors. But in effect,
-        this does the same as the default implementation, that
-        returns ``None`` unless the to-be-merged functors coincide.
+        .. NOTE::
+
+            Internally, the merging is delegated to the merging of
+            multipolynomial construction functors. But in effect,
+            this does the same as the default implementation, that
+            returns ``None`` unless the to-be-merged functors coincide.
 
         EXAMPLES::
 
@@ -1339,10 +1335,10 @@
         """
         Compose construction functors to a composite construction functor, unless one of them is the identity.
 
-        NOTE:
-
-        The product is in functorial notation, i.e., when applying the product to an object
-        then the second factor is applied first.
+        .. NOTE::
+
+            The product is in functorial notation, i.e., when applying the
+            product to an object then the second factor is applied first.
 
         TESTS::
 
@@ -1717,11 +1713,7 @@
 
         """
         Functor.__init__(self, Rings(), Rings())
-<<<<<<< HEAD
         if not isinstance(var, (str, tuple, list)):
-=======
-        if not isinstance(var, (six.string_types, tuple, list)):
->>>>>>> 7051806d
             raise TypeError("variable name or list of variable names expected")
         self.var = var
         self.multi_variate = multi_variate or not isinstance(var, str)
@@ -2028,10 +2020,10 @@
     """
     Constructing a subspace of an ambient free module, given by a basis.
 
-    NOTE:
-
-    This construction functor keeps track of the basis. It can only be applied
-    to free modules into which this basis coerces.
+    .. NOTE::
+
+        This construction functor keeps track of the basis. It can only be
+        applied to free modules into which this basis coerces.
 
     EXAMPLES::
 
@@ -2468,11 +2460,11 @@
 
     def __eq__(self, other):
         """
-        NOTE:
-
-        Only the prime used in the completion is relevant to comparison
-        of Completion functors, although the resulting rings also take
-        the precision into account.
+        .. NOTE::
+
+            Only the prime used in the completion is relevant to comparison
+            of Completion functors, although the resulting rings also take
+            the precision into account.
 
         TESTS::
 
@@ -2671,9 +2663,9 @@
     """
     Construction functor for quotient rings.
 
-    NOTE:
-
-    The functor keeps track of variable names.
+    .. NOTE::
+
+        The functor keeps track of variable names.
 
     EXAMPLES::
 
@@ -3244,10 +3236,10 @@
         """
         Compose construction functors to a composit construction functor, unless one of them is the identity.
 
-        NOTE:
-
-        The product is in functorial notation, i.e., when applying the product to an object
-        then the second factor is applied first.
+        .. NOTE::
+
+            The product is in functorial notation, i.e., when applying the
+            product to an object then the second factor is applied first.
 
         TESTS::
 
