r"""
Rational polyhedral fans

This module was designed as a part of the framework for toric varieties
(:mod:`~sage.schemes.toric.variety`,
:mod:`~sage.schemes.toric.fano_variety`). While the emphasis is on
complete full-dimensional fans, arbitrary fans are supported. Work
with distinct lattices. The default lattice is :class:`ToricLattice
<sage.geometry.toric_lattice.ToricLatticeFactory>` `N` of the appropriate
dimension. The only case when you must specify lattice explicitly is creation
of a 0-dimensional fan, where dimension of the ambient space cannot be
guessed.

A **rational polyhedral fan** is a *finite* collection of *strictly* convex
rational polyhedral cones, such that the intersection of any two cones of the
fan is a face of each of them and each face of each cone is also a cone of the
fan.

AUTHORS:

- Andrey Novoseltsev (2010-05-15): initial version.

- Andrey Novoseltsev (2010-06-17): substantial improvement during review by
  Volker Braun.

EXAMPLES:

Use :func:`Fan` to construct fans "explicitly"::

    sage: fan = Fan(cones=[(0,1), (1,2)],
    ...             rays=[(1,0), (0,1), (-1,0)])
    sage: fan
    Rational polyhedral fan in 2-d lattice N

In addition to giving such lists of cones and rays you can also create cones
first using :func:`~sage.geometry.cone.Cone` and then combine them into a fan.
See the documentation of :func:`Fan` for details.

In 2 dimensions there is a unique maximal fan determined by rays, and
you can use :func:`Fan2d` to construct it::

    sage: fan2d = Fan2d(rays=[(1,0), (0,1), (-1,0)])
    sage: fan2d.is_equivalent(fan)
    True

But keep in mind that in higher dimensions the cone data is essential
and cannot be omitted. Instead of building a fan from scratch, for
this tutorial we will use an easy way to get two fans assosiated to
:class:`lattice polytopes
<sage.geometry.lattice_polytope.LatticePolytopeClass>`:
:func:`FaceFan` and :func:`NormalFan`::

    sage: fan1 = FaceFan(lattice_polytope.cross_polytope(3))
    sage: fan2 = NormalFan(lattice_polytope.cross_polytope(3))

Given such "automatic" fans, you may wonder what are their rays and cones::

    sage: fan1.rays()
    M( 1,  0,  0),
    M( 0,  1,  0),
    M( 0,  0,  1),
    M(-1,  0,  0),
    M( 0, -1,  0),
    M( 0,  0, -1)
    in 3-d lattice M
    sage: fan1.generating_cones()
    (3-d cone of Rational polyhedral fan in 3-d lattice M,
     3-d cone of Rational polyhedral fan in 3-d lattice M,
     3-d cone of Rational polyhedral fan in 3-d lattice M,
     3-d cone of Rational polyhedral fan in 3-d lattice M,
     3-d cone of Rational polyhedral fan in 3-d lattice M,
     3-d cone of Rational polyhedral fan in 3-d lattice M,
     3-d cone of Rational polyhedral fan in 3-d lattice M,
     3-d cone of Rational polyhedral fan in 3-d lattice M)

The last output is not very illuminating. Let's try to improve it::

    sage: for cone in fan1: print cone.rays()
    M(1, 0,  0),
    M(0, 1,  0),
    M(0, 0, -1)
    in 3-d lattice M
    M( 0, 1,  0),
    M(-1, 0,  0),
    M( 0, 0, -1)
    in 3-d lattice M
    M(1,  0,  0),
    M(0, -1,  0),
    M(0,  0, -1)
    in 3-d lattice M
    M(-1,  0,  0),
    M( 0, -1,  0),
    M( 0,  0, -1)
    in 3-d lattice M
    M(1, 0, 0),
    M(0, 1, 0),
    M(0, 0, 1)
    in 3-d lattice M
    M( 0, 1, 0),
    M( 0, 0, 1),
    M(-1, 0, 0)
    in 3-d lattice M
    M(1,  0, 0),
    M(0,  0, 1),
    M(0, -1, 0)
    in 3-d lattice M
    M( 0,  0, 1),
    M(-1,  0, 0),
    M( 0, -1, 0)
    in 3-d lattice M

You can also do ::

    sage: for cone in fan1: print cone.ambient_ray_indices()
    (0, 1, 5)
    (1, 3, 5)
    (0, 4, 5)
    (3, 4, 5)
    (0, 1, 2)
    (1, 2, 3)
    (0, 2, 4)
    (2, 3, 4)

to see indices of rays of the fan corresponding to each cone.

While the above cycles were over "cones in fan", it is obvious that we did not
get ALL the cones: every face of every cone in a fan must also be in the fan,
but all of the above cones were of dimension three. The reason for this
behaviour is that in many cases it is enough to work with generating cones of
the fan, i.e. cones which are not faces of bigger cones. When you do need to
work with lower dimensional cones, you can easily get access to them using
:meth:`~sage.geometry.fan.RationalPolyhedralFan.cones`::

    sage: [cone.ambient_ray_indices() for cone in fan1.cones(2)]
    [(0, 1), (0, 2), (1, 2), (1, 3), (2, 3), (0, 4),
     (2, 4), (3, 4), (1, 5), (3, 5), (4, 5), (0, 5)]

In fact, you don't have to type ``.cones``::

    sage: [cone.ambient_ray_indices() for cone in fan1(2)]
    [(0, 1), (0, 2), (1, 2), (1, 3), (2, 3), (0, 4),
     (2, 4), (3, 4), (1, 5), (3, 5), (4, 5), (0, 5)]

You may also need to know the inclusion relations between all of the cones of
the fan. In this case check out
:meth:`~sage.geometry.fan.RationalPolyhedralFan.cone_lattice`::

    sage: L = fan1.cone_lattice()
    sage: L
    Finite poset containing 28 elements with distinguished linear extension
    sage: L.bottom()
    0-d cone of Rational polyhedral fan in 3-d lattice M
    sage: L.top()
    Rational polyhedral fan in 3-d lattice M
    sage: cone = L.level_sets()[2][0]
    sage: cone
    2-d cone of Rational polyhedral fan in 3-d lattice M
    sage: sorted(L.hasse_diagram().neighbors(cone))
    [1-d cone of Rational polyhedral fan in 3-d lattice M,
     1-d cone of Rational polyhedral fan in 3-d lattice M,
     3-d cone of Rational polyhedral fan in 3-d lattice M,
     3-d cone of Rational polyhedral fan in 3-d lattice M]

You can check how "good" a fan is::

    sage: fan1.is_complete()
    True
    sage: fan1.is_simplicial()
    True
    sage: fan1.is_smooth()
    True

The face fan of the octahedron is really good! Time to remember that we have
also constructed its normal fan::

    sage: fan2.is_complete()
    True
    sage: fan2.is_simplicial()
    False
    sage: fan2.is_smooth()
    False

This one does have some "problems," but we can fix them::

    sage: fan3 = fan2.make_simplicial()
    sage: fan3.is_simplicial()
    True
    sage: fan3.is_smooth()
    False

Note that we had to save the result of
:meth:`~sage.geometry.fan.RationalPolyhedralFan.make_simplicial` in a new fan.
Fans in Sage are immutable, so any operation that does change them constructs
a new fan.

We can also make ``fan3`` smooth, but it will take a bit more work::

    sage: cube = lattice_polytope.cross_polytope(3).polar()
    sage: sk = cube.skeleton_points(2)
    sage: rays = [cube.point(p) for p in sk]
    sage: fan4 = fan3.subdivide(new_rays=rays)
    sage: fan4.is_smooth()
    True

Let's see how "different" are ``fan2`` and ``fan4``::

    sage: fan2.ngenerating_cones()
    6
    sage: fan2.nrays()
    8
    sage: fan4.ngenerating_cones()
    48
    sage: fan4.nrays()
    26

Smoothness does not come for free!

Please take a look at the rest of the available functions below and their
complete descriptions. If you need any features that are missing, feel free to
suggest them. (Or implement them on your own and submit a patch to Sage for
inclusion!)
"""


#*****************************************************************************
#       Copyright (C) 2010 Andrey Novoseltsev <novoselt@gmail.com>
#       Copyright (C) 2010 William Stein <wstein@gmail.com>
#
#  Distributed under the terms of the GNU General Public License (GPL)
#
#                  http://www.gnu.org/licenses/
#*****************************************************************************


import collections
import warnings
import copy

from sage.combinat.combination import Combinations
from sage.combinat.posets.posets import FinitePoset
from sage.geometry.cone import (Cone,
                                ConvexRationalPolyhedralCone,
                                IntegralRayCollection,
                                is_Cone,
                                normalize_rays)
from sage.geometry.hasse_diagram import Hasse_diagram_from_incidences
from sage.geometry.lattice_polytope import (LatticePolytope,
                                            all_faces,
                                            all_facet_equations)
from sage.geometry.point_collection import PointCollection
from sage.geometry.toric_lattice import ToricLattice, is_ToricLattice
from sage.geometry.toric_plotter import ToricPlotter
from sage.graphs.digraph import DiGraph
from sage.matrix.all import matrix
from sage.misc.all import cached_method, walltime, prod
from sage.modules.all import vector
from sage.rings.all import QQ, ZZ


def is_Fan(x):
    r"""
    Check if ``x`` is a Fan.

    INPUT:

    - ``x`` -- anything.

    OUTPUT:

    - ``True`` if ``x`` is a fan and ``False`` otherwise.

    EXAMPLES::

        sage: from sage.geometry.fan import is_Fan
        sage: is_Fan(1)
        False
        sage: fan = toric_varieties.P2().fan()
        sage: fan
        Rational polyhedral fan in 2-d lattice N
        sage: is_Fan(fan)
        True
    """
    return isinstance(x, RationalPolyhedralFan)


def Fan(cones, rays=None, lattice=None, check=True, normalize=True,
        is_complete=None, virtual_rays=None, discard_faces=False):
    r"""
    Construct a rational polyhedral fan.

    .. NOTE::

        Approximate time to construct a fan consisting of `n` cones is `n^2/5`
        seconds. That is half an hour for 100 cones. This time can be
        significantly reduced in the future, but it is still likely to be
        `\sim n^2` (with, say, `/500` instead of `/5`). If you know that your
        input does form a valid fan, use ``check=False`` option to skip
        consistency checks.

    INPUT:

    - ``cones`` -- list of either
      :class:`Cone<sage.geometry.cone.ConvexRationalPolyhedralCone>` objects
      or lists of integers interpreted as indices of generating rays in
      ``rays``. These must be only **maximal** cones of the fan, unless
      ``discard_faces=True`` option is specified;

    - ``rays`` -- list of rays given as list or vectors convertible to the
      rational extension of ``lattice``. If ``cones`` are given by
      :class:`Cone<sage.geometry.cone.ConvexRationalPolyhedralCone>` objects
      ``rays`` may be determined automatically. You still may give them
      explicitly to ensure a particular order of rays in the fan. In this case
      you must list all rays that appear in ``cones``. You can give "extra"
      ones if it is convenient (e.g. if you have a big list of rays for
      several fans), but all "extra" rays will be discarded;

    - ``lattice`` -- :class:`ToricLattice
      <sage.geometry.toric_lattice.ToricLatticeFactory>`, `\ZZ^n`, or any
      other object that behaves like these. If not specified, an attempt will
      be made to determine an appropriate toric lattice automatically;

    - ``check`` -- by default the input data will be checked for correctness
      (e.g. that intersection of any two given cones is a face of each). If you
      know for sure that the input is correct, you may significantly decrease
      construction time using ``check=False`` option;

    - ``normalize`` -- you can further speed up construction using
      ``normalize=False`` option. In this case ``cones`` must be a list of
      **sorted** :class:`tuples` and ``rays`` must be immutable primitive
      vectors in ``lattice``. In general, you should not use this option, it
      is designed for code optimization and does not give as drastic
      improvement in speed as the previous one;

    - ``is_complete`` -- every fan can determine on its own if it is complete
      or not, however it can take quite a bit of time for "big" fans with many
      generating cones. On the other hand, in some situations it is known in
      advance that a certain fan is complete. In this case you can pass
      ``is_complete=True`` option to speed up some computations. You may also
      pass ``is_complete=False`` option, although it is less likely to be
      beneficial. Of course, passing a wrong value can compromise the
      integrity of data structures of the fan and lead to wrong results, so
      you should be very careful if you decide to use this option;

    - ``virtual_rays`` -- (optional, computed automatically if needed) a list of
      ray generators to be used for :meth:`virtual_rays`;

    - ``discard_faces`` -- by default, the fan constructor expects the list of
      **maximal** cones. If you provide "extra" ones and leave ``check=True``
      (default), an exception will be raised. If you provide "extra" cones and
      set ``check=False``, you may get wrong results as assumptions on internal
      data structures will be invalid. If you want the fan constructor to
      select the maximal cones from the given input, you may provide
      ``discard_faces=True`` option (it works both for ``check=True`` and
      ``check=False``).

    OUTPUT:

    - a :class:`fan <RationalPolyhedralFan>`.

    .. SEEALSO::

        In 2 dimensions you can cyclically order the rays. Hence the
        rays determine a unique maximal fan without having to specify
        the cones, and you can use :func:`Fan2d` to construct this
        fan from just the rays.

    EXAMPLES:

    Let's construct a fan corresponding to the projective plane in several
    ways::

        sage: cone1 = Cone([(1,0), (0,1)])
        sage: cone2 = Cone([(0,1), (-1,-1)])
        sage: cone3 = Cone([(-1,-1), (1,0)])
        sage: P2 = Fan([cone1, cone2, cone2])
        Traceback (most recent call last):
        ...
        ValueError: you have provided 3 cones, but only 2 of them are maximal!
        Use discard_faces=True if you indeed need to construct a fan from
        these cones.

    Oops! There was a typo and ``cone2`` was listed twice as a generating cone
    of the fan. If it was intentional (e.g. the list of cones was generated
    automatically and it is possible that it contains repetitions or faces of
    other cones), use ``discard_faces=True`` option::

        sage: P2 = Fan([cone1, cone2, cone2], discard_faces=True)
        sage: P2.ngenerating_cones()
        2

    However, in this case it was definitely a typo, since the fan of
    `\mathbb{P}^2` has 3 maximal cones::

        sage: P2 = Fan([cone1, cone2, cone3])
        sage: P2.ngenerating_cones()
        3

    Looks better. An alternative way is ::

        sage: rays = [(1,0), (0,1), (-1,-1)]
        sage: cones = [(0,1), (1,2), (2,0)]
        sage: P2a = Fan(cones, rays)
        sage: P2a.ngenerating_cones()
        3
        sage: P2 == P2a
        False

    That may seem wrong, but it is not::

        sage: P2.is_equivalent(P2a)
        True

    See :meth:`~RationalPolyhedralFan.is_equivalent` for details.

    Yet another way to construct this fan is ::

        sage: P2b = Fan(cones, rays, check=False)
        sage: P2b.ngenerating_cones()
        3
        sage: P2a == P2b
        True

    If you try the above examples, you are likely to notice the difference in
    speed, so when you are sure that everything is correct, it is a good idea
    to use ``check=False`` option. On the other hand, it is usually **NOT** a
    good idea to use ``normalize=False`` option::

        sage: P2c = Fan(cones, rays, check=False, normalize=False)
        Traceback (most recent call last):
        ...
        AttributeError: 'tuple' object has no attribute 'parent'

    Yet another way is to use functions :func:`FaceFan` and :func:`NormalFan`
    to construct fans from :class:`lattice polytopes
    <sage.geometry.lattice_polytope.LatticePolytopeClass>`.

    We have not yet used ``lattice`` argument, since if was determined
    automatically::

        sage: P2.lattice()
        2-d lattice N
        sage: P2b.lattice()
        2-d lattice N

    However, it is necessary to specify it explicitly if you want to construct
    a fan without rays or cones::

        sage: Fan([], [])
        Traceback (most recent call last):
        ...
        ValueError: you must specify the lattice
        when you construct a fan without rays and cones!
        sage: F = Fan([], [], lattice=ToricLattice(2, "L"))
        sage: F
        Rational polyhedral fan in 2-d lattice L
        sage: F.lattice_dim()
        2
        sage: F.dim()
        0
    """
    def result():
        # "global" does not work here...
        R, V = rays, virtual_rays
        if V is not None:
            if normalize:
                V = normalize_rays(V, lattice)
            if check:
                R = PointCollection(V, lattice)
                V = PointCollection(V, lattice)
                d = lattice.dimension()
                if len(V) != d - R.dim() or (R + V).dim() != d:
                    raise ValueError("virtual rays must be linearly "
                    "independent and with other rays span the ambient space.")
        return RationalPolyhedralFan(cones, R, lattice, is_complete, V)

    if not check and not normalize and not discard_faces:
        return result()
    if not isinstance(cones, list):
        try:
            cones = list(cones)
        except TypeError:
            raise TypeError(
                "cones must be given as an iterable!"
                "\nGot: %s" % cones)
    if not cones:
        if lattice is None:
            if rays is not None and rays:
                lattice = normalize_rays(rays, lattice)[0].parent()
            else:
                raise ValueError("you must specify the lattice when you "
                                 "construct a fan without rays and cones!")
        cones = ((), )
        rays = ()
        return result()
    if is_Cone(cones[0]):
        # Construct the fan from Cone objects
        if lattice is None:
            lattice = cones[0].lattice()
            # If we determine the lattice automatically, we don't want to force
            # any conversion. TODO: take into account coercions?
            if check:
                for cone in cones:
                    if cone.lattice() != lattice:
                        raise ValueError("cones belong to different lattices "
                            "(%s and %s), cannot determine the lattice of the "
                            "fan!" % (lattice, cone.lattice()))
        for i, cone in enumerate(cones):
            if cone.lattice() != lattice:
                cones[i] = Cone(cone.rays(), lattice, check=False)
        if check:
            for cone in cones:
                if not cone.is_strictly_convex():
                    raise ValueError(
                                    "cones of a fan must be strictly convex!")
        # Optimization for fans generated by a single cone
        if len(cones) == 1 and rays is None:
            cone = cones[0]
            cones = (tuple(range(cone.nrays())), )
            rays = cone.rays()
            is_complete = lattice.dimension() == 0
            return result()
        ray_set = set([])
        for cone in cones:
            ray_set.update(cone.rays())
        if rays:    # Preserve the initial order of rays, if they were given
            rays = normalize_rays(rays, lattice)
            new_rays = []
            for ray in rays:
                if ray in ray_set and ray not in new_rays:
                    new_rays.append(ray)
            if len(new_rays) != len(ray_set):
                raise ValueError(
                  "if rays are given, they must include all rays of the fan!")
            rays = new_rays
        else:
            rays = tuple(ray_set)
        if check:
            # Maybe we should compute all faces of all cones and save them for
            # later if we are doing this check?
            generating_cones = []
            for cone in sorted(cones, key=lambda cone: cone.dim(),
                               reverse=True):
                is_generating = True
                for g_cone in generating_cones:
                    i_cone = cone.intersection(g_cone)
                    if i_cone.is_face_of(cone) and i_cone.is_face_of(g_cone):
                        if i_cone.dim() == cone.dim():
                            is_generating = False # cone is a face of g_cone
                            break
                    else:
                        raise ValueError(
                                "these cones cannot belong to the same fan!"
                                "\nCone 1 rays: %s\nCone 2 rays: %s"
                                % (g_cone.rays(), cone.rays()))
                if is_generating:
                    generating_cones.append(cone)
            if len(cones) > len(generating_cones):
                if discard_faces:
                    cones = generating_cones
                else:
                    raise ValueError("you have provided %d cones, but only %d "
                        "of them are maximal! Use discard_faces=True if you "
                        "indeed need to construct a fan from these cones." %
                        (len(cones), len(generating_cones)))
        elif discard_faces:
            cones = _discard_faces(cones)
        cones = (tuple(sorted(rays.index(ray) for ray in cone.rays()))
                 for cone in cones)
        return result()
    # Construct the fan from rays and "tuple cones"
    rays = normalize_rays(rays, lattice)
    for n, cone in enumerate(cones):
        try:
            cones[n] = sorted(cone)
        except TypeError:
            raise TypeError("cannot interpret %s as a cone!" % cone)
    if not check and not discard_faces:
        return result()
    # If we do need to make all the check, build explicit cone objects first
    return Fan((Cone([rays[n] for n in cone], lattice) for cone in cones),
               rays, lattice, is_complete=is_complete,
               virtual_rays=virtual_rays, discard_faces=discard_faces)


def FaceFan(polytope, lattice=None):
    r"""
    Construct the face fan of the given rational ``polytope``.

    INPUT:

    - ``polytope`` -- a :func:`polytope
      <sage.geometry.polyhedron.constructor.Polyhedron>` over `\QQ` or
      a :class:`lattice polytope
      <sage.geometry.lattice_polytope.LatticePolytopeClass>`. A (not
      necessarily full-dimensional) polytope contaning the origin in
      its :meth:`relative interior
      <sage.geometry.polyhedron.base.Polyhedron_base.relative_interior_contains>`.

    - ``lattice`` -- :class:`ToricLattice
      <sage.geometry.toric_lattice.ToricLatticeFactory>`, `\ZZ^n`, or any
      other object that behaves like these. If not specified, an attempt will
      be made to determine an appropriate toric lattice automatically.

    OUTPUT:

    - :class:`rational polyhedral fan <RationalPolyhedralFan>`.

    See also :func:`NormalFan`.

    EXAMPLES:

    Let's construct the fan corresponding to the product of two projective
    lines::

        sage: diamond = lattice_polytope.cross_polytope(2)
        sage: P1xP1 = FaceFan(diamond)
        sage: P1xP1.rays()
        M( 1,  0),
        M( 0,  1),
        M(-1,  0),
        M( 0, -1)
        in 2-d lattice M
        sage: for cone in P1xP1: print cone.rays()
        M(1,  0),
        M(0, -1)
        in 2-d lattice M
        M(-1,  0),
        M( 0, -1)
        in 2-d lattice M
        M(1, 0),
        M(0, 1)
        in 2-d lattice M
        M( 0, 1),
        M(-1, 0)
        in 2-d lattice M

    TESTS::

        sage: cuboctahed = polytopes.cuboctahedron()
        sage: FaceFan(cuboctahed)
        Rational polyhedral fan in 3-d lattice M
        sage: cuboctahed.is_lattice_polytope(), cuboctahed.dilation(1/2).is_lattice_polytope()
        (True, False)
        sage: fan1 = FaceFan(cuboctahed)
        sage: fan2 = FaceFan(cuboctahed.dilation(2).lattice_polytope())
        sage: fan1.is_equivalent(fan2)
        True

        sage: ray = Polyhedron(vertices=[(-1,-1)], rays=[(1,1)])
        sage: FaceFan(ray)
        Traceback (most recent call last):
        ...
        ValueError: face fans are defined only for
        polytopes containing the origin as an interior point!

        sage: interval_in_QQ2 = Polyhedron([ (0,-1), (0,+1) ])
        sage: FaceFan(interval_in_QQ2).generating_cones()
        (1-d cone of Rational polyhedral fan in 2-d lattice M,
         1-d cone of Rational polyhedral fan in 2-d lattice M)

        sage: FaceFan(Polyhedron([(-1,0), (1,0), (0,1)])) # origin on facet
        Traceback (most recent call last):
        ...
        ValueError: face fans are defined only for
        polytopes containing the origin as an interior point!
    """
    from sage.geometry.lattice_polytope import is_LatticePolytope
    interior_point_error = ValueError(
        "face fans are defined only for polytopes containing "
        "the origin as an interior point!")
    if is_LatticePolytope(polytope):
        if any(d <= 0 for d in polytope.distances([0]*polytope.dim())):
            raise interior_point_error
        cones = (f.ambient_vertex_indices() for f in polytope.facets_lp())
        rays = polytope.vertices()
        is_complete = polytope.dim() == polytope.lattice_dim()
    else:
        origin = polytope.ambient_space().zero()
        if not (polytope.is_compact() and
                polytope.relative_interior_contains(origin)):
            raise interior_point_error
        cones = [ [ v.index() for v in facet.incident() ]
                  for facet in polytope.inequalities() ]
        rays = [vector(_) for _ in polytope.vertices()]
<<<<<<< HEAD
=======
        is_complete = polytope.dim() == polytope.ambient_dim()
>>>>>>> 58f931d0
        if lattice is None:
            # Since default lattice polytopes are in the M lattice,
            # treat polyhedra as being there as well.
            lattice = ToricLattice(len(origin)).dual()
    return Fan(cones, rays, lattice=lattice, check=False,
               is_complete=is_complete)


def NormalFan(polytope, lattice=None):
    r"""
    Construct the normal fan of the given rational ``polytope``.

    INPUT:

    - ``polytope`` -- a full-dimensional :func:`polytope
      <sage.geometry.polyhedron.constructor.Polyhedron>` over `\QQ`
      or:class:`lattice polytope
      <sage.geometry.lattice_polytope.LatticePolytopeClass>`.

    - ``lattice`` -- :class:`ToricLattice
      <sage.geometry.toric_lattice.ToricLatticeFactory>`, `\ZZ^n`, or any
      other object that behaves like these. If not specified, an attempt will
      be made to determine an appropriate toric lattice automatically.

    OUTPUT:

    - :class:`rational polyhedral fan <RationalPolyhedralFan>`.

    See also :func:`FaceFan`.

    EXAMPLES:

    Let's construct the fan corresponding to the product of two projective
    lines::

        sage: square = LatticePolytope([(1,1), (-1,1), (-1,-1), (1,-1)])
        sage: P1xP1 = NormalFan(square)
        sage: P1xP1.rays()
        N( 1,  0),
        N( 0,  1),
        N( 0, -1),
        N(-1,  0)
        in 2-d lattice N
        sage: for cone in P1xP1: print cone.rays()
        N( 0, -1),
        N(-1,  0)
        in 2-d lattice N
        N(1,  0),
        N(0, -1)
        in 2-d lattice N
        N(1, 0),
        N(0, 1)
        in 2-d lattice N
        N( 0, 1),
        N(-1, 0)
        in 2-d lattice N

        sage: cuboctahed = polytopes.cuboctahedron()
        sage: NormalFan(cuboctahed)
        Rational polyhedral fan in 3-d lattice N

    TESTS::

        sage: cuboctahed.is_lattice_polytope(), cuboctahed.dilation(1/2).is_lattice_polytope()
        (True, False)
        sage: fan1 = NormalFan(cuboctahed)
        sage: fan2 = NormalFan(cuboctahed.dilation(2).lattice_polytope())
        sage: fan1.is_equivalent(fan2)
        True
    """
    dimension_error = ValueError(
        'the normal fan is only defined for full-dimensional polytopes')
    from sage.geometry.lattice_polytope import is_LatticePolytope
    if is_LatticePolytope(polytope):
        if polytope.dim() != polytope.lattice_dim():
            raise dimension_error
        rays = polytope.facet_normals()
        cones = (v.ambient_facet_indices() for v in polytope.faces_lp(dim=0))
    else:
        if polytope.dim() != polytope.ambient_dim():
            raise dimension_error
        if not polytope.is_compact():
            raise NotImplementedError('the normal fan is only supported for polytopes (compact polyhedra).')
        cones = [ [ ieq.index() for ieq in vertex.incident() ]
                  for vertex in polytope.vertices() ]
        rays =[ ieq.A() for ieq in polytope.inequalities() ]
    return Fan(cones, rays, lattice=lattice, check=False, is_complete=True)


def Fan2d(rays, lattice=None):
    """
    Construct the maximal 2-d fan with given ``rays``.

    In two dimensions we can uniquely construct a fan from just rays,
    just by cyclically ordering the rays and constructing as many
    cones as possible. This is why we implement a special constructor
    for this case.

    INPUT:

    - ``rays`` -- list of rays given as list or vectors convertible to
      the rational extension of ``lattice``. Duplicate rays are
      removed without changing the ordering of the remaining rays.

    - ``lattice`` -- :class:`ToricLattice
      <sage.geometry.toric_lattice.ToricLatticeFactory>`, `\ZZ^n`, or any
      other object that behaves like these. If not specified, an attempt will
      be made to determine an appropriate toric lattice automatically.

    EXAMPLES::

        sage: Fan2d([(0,1), (1,0)])
        Rational polyhedral fan in 2-d lattice N
        sage: Fan2d([], lattice=ToricLattice(2, 'myN'))
        Rational polyhedral fan in 2-d lattice myN

    The ray order is as specified, even if it is not the cyclic order::

        sage: fan1 = Fan2d([(0,1), (1,0)])
        sage: fan1.rays()
        N(0, 1),
        N(1, 0)
        in 2-d lattice N

        sage: fan2 = Fan2d([(1,0), (0,1)])
        sage: fan2.rays()
        N(1, 0),
        N(0, 1)
        in 2-d lattice N

        sage: fan1 == fan2, fan1.is_equivalent(fan2)
        (False, True)

        sage: fan = Fan2d([(1,1), (-1,-1), (1,-1), (-1,1)])
        sage: [ cone.ambient_ray_indices() for cone in fan ]
        [(2, 1), (1, 3), (3, 0), (0, 2)]
        sage: fan.is_complete()
        True

    TESTS::

        sage: Fan2d([(0,1), (0,1)]).generating_cones()
        (1-d cone of Rational polyhedral fan in 2-d lattice N,)

        sage: Fan2d([(1,1), (-1,-1)]).generating_cones()
        (1-d cone of Rational polyhedral fan in 2-d lattice N,
         1-d cone of Rational polyhedral fan in 2-d lattice N)

        sage: Fan2d([])
        Traceback (most recent call last):
        ...
        ValueError: you must specify a 2-dimensional lattice
        when you construct a fan without rays.

        sage: Fan2d([(3,4)]).rays()
        N(3, 4)
        in 2-d lattice N

        sage: Fan2d([(0,1,0)])
        Traceback (most recent call last):
        ...
        ValueError: the lattice must be 2-dimensional.

        sage: Fan2d([(0,1), (1,0), (0,0)])
        Traceback (most recent call last):
        ...
        ValueError: only non-zero vectors define rays

        sage: Fan2d([(0, -2), (2, -10), (1, -3), (2, -9), (2, -12), (1, 1),
        ...          (2, 1), (1, -5), (0, -6), (1, -7), (0, 1), (2, -4),
        ...          (2, -2), (1, -9), (1, -8), (2, -6), (0, -1), (0, -3),
        ...          (2, -11), (2, -8), (1, 0), (0, -5), (1, -4), (2, 0),
        ...          (1, -6), (2, -7), (2, -5), (-1, -3), (1, -1), (1, -2),
        ...          (0, -4), (2, -3), (2, -1)]).cone_lattice()
        Finite poset containing 44 elements with distinguished linear extension

        sage: Fan2d([(1,1)]).is_complete()
        False
        sage: Fan2d([(1,1), (-1,-1)]).is_complete()
        False
        sage: Fan2d([(1,0), (0,1)]).is_complete()
        False
    """
    if len(rays) == 0:
        if lattice is None or lattice.dimension() != 2:
            raise ValueError('you must specify a 2-dimensional lattice when '
                             'you construct a fan without rays.')
        return RationalPolyhedralFan(cones=((), ), rays=(), lattice=lattice)

    # remove multiple rays without changing order
    rays = normalize_rays(rays, lattice)
    rays = sorted( (r,i) for i,r in enumerate(rays) )
    distinct_rays = [ rays[i] for i in range(len(rays)) if rays[i][0] != rays[i-1][0] ]
    if distinct_rays:
        rays = sorted( (i,r) for r,i in distinct_rays )
        rays = [ r[1] for r in rays ]
    else: # all given rays were the same
        rays = [ rays[0][0] ]
    lattice = rays[0].parent()
    if lattice.dimension() != 2:
        raise ValueError('the lattice must be 2-dimensional.')
    n = len(rays)
    if n == 1 or n == 2 and rays[0] == -rays[1]:
        cones = [(i, ) for i in range(n)]
        return RationalPolyhedralFan(cones, rays, lattice, False)

    import math
    # each sorted_rays entry = (angle, ray, original_ray_index)
    sorted_rays = sorted( (math.atan2(r[0],r[1]), r, i) for i,r in enumerate(rays) )
    cones = []
    is_complete = True
    for i in range(n):
        r0 = sorted_rays[i-1][1]
        r1 = sorted_rays[i][1]
        if r1.is_zero():
            raise ValueError('only non-zero vectors define rays')
        assert r0 != r1
        cross_prod = r0[0]*r1[1]-r0[1]*r1[0]
        if cross_prod < 0:
            r0_index = (i-1) % len(sorted_rays)
            r1_index = i
            cones.append((sorted_rays[r0_index][2], sorted_rays[r1_index][2]))
        else:
            is_complete = False
    return RationalPolyhedralFan(cones, rays, lattice, is_complete)


class Cone_of_fan(ConvexRationalPolyhedralCone):
    r"""
    Construct a cone belonging to a fan.

    .. WARNING::

        This class does not check that the input defines a valid cone of a
        fan. You must not construct objects of this class directly.

    In addition to all of the properties of "regular" :class:`cones
    <sage.geometry.cone.ConvexRationalPolyhedralCone>`, such cones know their
    relation to the fan.

    INPUT:

    - ``ambient`` -- fan whose cone is constructed;

    - ``ambient_ray_indices`` -- increasing list or tuple of integers, indices
      of rays of ``ambient`` generating this cone.

    OUTPUT:

    - cone of ``ambient``.

    EXAMPLES:

    The intended way to get objects of this class is the following::

        sage: fan = toric_varieties.P1xP1().fan()
        sage: cone = fan.generating_cone(0)
        sage: cone
        2-d cone of Rational polyhedral fan in 2-d lattice N
        sage: cone.ambient_ray_indices()
        (0, 2)
        sage: cone.star_generator_indices()
        (0,)
    """

    def __init__(self, ambient, ambient_ray_indices):
        r"""
        See :class:`Cone_of_Fan` for documentation.

        TESTS:

        The following code is likely to construct an invalid object, we just
        test that creation of cones of fans is working::

            sage: fan = toric_varieties.P1xP1().fan()
            sage: cone = sage.geometry.fan.Cone_of_fan(fan, (0,))
            sage: cone
            1-d cone of Rational polyhedral fan in 2-d lattice N
            sage: TestSuite(cone).run()
        """
        super(Cone_of_fan, self).__init__(
                    ambient=ambient, ambient_ray_indices=ambient_ray_indices)
        self._is_strictly_convex = True
        # Because if not, this cone should not have been constructed

    def _repr_(self):
        r"""
        Return a string representation of ``self``.

        OUTPUT:

        - string.

        TESTS::

            sage: P1xP1 = toric_varieties.P1xP1()
            sage: cone = P1xP1.fan().generating_cone(0)
            sage: cone._repr_()
            '2-d cone of Rational polyhedral fan in 2-d lattice N'
            sage: cone.facets()[0]._repr_()
            '1-d cone of Rational polyhedral fan in 2-d lattice N'
        """
        # The base class would print "face of" instead of  "cone of"
        return "%d-d cone of %s" % (self.dim(), self.ambient())

    def star_generator_indices(self):
        r"""
        Return indices of generating cones of the "ambient fan" containing
        ``self``.

        OUTPUT:

        - increasing :class:`tuple` of integers.

        EXAMPLES::

            sage: P1xP1 = toric_varieties.P1xP1()
            sage: cone = P1xP1.fan().generating_cone(0)
            sage: cone.star_generator_indices()
            (0,)

        TESTS:

        A mistake in this function used to cause the problem reported in
        :trac:`9782`. We check that now everything is working smoothly::

            sage: f = Fan([(0, 2, 4),
            ...            (0, 4, 5),
            ...            (0, 3, 5),
            ...            (0, 1, 3),
            ...            (0, 1, 2),
            ...            (2, 4, 6),
            ...            (4, 5, 6),
            ...            (3, 5, 6),
            ...            (1, 3, 6),
            ...            (1, 2, 6)],
            ...           [(-1, 0, 0),
            ...            (0, -1, 0),
            ...            (0, 0, -1),
            ...            (0, 0, 1),
            ...            (0, 1, 2),
            ...            (0, 1, 3),
            ...            (1, 0, 4)])
            sage: f.is_complete()
            True
            sage: X = ToricVariety(f)
            sage: X.fan().is_complete()
            True
        """
        if "_star_generator_indices" not in self.__dict__:
            fan = self.ambient()
            sgi = set(range(fan.ngenerating_cones()))
            for ray in self.ambient_ray_indices():
                sgi.intersection_update(fan._ray_to_cones(ray))
            self._star_generator_indices = tuple(sorted(sgi))
        return self._star_generator_indices

    def star_generators(self):
        r"""
        Return indices of generating cones of the "ambient fan" containing
        ``self``.

        OUTPUT:

        - increasing :class:`tuple` of integers.

        EXAMPLES::

            sage: P1xP1 = toric_varieties.P1xP1()
            sage: cone = P1xP1.fan().generating_cone(0)
            sage: cone.star_generators()
            (2-d cone of Rational polyhedral fan in 2-d lattice N,)
        """
        if "_star_generators" not in self.__dict__:
            self._star_generators = tuple(self.ambient().generating_cone(i)
                                    for i in self.star_generator_indices())
        return self._star_generators


class RationalPolyhedralFan(IntegralRayCollection,
                            collections.Callable,
                            collections.Container):
    r"""
    Create a rational polyhedral fan.

    .. WARNING::

        This class does not perform any checks of correctness of input nor
        does it convert input into the standard representation. Use
        :func:`Fan` to construct fans from "raw data" or :func:`FaceFan` and
        :func:`NormalFan` to get fans associated to polytopes.

    Fans are immutable, but they cache most of the returned values.

    INPUT:

    - ``cones`` -- list of generating cones of the fan, each cone given as a
      list of indices of its generating rays in ``rays``;

    - ``rays`` -- list of immutable primitive vectors in ``lattice``
      consisting of exactly the rays of the fan (i.e. no "extra" ones);

    - ``lattice`` -- :class:`ToricLattice
      <sage.geometry.toric_lattice.ToricLatticeFactory>`, `\ZZ^n`, or any
      other object that behaves like these. If ``None``, it will be determined
      as :func:`parent` of the first ray. Of course, this cannot be done if
      there are no rays, so in this case you must give an appropriate
      ``lattice`` directly;

    - ``is_complete`` -- if given, must be ``True`` or ``False`` depending on
      whether this fan is complete or not. By default, it will be determined
      automatically if necessary;

    - ``virtual_rays`` -- if given, must the a list of immutable primitive
      vectors in ``lattice``, see :meth:`virtual_rays` for details. By default,
      it will be determined automatically if necessary.

    OUTPUT:

    - rational polyhedral fan.
    """

    def __init__(self, cones, rays, lattice,
                 is_complete=None, virtual_rays=None):
        r"""
        See :class:`RationalPolyhedralFan` for documentation.

        TESTS::

            sage: v = vector([0,1])
            sage: v.set_immutable()
            sage: f = sage.geometry.fan.RationalPolyhedralFan(
            ...                         [(0,)], [v], None)
            sage: f.rays()
            (0, 1)
            in Ambient free module of rank 2
            over the principal ideal domain Integer Ring
            sage: TestSuite(f).run()
            sage: f = Fan([(0,)], [(0,1)])
            sage: TestSuite(f).run()
        """
        super(RationalPolyhedralFan, self).__init__(rays, lattice)
        self._generating_cones = tuple(Cone_of_fan(self, c) for c in cones)
        for i, cone in enumerate(self._generating_cones):
            cone._star_generator_indices = (i,)
        # Knowing completeness drastically affects the speed of cone lattice
        # computation and containment check, so we have a special way to
        # optimize it.
        if is_complete is not None:
            self._is_complete = is_complete
        # Computing virtual rays is fast, but it may be convenient to choose
        # them based on relation to other cones and fans.
        if virtual_rays is not None:
            self._virtual_rays = PointCollection(virtual_rays, self.lattice())

    def _sage_input_(self, sib, coerced):
        """
        Return Sage command to reconstruct ``self``.

        See :mod:`sage.misc.sage_input` for details.

        EXAMPLES::

            sage: fan = Fan([Cone([(1,0), (1,1)]), Cone([(-1,-1)])])
            sage: sage_input(fan)
            Fan(cones=[[0, 1], [2]], rays=[(1, 0), (1, 1), (-1, -1)])
       """
        cones = [[ZZ(_) for _ in c.ambient_ray_indices()] for c in self.generating_cones()]
        rays = [sib(tuple(r)) for r in self.rays()]
        return sib.name('Fan')(cones=cones, rays=rays)

    def __call__(self, dim=None, codim=None):
        r"""
        Return the specified cones of ``self``.

        .. NOTE::

            "Direct call" syntax is a synonym for :meth:`cones` method except
            that in the case of no input parameters this function returns
            just ``self``.

        INPUT:

        - ``dim`` -- dimension of the requested cones;

        - ``codim`` -- codimension of the requested cones.

        OUTPUT:

        - cones of ``self`` of the specified (co)dimension if it was given,
          otherwise ``self``.

        TESTS::

            sage: cone1 = Cone([(1,0), (0,1)])
            sage: cone2 = Cone([(-1,0)])
            sage: fan = Fan([cone1, cone2])
            sage: fan(1)
            (1-d cone of Rational polyhedral fan in 2-d lattice N,
             1-d cone of Rational polyhedral fan in 2-d lattice N,
             1-d cone of Rational polyhedral fan in 2-d lattice N)
            sage: fan(2)
            (2-d cone of Rational polyhedral fan in 2-d lattice N,)
            sage: fan(dim=2)
            (2-d cone of Rational polyhedral fan in 2-d lattice N,)
            sage: fan(codim=2)
            (0-d cone of Rational polyhedral fan in 2-d lattice N,)
            sage: fan(dim=1, codim=1)
            Traceback (most recent call last):
            ...
            ValueError: dimension and codimension
            cannot be specified together!
            sage: fan() is fan
            True
        """
        if dim is None and codim is None:
            # "self.cones()" returns all cones, but for the call syntax
            # "self()" we return just "self", which seems to be more natural
            # and convenient for ToricVariety.fan() method.
            return self
        else:
            return self.cones(dim, codim)

    def __cmp__(self, right):
        r"""
        Compare ``self`` and ``right``.

        INPUT:

        - ``right`` -- anything.

        OUTPUT:

        - 0 if ``right`` is also a fan, their rays are the same and stored in
          the same order, and their generating cones are the same and stored
          in the same order. 1 or -1 otherwise.

        TESTS::

            sage: f1 = Fan(cones=[(0,1), (1,2)],
            ...            rays=[(1,0), (0,1), (-1, 0)],
            ...            check=False)
            sage: f2 = Fan(cones=[(1,2), (0,1)],
            ...            rays=[(1,0), (0,1), (-1, 0)],
            ...            check=False)
            sage: f3 = Fan(cones=[(1,2), (0,1)],
            ...            rays=[(1,0), (0,1), (-1, 0)],
            ...            check=False)
            sage: cmp(f1, f2)
            1
            sage: cmp(f2, f1)
            -1
            sage: cmp(f2, f3)
            0
            sage: f2 is f3
            False
            sage: cmp(f1, 1) * cmp(1, f1)
            -1
        """
        if is_Fan(right):
            return cmp(
                [self.rays(), self.virtual_rays(), self.generating_cones()],
                [right.rays(), right.virtual_rays(), right.generating_cones()])
        else:
            return cmp(type(self), type(right))

    def __contains__(self, cone):
        r"""
        Check if ``cone`` is equivalent to a cone of the fan.

        See :meth:`_contains` (which is called by this function) for
        documentation.

        TESTS::

            sage: cone1 = Cone([(0,-1), (1,0)])
            sage: cone2 = Cone([(1,0), (0,1)])
            sage: f = Fan([cone1, cone2])
            sage: f.generating_cone(0) in f
            True
            sage: cone1 in f
            True
            sage: (1,1) in f    # not a cone
            False
            sage: "Ceci n'est pas un cone" in f
            False
        """
        return self._contains(cone)

    def __iter__(self):
        r"""
        Return an iterator over generating cones of ``self``.

        OUTPUT:

        -  iterator.

        TESTS::

            sage: f = Fan(cones=[(0,1), (1,2)],
            ...           rays=[(1,0), (0,1), (-1, 0)],
            ...           check=False)
            sage: for cone in f: print cone.rays()
            N(1, 0),
            N(0, 1)
            in 2-d lattice N
            N( 0, 1),
            N(-1, 0)
            in 2-d lattice N
         """
        return iter(self.generating_cones())

    def _compute_cone_lattice(self):
        r"""
        Compute the cone lattice of ``self``.

        See :meth:`cone_lattice` for documentation.

        TESTS:

        We use different algorithms depending on available information. One of
        the common cases is a fan which is KNOWN to be complete, i.e. we do
        not even need to check if it is complete.

            sage: fan = toric_varieties.P1xP1().fan()
            sage: fan.cone_lattice() # indirect doctest
            Finite poset containing 10 elements with distinguished linear extension

        These 10 elements are: 1 origin, 4 rays, 4 generating cones, 1 fan.

        Another common case is the fan of faces of a single cone::

            sage: quadrant = Cone([(1,0), (0,1)])
            sage: fan = Fan([quadrant])
            sage: fan.cone_lattice() # indirect doctest
            Finite poset containing 5 elements with distinguished linear extension

        These 5 elements are: 1 origin, 2 rays, 1 generating cone, 1 fan.
        
        A subcase of this common case is treatment of fans consisting of the
        origin only, which used to be handled incorrectly :trac:`18613`::
        
            sage: fan = Fan([Cone([], ToricLattice(0))])
            sage: list(fan.cone_lattice())
            [0-d cone of Rational polyhedral fan in 0-d lattice N,
             Rational polyhedral fan in 0-d lattice N]
            sage: fan = Fan([Cone([], ToricLattice(1))])
            sage: list(fan.cone_lattice())
            [0-d cone of Rational polyhedral fan in 1-d lattice N,
             Rational polyhedral fan in 1-d lattice N]

        Finally, we have "intermediate" fans which are incomplete but are
        generated by more than one cone::

            sage: cone1 = Cone([(1,0), (0,1)])
            sage: cone2 = Cone([(-1,0)])
            sage: fan = Fan([cone1, cone2])
            sage: fan.rays()
            N( 0, 1),
            N( 1, 0),
            N(-1, 0)
            in 2-d lattice N
            sage: for cone in fan: print cone.ambient_ray_indices()
            (0, 1)
            (2,)
            sage: L = fan.cone_lattice() # indirect doctest
            sage: L
            Finite poset containing 6 elements with distinguished linear extension

        Here we got 1 origin, 3 rays (one is a generating cone),
        1 2-dimensional cone (a generating one), and 1 fan.
        """
        # Define a face constructor
        def FanFace(rays, cones):
            if not cones:       # The top face, fan itself
                return self
            if len(cones) == 1: # MAY be a generating cone or NOT!!!
                g_cone = self.generating_cone(cones[0])
                if g_cone.ambient_ray_indices() == rays:
                    return g_cone
            face = Cone_of_fan(ambient=self, ambient_ray_indices=rays)
            face._star_generator_indices=cones
            return face
        # Check directly if we know completeness already, since *determining*
        # completeness relies on this function
        if "_is_complete" in self.__dict__ and self._is_complete:
            # We can use a fast way for complete fans
            self._cone_lattice = Hasse_diagram_from_incidences(
                                # When there are no rays, fan is the only atom
                                self._ray_to_cones() if self.rays() else [()],
                                (cone.ambient_ray_indices() for cone in self),
                                FanFace, key = id(self))
        else:
            # For general fans we will "merge" face lattices of generating
            # cones.
            L = DiGraph()
            face_to_rays = dict() # face |---> (indices of fan rays)
            rays_to_index = dict() # (indices of fan rays) |---> face index
            # face index |---> (indices of containing generating cones)
            index_to_cones = []
            # During construction index 0 will correspond to the fan
            # We think of the fan not being in the cone even when there is
            # only one cone
            index_to_cones.append(())
            next_index = 1
            for i, cone in enumerate(self):
                # Set up translation of faces of cone to rays and indices
                # We make a standalone cone to compute its standalone face
                # lattice, since cones of fans get their lattices from fans
                L_cone = Cone(cone.rays(), lattice=self.lattice(),
                              check=False, normalize=False).face_lattice()
                for f in L_cone:
                    f_rays = tuple(cone.ambient_ray_indices()[ray]
                                   for ray in f.ambient_ray_indices())
                    face_to_rays[f] = f_rays
                    try:
                        f_index = rays_to_index[f_rays]
                        index_to_cones[f_index].append(i)
                    except KeyError:        # Did not see f before
                        f_index = next_index
                        next_index += 1
                        rays_to_index[f_rays] = f_index
                        index_to_cones.append([i])
                # Add all relations between faces of cone to L
                for f,g in L_cone.cover_relations_iterator():
                    L.add_edge(rays_to_index[face_to_rays[f]],
                               rays_to_index[face_to_rays[g]])
                # Add the inclusion of cone into the fan itself
                L.add_edge(
                        rays_to_index[face_to_rays[L_cone.top()]], 0)

            # Enumeration of graph vertices must be a linear extension of the
            # poset
            new_order = L.topological_sort()
            # Make sure that generating cones are in the end in proper order
            tail = [rays_to_index[gc.ambient_ray_indices()] for gc in self]
            tail.append(0) # We know that the fan itself has index 0
            new_order = [n for n in new_order if n not in tail] + tail
            # Make sure that rays are in the beginning in proper order
            head = [rays_to_index[()]] # Empty face
            head.extend(rays_to_index[(n,)] for n in range(self.nrays()))
            new_order = head + [n for n in new_order if n not in head]
            # "Invert" this list to a dictionary
            labels = dict()
            for new, old in enumerate(new_order):
                labels[old] = new
            L.relabel(labels)

            elements = [None] * next_index
            for rays, index in rays_to_index.items():
                elements[labels[index]] = FanFace(
                                           rays, tuple(index_to_cones[index]))
            # We need "special treatment" for the whole fan. If we added its
            # ray incidence information to the total list, it would be
            # confused with the generating cone in the case of a single cone.
            elements[labels[0]] = FanFace(tuple(range(self.nrays())), ())
            D = {i:f for i,f in enumerate(elements)}
            L.relabel(D)
            self._cone_lattice = FinitePoset(L, elements, key = id(self))

    def _contains(self, cone):
        r"""
        Check if ``cone`` is equivalent to a cone of the fan.

        This function is called by :meth:`__contains__` and :meth:`contains`
        to ensure the same call depth for warning messages.

        INPUT:

        - ``cone`` -- anything.

        OUTPUT:

        - ``False`` if ``cone`` is not a cone or if ``cone`` is not
          equivalent to a cone of the fan. ``True`` otherwise.

        TESTS::

            sage: cone1 = Cone([(0,-1), (1,0)])
            sage: cone2 = Cone([(1,0), (0,1)])
            sage: f = Fan([cone1, cone2])
            sage: f._contains(cone1)
            True
            sage: f._contains((1,1))  # this is not a cone!
            False

        Note that the ambient fan of the cone does not matter::

            sage: cone1_f = f.generating_cone(0)
            sage: cone1_f is cone1
            False
            sage: cone1_f.is_equivalent(cone1)
            True
            sage: cone1 in Fan([cone1, cone2])  # not a cone of any particular fan
            True
            sage: cone1_f in Fan([cone1, cone2])  # belongs to different fan, but equivalent cone
            True
        """
        try:
            self.embed(cone)    # Fails if cone is not in self.
            return True
        except TypeError:   # cone is not a cone
            return False
        except ValueError:  # cone is a cone, but wrong
            if not cone.lattice().is_submodule(self.lattice()):
                warnings.warn("you have checked if a fan contains a cone "
                              "from another lattice, this is always False!",
                              stacklevel=3)
            return False

    def support_contains(self, *args):
        r"""
        Check if a point is contained in the support of the fan.

        The support of a fan is the union of all cones of the fan. If
        you want to know whether the fan contains a given cone, you
        should use :meth:`contains` instead.

        INPUT:

        - ``*args`` -- an element of ``self.lattice()`` or something
          that can be converted to it (for example, a list of
          coordinates).

        OUTPUT:

        - ``True`` if ``point`` is contained in the support of the
          fan, ``False`` otherwise.

        TESTS::

            sage: cone1 = Cone([(0,-1), (1,0)])
            sage: cone2 = Cone([(1,0), (0,1)])
            sage: f = Fan([cone1, cone2])

        We check if some points are in this fan::

            sage: f.support_contains(f.lattice()(1,0))
            True
            sage: f.support_contains(cone1)    # a cone is not a point of the lattice
            False
            sage: f.support_contains((1,0))
            True
            sage: f.support_contains(1,1)
            True
            sage: f.support_contains((-1,0))
            False
            sage: f.support_contains(f.lattice().dual()(1,0)) #random output (warning)
            False
            sage: f.support_contains(f.lattice().dual()(1,0))
            False
            sage: f.support_contains(1)
            False
            sage: f.support_contains(0)   # 0 converts to the origin in the lattice
            True
            sage: f.support_contains(1/2, sqrt(3))
            True
            sage: f.support_contains(-1/2, sqrt(3))
            False
        """
        if len(args)==1:
            point = args[0]
        else:
            point = args

        try:
            point = self._ambient_space_point(point)
        except TypeError as ex:
            if str(ex).endswith("have incompatible lattices!"):
                warnings.warn("you have checked if a fan contains a point "
                              "from an incompatible lattice, this is False!",
                              stacklevel=3)
            return False
        if self.is_complete():
            return True
        return any(point in cone for cone in self)

    def cartesian_product(self, other, lattice=None):
        r"""
        Return the Cartesian product of ``self`` with ``other``.

        INPUT:

        - ``other`` -- a :class:`rational polyhedral fan
          <sage.geometry.fan.RationalPolyhedralFan>`;

        - ``lattice`` -- (optional) the ambient lattice for the
          Cartesian product fan. By default, the direct sum of the
          ambient lattices of ``self`` and ``other`` is constructed.

        OUTPUT:

        - a :class:`fan <RationalPolyhedralFan>` whose cones are all pairwise
          Cartesian products of the cones of ``self`` and ``other``.

        EXAMPLES::

            sage: K = ToricLattice(1, 'K')
            sage: fan1 = Fan([[0],[1]],[(1,),(-1,)], lattice=K)
            sage: L = ToricLattice(2, 'L')
            sage: fan2 = Fan(rays=[(1,0),(0,1),(-1,-1)],
            ...          cones=[[0,1],[1,2],[2,0]], lattice=L)
            sage: fan1.cartesian_product(fan2)
            Rational polyhedral fan in 3-d lattice K+L
            sage: _.ngenerating_cones()
            6
        """
        assert is_Fan(other)
        rc = super(RationalPolyhedralFan, self).cartesian_product(
                                                                other, lattice)
        self_cones = [cone.ambient_ray_indices() for cone in self]
        n = self.nrays()
        other_cones = [tuple(n + i for i in cone.ambient_ray_indices())
                       for cone in other]
        new_cones = [c1 + c2 for c1 in self_cones for c2 in other_cones]
        try:    # Is completeness of the result obvious?
            return RationalPolyhedralFan(new_cones, rc.rays(), rc.lattice(),
                                    self._is_complete and other._is_complete)
        except AttributeError: # The result is either incomplete or unknown.
            return RationalPolyhedralFan(new_cones, rc.rays(), rc.lattice())

    def __neg__(self):
        """
        Return the fan where each cone is replaced by the opposite cone.

        EXAMPLES::

            sage: c0 = Cone([(1,1),(0,1)])
            sage: c1 = Cone([(1,1),(1,0)])
            sage: F = Fan([c0, c1]); F
            Rational polyhedral fan in 2-d lattice N
            sage: G = -F; G  # indirect doctest
            Rational polyhedral fan in 2-d lattice N
            sage: -G==F
            True
            sage: G.rays()
            N( 0, -1),
            N(-1,  0),
            N(-1, -1)
            in 2-d lattice N
        """
        new_rays = [-r1 for r1 in self.rays()]
        for r in new_rays:
            r.set_immutable()
        self_cones = [cone.ambient_ray_indices() for cone in self]
        return RationalPolyhedralFan(self_cones, new_rays, self.lattice())

    def common_refinement(self, other):
        """
        Return the common refinement of this fan and ``other``.

        INPUT:

        - ``other`` -- a :class:`fan <RationalPolyhedralFan>` in the same
          :meth:`lattice` and with the same support as this fan

        OUTPUT:

        - a :class:`fan <RationalPolyhedralFan>`

        EXAMPLES:

        Refining a fan with itself gives itself::

            sage: F0 = Fan2d([(1,0),(0,1),(-1,0),(0,-1)])
            sage: F0.common_refinement(F0) == F0
            True

        A more complex example with complete fans::

            sage: F1 = Fan([[0],[1]],[(1,),(-1,)])
            sage: F2 = Fan2d([(1,0),(1,1),(0,1),(-1,0),(0,-1)])
            sage: F3 = F2.cartesian_product(F1)
            sage: F4 = F1.cartesian_product(F2)
            sage: FF = F3.common_refinement(F4)
            sage: F3.ngenerating_cones()
            10
            sage: F4.ngenerating_cones()
            10
            sage: FF.ngenerating_cones()
            13

        An example with two non-complete fans with the same support::

            sage: F5 = Fan2d([(1,0),(1,2),(0,1)])
            sage: F6 = Fan2d([(1,0),(2,1),(0,1)])
            sage: F5.common_refinement(F6).ngenerating_cones()
            3

        Both fans must live in the same lattice::

            sage: F0.common_refinement(F1)
            Traceback (most recent call last):
            ...
            ValueError: the fans are not in the same lattice
        """
        from sage.categories.homset import End
        from sage.geometry.fan_morphism import FanMorphism
        N = self.lattice()
        if other.lattice() is not N:
            raise ValueError('the fans are not in the same lattice')
        id = End(N).identity()
        subdivision = FanMorphism(id, self, other, subdivide=True).domain_fan()
        if not self.is_complete():
            # Construct the opposite morphism to ensure support equality
            FanMorphism(id, other, self, subdivide=True)
        return subdivision

    def _latex_(self):
        r"""
        Return a LaTeX representation of ``self``.

        OUTPUT:

        - string.

        TESTS::

            sage: f = Fan(cones=[(0,1), (1,2)],
            ...           rays=[(1,0), (0,1), (-1, 0)],
            ...           check=False)
            sage: f._latex_()
            '\\Sigma^{2}'
        """
        return r"\Sigma^{%s}" % self.lattice_dim()

    def _ray_to_cones(self, i=None):
        r"""
        Return the set of generating cones containing the ``i``-th ray.

        INPUT:

        - ``i`` -- integer, index of a ray of ``self``.

        OUTPUT:

        - :class:`frozenset` of indices of generating cones of ``self``
          containing the ``i``-th ray if ``i`` was given, :class:`tuple` of
          these sets for all rays otherwise.

        EXAMPLES::

            sage: fan = toric_varieties.P1xP1().fan()
            sage: fan._ray_to_cones(0)
            frozenset({0, 3})
            sage: fan._ray_to_cones()
            (frozenset({0, 3}), frozenset({1, 2}), frozenset({0, 1}), frozenset({2, 3}))
        """
        # This function is close to self(1)[i].star_generator_indices(), but
        # it does not require computation of the cone lattice and is
        # convenient for internal purposes.
        if "_ray_to_cones_tuple" not in self.__dict__:
            ray_to_cones = []
            for ray in self.rays():
                ray_to_cones.append([])
            for k, cone in enumerate(self):
                for j in cone.ambient_ray_indices():
                    ray_to_cones[j].append(k)
            self._ray_to_cones_tuple = tuple(frozenset(rtc)
                                             for rtc in ray_to_cones)
        if i is None:
            return self._ray_to_cones_tuple
        else:
            return self._ray_to_cones_tuple[i]

    def _repr_(self):
        r"""
        Return a string representation of ``self``.

        OUTPUT:

        - string.

        TESTS::

            sage: f = Fan(cones=[(0,1), (1,2)],
            ...           rays=[(1,0), (0,1), (-1, 0)],
            ...           check=False)
            sage: f._repr_()
            'Rational polyhedral fan in 2-d lattice N'
            sage: f = Fan(cones=[(0,1), (1,2)],
            ...           rays=[(1,0), (0,1), (-1, 0)],
            ...           lattice=ZZ^2,
            ...           check=False)
            sage: f._repr_()
            'Rational polyhedral fan in 2-d lattice'
        """
        result = "Rational polyhedral fan in"
        if is_ToricLattice(self.lattice()):
            result += " %s" % self.lattice()
        else:
            result += " %d-d lattice" % self.lattice_dim()
        return result

    def _subdivide_stellar(self, new_rays, verbose):
        r"""
        Return iterative stellar subdivision of ``self`` via ``new_rays``.

        INPUT:

        - ``new_rays`` -- immutable primitive vectors in the lattice of
          ``self``;

        - ``verbose`` -- if ``True``, some timing information will be printed.

        OUTPUT:

        - rational polyhedral fan.

        TESTS::

            sage: cone1 = Cone([(1,0), (0,1)])
            sage: cone2 = Cone([(-1,0)])
            sage: new_rays = sage.geometry.cone.normalize_rays([(1,1)], None)
            sage: fan = Fan([cone1, cone2])
            sage: fan._subdivide_stellar(new_rays, False)
            Rational polyhedral fan in 2-d lattice N
            sage: fan = Fan([cone1])
            sage: new_fan = fan._subdivide_stellar(new_rays, True)
            R:1/1  C:2  T:...(ms)  T/new:...(ms)  T/all:...(ms)
            sage: new_fan.rays()
            N(1, 0),
            N(0, 1),
            N(1, 1)
            in 2-d lattice N
            sage: for cone in new_fan: print cone.ambient_ray_indices()
            (0, 2)
            (1, 2)

        We make sure that this function constructs cones with ordered ambient
        ray indices (see :trac:`9812`)::

            sage: C = Cone([(1,0,0), (0,1,0), (1,0,1), (0,1,1)])
            sage: F = Fan([C]).make_simplicial()
            sage: [cone.ambient_ray_indices() for cone in F]
            [(0, 2, 3), (0, 1, 3)]
        """
        cones = self.generating_cones()
        for n, ray in enumerate(new_rays):
            if verbose:
                start = walltime()
            new = []
            for cone in cones:
                if ray in cone:
                    new.extend(Cone(tuple(facet.rays())+(ray,), check=False)
                               for facet in cone.facets() if ray not in facet)
                else:
                    new.append(cone)
            if verbose:
                t = walltime(start)
                added = len(new) - len(cones)
                T_new = "%d" % (t / added * 1000) if added else "-"
                print("R:%d/%d  C:%d  T:%d(ms)  T/new:%s(ms)  T/all:%d(ms)"
                      % (n + 1, len(new_rays), len(new), t * 1000,
                         T_new, t / len(new) * 1000))
            cones = new
        new_fan_rays = list(self.rays())
        new_fan_rays.extend(ray for ray in new_rays
                                if ray not in self.rays().set())
        cones = tuple(tuple(sorted(new_fan_rays.index(ray) for ray in cone))
                      for cone in cones)
        fan = Fan(cones, new_fan_rays, check=False, normalize=False)
        return fan

    def cone_containing(self, *points):
        r"""
        Return the smallest cone of ``self`` containing all given points.

        INPUT:

        - either one or more indices of rays of ``self``, or one or more
          objects representing points of the ambient space of ``self``, or a
          list of such objects (you CANNOT give a list of indices).

        OUTPUT:

        - A :class:`cone of fan <Cone_of_fan>` whose ambient fan is
          ``self``.

        .. NOTE::

            We think of the origin as of the smallest cone containing no rays
            at all. If there is no ray in ``self`` that contains all ``rays``,
            a ``ValueError`` exception will be raised.

        EXAMPLES::

            sage: cone1 = Cone([(0,-1), (1,0)])
            sage: cone2 = Cone([(1,0), (0,1)])
            sage: f = Fan([cone1, cone2])
            sage: f.rays()
            N(0,  1),
            N(0, -1),
            N(1,  0)
            in 2-d lattice N
            sage: f.cone_containing(0)  # ray index
            1-d cone of Rational polyhedral fan in 2-d lattice N
            sage: f.cone_containing(0, 1) # ray indices
            Traceback (most recent call last):
            ...
            ValueError: there is no cone in
            Rational polyhedral fan in 2-d lattice N
            containing all of the given rays! Ray indices: [0, 1]
            sage: f.cone_containing(0, 2) # ray indices
            2-d cone of Rational polyhedral fan in 2-d lattice N
            sage: f.cone_containing((0,1))  # point
            1-d cone of Rational polyhedral fan in 2-d lattice N
            sage: f.cone_containing([(0,1)]) # point
            1-d cone of Rational polyhedral fan in 2-d lattice N
            sage: f.cone_containing((1,1))
            2-d cone of Rational polyhedral fan in 2-d lattice N
            sage: f.cone_containing((1,1), (1,0))
            2-d cone of Rational polyhedral fan in 2-d lattice N
            sage: f.cone_containing()
            0-d cone of Rational polyhedral fan in 2-d lattice N
            sage: f.cone_containing((0,0))
            0-d cone of Rational polyhedral fan in 2-d lattice N
            sage: f.cone_containing((-1,1))
            Traceback (most recent call last):
            ...
            ValueError: there is no cone in
            Rational polyhedral fan in 2-d lattice N
            containing all of the given points! Points: [N(-1, 1)]

        TESTS::

            sage: fan = Fan(cones=[(0,1,2,3), (0,1,4)],
            ...       rays=[(1,1,1), (1,-1,1), (1,-1,-1), (1,1,-1), (0,0,1)])
            sage: fan.cone_containing(0).rays()
            N(1, 1, 1)
            in 3-d lattice N
        """
        if not points:
            return self.cones(dim=0)[0]
        try:
            rays = [int(_) for _ in points]
            # Got ray indices
            generating_cones = set(range(self.ngenerating_cones()))
            for ray in rays:
                generating_cones.intersection_update(self._ray_to_cones(ray))
            if not generating_cones:
                raise ValueError("there is no cone in %s containing all of "
                        "the given rays! Ray indices: %s" % (self, rays))
            containing_cone = self.generating_cone(generating_cones.pop())
            for cone in generating_cones:
                containing_cone = containing_cone.intersection(
                                                self.generating_cone(cone))
            if not self.is_complete():
                # This cone may be too big in the case of incomplete fans
                rays = frozenset(rays)
                facets = containing_cone.facets()
                for facet in facets:
                    if rays.issubset(facet._ambient_ray_indices):
                        containing_cone = containing_cone.intersection(facet)
            return containing_cone
        except TypeError:
            # Got points (hopefully)
            try:
                points = [self._ambient_space_point(_) for _ in points]
            except TypeError:
                if len(points) == 1:
                    points = [self._ambient_space_point(_) for _ in points[0]]
                else:
                    raise
            # If we are still here, points are good
            # First we try to find a generating cone containing all points
            containing_cone = None
            for cone in self:
                contains_all = True
                for point in points:
                    if point not in cone:
                        contains_all = False
                        break
                if contains_all:
                    containing_cone = cone
                    break
            if containing_cone is None:
                raise ValueError("there is no cone in %s containing all of "
                            "the given points! Points: %s" % (self, points))
            # Now we take the intersection of facets that contain all points
            facets = containing_cone.facets()
            for facet in facets:
                contains_all = True
                for point in points:
                    if point not in facet:
                        contains_all = False
                        break
                if contains_all:
                    containing_cone = containing_cone.intersection(facet)
            return containing_cone

    def cone_lattice(self):
        r"""
        Return the cone lattice of ``self``.

        This lattice will have the origin as the bottom (we do not include the
        empty set as a cone) and the fan itself as the top.

        OUTPUT:

        - :class:`finite poset <sage.combinat.posets.posets.FinitePoset` of
          :class:`cones of fan<Cone_of_fan>`, behaving like "regular" cones,
          but also containing the information about their relation to this
          fan, namely, the contained rays and containing generating cones. The
          top of the lattice will be this fan itself (*which is not a*
          :class:`cone of fan<Cone_of_fan>`).

        See also :meth:`cones`.

        EXAMPLES:

        Cone lattices can be computed for arbitrary fans::

            sage: cone1 = Cone([(1,0), (0,1)])
            sage: cone2 = Cone([(-1,0)])
            sage: fan = Fan([cone1, cone2])
            sage: fan.rays()
            N( 0, 1),
            N( 1, 0),
            N(-1, 0)
            in 2-d lattice N
            sage: for cone in fan: print cone.ambient_ray_indices()
            (0, 1)
            (2,)
            sage: L = fan.cone_lattice()
            sage: L
            Finite poset containing 6 elements with distinguished linear extension

        These 6 elements are the origin, three rays, one two-dimensional
        cone, and the fan itself\ . Since we do add the fan itself as the
        largest face, you should be a little bit careful with this last
        element::

            sage: for face in L: print face.ambient_ray_indices()
            Traceback (most recent call last):
            ...
            AttributeError: 'RationalPolyhedralFan'
            object has no attribute 'ambient_ray_indices'
            sage: L.top()
            Rational polyhedral fan in 2-d lattice N

        For example, you can do ::

            sage: for l in L.level_sets()[:-1]:
            ...       print [f.ambient_ray_indices() for f in l]
            [()]
            [(0,), (1,), (2,)]
            [(0, 1)]

        If the fan is complete, its cone lattice is atomic and coatomic and
        can (and will!) be computed in a much more efficient way, but the
        interface is exactly the same::

            sage: fan = toric_varieties.P1xP1().fan()
            sage: L = fan.cone_lattice()
            sage: for l in L.level_sets()[:-1]:
            ...       print [f.ambient_ray_indices() for f in l]
            [()]
            [(0,), (1,), (2,), (3,)]
            [(0, 2), (1, 2), (0, 3), (1, 3)]

        Let's also consider the cone lattice of a fan generated by a single
        cone::

            sage: fan = Fan([cone1])
            sage: L = fan.cone_lattice()
            sage: L
            Finite poset containing 5 elements with distinguished linear extension

        Here these 5 elements correspond to the origin, two rays, one
        generating cone of dimension two, and the whole fan. While this single
        cone "is" the whole fan, it is consistent and convenient to
        distinguish them in the cone lattice.
        """
        if "_cone_lattice" not in self.__dict__:
            self._compute_cone_lattice()
        return self._cone_lattice

    # Internally we use this name for a uniform behaviour of cones and fans.
    _face_lattice_function = cone_lattice

    def __getstate__(self):
        r"""
        Return the dictionary that should be pickled.

        OUTPUT:

        - :class:`dict`.

        TESTS::

            sage: cone1 = Cone([(1,0), (0,1)])
            sage: cone2 = Cone([(-1,0)])
            sage: fan = Fan([cone1, cone2])
            sage: fan.cone_lattice()
            Finite poset containing 6 elements with distinguished linear extension
            sage: fan._test_pickling()
        """
        state = copy.copy(self.__dict__)
        # TODO: do we want to keep the cone lattice in the pickle?
        # Currently there is an unpickling loop if do.
        # See Cone.__getstate__ for a similar problem and discussion.
        state.pop("_cone_lattice", None)
        return state



    def cones(self, dim=None, codim=None):
        r"""
        Return the specified cones of ``self``.

        INPUT:

        - ``dim`` -- dimension of the requested cones;

        - ``codim`` -- codimension of the requested cones.

        .. NOTE::

            You can specify at most one input parameter.

        OUTPUT:

        - :class:`tuple` of cones of ``self`` of the specified (co)dimension,
          if either ``dim`` or ``codim`` is given. Otherwise :class:`tuple` of
          such tuples for all existing dimensions.

        EXAMPLES::

            sage: cone1 = Cone([(1,0), (0,1)])
            sage: cone2 = Cone([(-1,0)])
            sage: fan = Fan([cone1, cone2])
            sage: fan(dim=0)
            (0-d cone of Rational polyhedral fan in 2-d lattice N,)
            sage: fan(codim=2)
            (0-d cone of Rational polyhedral fan in 2-d lattice N,)
            sage: for cone in fan.cones(1): cone.ray(0)
            N(0, 1)
            N(1, 0)
            N(-1, 0)
            sage: fan.cones(2)
            (2-d cone of Rational polyhedral fan in 2-d lattice N,)

        You cannot specify both dimension and codimension, even if they
        "agree"::

            sage: fan(dim=1, codim=1)
            Traceback (most recent call last):
            ...
            ValueError: dimension and codimension
            cannot be specified together!

        But it is OK to ask for cones of too high or low (co)dimension::

            sage: fan(-1)
            ()
            sage: fan(3)
            ()
            sage: fan(codim=4)
            ()
        """
        if "_cones" not in self.__dict__:
            levels = self.cone_lattice().level_sets()
            levels.pop() # The very last level is this FAN, not cone.
            # It seems that there is no reason to believe that the order of
            # faces in level sets has anything to do with the order of
            # vertices in the Hasse diagram of FinitePoset. So, while
            # Hasse_diagram_from_incidences tried to ensure a "good order,"
            # we will sort faces corresponding to rays, as well as faces
            # corresponding to generating cones, if they are all of the same
            # dimension (otherwise it is not very useful).
            if len(levels) >= 3: # There are cones of dimension higher than 1
                top_cones = list(levels[-1])
                if len(top_cones) == self.ngenerating_cones():
                    top_cones.sort(key=lambda cone:
                                            cone.star_generator_indices()[0])
                levels[-1] = top_cones
            if len(levels) >= 2: # We have rays
                rays = list(levels[1])
                rays.sort(key=lambda cone: cone.ambient_ray_indices()[0])
                levels[1] = rays
            self._cones = tuple(tuple(level) for level in levels)
        if dim is None:
            if codim is None:
                return self._cones
            dim = self.dim() - codim
        elif codim is not None:
            raise ValueError(
                    "dimension and codimension cannot be specified together!")
        return self._cones[dim] if 0 <= dim < len(self._cones) else ()

    def contains(self, cone):
        r"""
        Check if a given ``cone`` is equivalent to a cone of the fan.

        INPUT:

        - ``cone`` -- anything.

        OUTPUT:

        - ``False`` if ``cone`` is not a cone or if ``cone`` is not
          equivalent to a cone of the fan. ``True`` otherwise.

        .. NOTE::

            Recall that a fan is a (finite) collection of cones. A
            cone is contained in a fan if it is equivalent to one of
            the cones of the fan. In particular, it is possible that
            all rays of the cone are in the fan, but the cone itself
            is not.

            If you want to know whether a point is in the support of
            the fan, you should use :meth:`support_contains`.

        EXAMPLES:

        We first construct a simple fan::

            sage: cone1 = Cone([(0,-1), (1,0)])
            sage: cone2 = Cone([(1,0), (0,1)])
            sage: f = Fan([cone1, cone2])

        Now we check if some cones are in this fan. First, we make sure that
        the order of rays of the input cone does not matter (``check=False``
        option ensures that rays of these cones will be listed exactly as they
        are given)::

            sage: f.contains(Cone([(1,0), (0,1)], check=False))
            True
            sage: f.contains(Cone([(0,1), (1,0)], check=False))
            True

        Now we check that a non-generating cone is in our fan::

            sage: f.contains(Cone([(1,0)]))
            True
            sage: Cone([(1,0)]) in f   # equivalent to the previous command
            True

        Finally, we test some cones which are not in this fan::

            sage: f.contains(Cone([(1,1)]))
            False
            sage: f.contains(Cone([(1,0), (-0,1)]))
            True

        A point is not a cone::

            sage: n = f.lattice()(1,1); n
            N(1, 1)
            sage: f.contains(n)
            False
        """
        return self._contains(cone)

    def embed(self, cone):
        r"""
        Return the cone equivalent to the given one, but sitting in ``self``.

        You may need to use this method before calling methods of ``cone`` that
        depend on the ambient structure, such as
        :meth:`~sage.geometry.cone.ConvexRationalPolyhedralCone.ambient_ray_indices`
        or
        :meth:`~sage.geometry.cone.ConvexRationalPolyhedralCone.facet_of`. The
        cone returned by this method will have ``self`` as ambient. If ``cone``
        does not represent a valid cone of ``self``, ``ValueError`` exception
        is raised.

        .. NOTE::

            This method is very quick if ``self`` is already the ambient
            structure of ``cone``, so you can use without extra checks and
            performance hit even if ``cone`` is likely to sit in ``self`` but
            in principle may not.

        INPUT:

        - ``cone`` -- a :class:`cone
          <sage.geometry.cone.ConvexRationalPolyhedralCone>`.

        OUTPUT:

        - a :class:`cone of fan <Cone_of_fan>`, equivalent to ``cone`` but
          sitting inside ``self``.

        EXAMPLES:

        Let's take a 3-d fan generated by a cone on 4 rays::

            sage: f = Fan([Cone([(1,0,1), (0,1,1), (-1,0,1), (0,-1,1)])])

        Then any ray generates a 1-d cone of this fan, but if you construct
        such a cone directly, it will not "sit" inside the fan::

            sage: ray = Cone([(0,-1,1)])
            sage: ray
            1-d cone in 3-d lattice N
            sage: ray.ambient_ray_indices()
            (0,)
            sage: ray.adjacent()
            ()
            sage: ray.ambient()
            1-d cone in 3-d lattice N

        If we want to operate with this ray as a part of the fan, we need to
        embed it first::

            sage: e_ray = f.embed(ray)
            sage: e_ray
            1-d cone of Rational polyhedral fan in 3-d lattice N
            sage: e_ray.rays()
            N(0, -1, 1)
            in 3-d lattice N
            sage: e_ray is ray
            False
            sage: e_ray.is_equivalent(ray)
            True
            sage: e_ray.ambient_ray_indices()
            (3,)
            sage: e_ray.adjacent()
            (1-d cone of Rational polyhedral fan in 3-d lattice N,
             1-d cone of Rational polyhedral fan in 3-d lattice N)
            sage: e_ray.ambient()
            Rational polyhedral fan in 3-d lattice N

        Not every cone can be embedded into a fixed fan::

            sage: f.embed(Cone([(0,0,1)]))
            Traceback (most recent call last):
            ...
            ValueError: 1-d cone in 3-d lattice N does not belong
            to Rational polyhedral fan in 3-d lattice N!
            sage: f.embed(Cone([(1,0,1), (-1,0,1)]))
            Traceback (most recent call last):
            ...
            ValueError: 2-d cone in 3-d lattice N does not belong
            to Rational polyhedral fan in 3-d lattice N!
        """
        if not is_Cone(cone):
            raise TypeError("%s is not a cone!" % cone)
        if cone.ambient() is self:
            return cone
        rays = self.rays()
        try:
            # Compute ray indices.
            ray_indices = [rays.index(ray) for ray in cone.rays()]
            # Get the smallest cone containing them
            result = self.cone_containing(*ray_indices)
            # If there is a cone containing all of the rays of the given cone,
            # they must be among its generating rays and we only need to worry
            # if there are any extra ones.
            if cone.nrays() != result.nrays():
                raise ValueError
        except ValueError:
            raise ValueError("%s does not belong to %s!" % (cone, self))
        return result

    @cached_method
    def Gale_transform(self):
        r"""
        Return the Gale transform of ``self``.

        OUTPUT:

        A matrix over `ZZ`.

        EXAMPLES::

            sage: fan = toric_varieties.P1xP1().fan()
            sage: fan.Gale_transform()
            [ 1  1  0  0 -2]
            [ 0  0  1  1 -2]
            sage: _.base_ring()
            Integer Ring
        """
        m = self.rays().matrix().stack(matrix(ZZ, 1, self.lattice_dim()))
        m = m.augment(matrix(ZZ, m.nrows(), 1, [1]*m.nrows()))
        return matrix(ZZ, m.integer_kernel().matrix())

    def generating_cone(self, n):
        r"""
        Return the ``n``-th generating cone of ``self``.

        INPUT:

        - ``n`` -- integer, the index of a generating cone.

        OUTPUT:

        - :class:`cone of fan<Cone_of_fan>`.

        EXAMPLES::

            sage: fan = toric_varieties.P1xP1().fan()
            sage: fan.generating_cone(0)
            2-d cone of Rational polyhedral fan in 2-d lattice N
        """
        return self._generating_cones[n]

    def generating_cones(self):
        r"""
        Return generating cones of ``self``.

        OUTPUT:

        - :class:`tuple` of :class:`cones of fan<Cone_of_fan>`.

        EXAMPLES::

            sage: fan = toric_varieties.P1xP1().fan()
            sage: fan.generating_cones()
            (2-d cone of Rational polyhedral fan in 2-d lattice N,
             2-d cone of Rational polyhedral fan in 2-d lattice N,
             2-d cone of Rational polyhedral fan in 2-d lattice N,
             2-d cone of Rational polyhedral fan in 2-d lattice N)
            sage: cone1 = Cone([(1,0), (0,1)])
            sage: cone2 = Cone([(-1,0)])
            sage: fan = Fan([cone1, cone2])
            sage: fan.generating_cones()
            (2-d cone of Rational polyhedral fan in 2-d lattice N,
             1-d cone of Rational polyhedral fan in 2-d lattice N)
        """
        return self._generating_cones

    @cached_method
    def vertex_graph(self):
        """
        Return the graph of 1- and 2-cones.

        OUTPUT:

        An edge-colored graph. The vertices correspond to the 1-cones
        (i.e. rays) of
        the fan. Two vertices are joined by an edge iff the rays span
        a 2-cone of the fan. The edges are colored by pairs of
        integers that classify the 2-cones up to `GL(2,\ZZ)`
        transformation, see
        :func:`~sage.geometry.cone.classify_cone_2d`.

        EXAMPLES::

            sage: dP8 = toric_varieties.dP8()
            sage: g = dP8.fan().vertex_graph()
            sage: g
            Graph on 4 vertices
            sage: set(dP8.fan(1)) == set(g.vertices())
            True
            sage: g.edge_labels()  # all edge labels the same since every cone is smooth
            [(1, 0), (1, 0), (1, 0), (1, 0)]

            sage: g = toric_varieties.Cube_deformation(10).fan().vertex_graph()
            sage: g.automorphism_group().order()
            48
            sage: g.automorphism_group(edge_labels=True).order()
            4
        """
        from sage.geometry.cone import classify_cone_2d
        graph = {}
        cones_1d = list(self(1))
        while len(cones_1d) > 0:
            c0 = cones_1d.pop()
            c0_edges = {}
            for c1 in c0.adjacent():
                if c1 not in cones_1d: continue
                label = classify_cone_2d(c0.ray(0), c1.ray(0), check=False)
                c0_edges[c1] = label
            graph[c0] = c0_edges
        from sage.graphs.graph import Graph
        return Graph(graph)

    def is_complete(self):
        r"""
        Check if ``self`` is complete.

        A rational polyhedral fan is *complete* if its cones fill the whole
        space.

        OUTPUT:

        - ``True`` if ``self`` is complete and ``False`` otherwise.

        EXAMPLES::

            sage: fan = toric_varieties.P1xP1().fan()
            sage: fan.is_complete()
            True
            sage: cone1 = Cone([(1,0), (0,1)])
            sage: cone2 = Cone([(-1,0)])
            sage: fan = Fan([cone1, cone2])
            sage: fan.is_complete()
            False
        """
        if "_is_complete" in self.__dict__:
            return self._is_complete
        d = self.lattice_dim()
        if self.dim() != d:
            self._is_complete = False
            return False
        for cone in self:
            if cone.dim() != d:
                self._is_complete = False
                return False
        # Now we know that all generating cones are full-dimensional.
        # Then boundary cones are (d-1)-dimensional.
        for cone in self(codim=1):
            if len(cone.star_generator_indices()) != 2:
                self._is_complete = False
                return False
        self._is_complete = True
        return True

    def is_equivalent(self, other):
        r"""
        Check if ``self`` is "mathematically" the same as ``other``.

        INPUT:

        - ``other`` - fan.

        OUTPUT:

        - ``True`` if ``self`` and ``other`` define the same fans as
          collections of equivalent cones in the same lattice, ``False``
          otherwise.

        There are three different equivalences between fans `F_1` and `F_2`
        in the same lattice:

        #. They have the same rays in the same order and the same generating
           cones in the same order.
           This is tested by ``F1 == F2``.
        #. They have the same rays and the same generating cones without
           taking into account any order.
           This is tested by ``F1.is_equivalent(F2)``.
        #. They are in the same orbit of `GL(n,\ZZ)` (and, therefore,
           correspond to isomorphic toric varieties).
           This is tested by ``F1.is_isomorphic(F2)``.

        Note that :meth:`virtual_rays` are included into consideration for all
        of the above equivalences.

        EXAMPLES::

            sage: fan1 = Fan(cones=[(0,1), (1,2)],
            ...              rays=[(1,0), (0,1), (-1,-1)],
            ...              check=False)
            sage: fan2 = Fan(cones=[(2,1), (0,2)],
            ...              rays=[(1,0), (-1,-1), (0,1)],
            ...              check=False)
            sage: fan3 = Fan(cones=[(0,1), (1,2)],
            ...              rays=[(1,0), (0,1), (-1,1)],
            ...              check=False)
            sage: fan1 == fan2
            False
            sage: fan1.is_equivalent(fan2)
            True
            sage: fan1 == fan3
            False
            sage: fan1.is_equivalent(fan3)
            False
        """
        if (self.lattice() != other.lattice()
            or self.dim() != other.dim()
            or self.ngenerating_cones() != other.ngenerating_cones()
            or self.rays().set() != other.rays().set()
            or self.virtual_rays().set() != other.virtual_rays().set()):
            return False
        # Now we need to really compare cones, which can take a while
        return sorted(sorted(cone.rays()) for cone in self) \
               == sorted(sorted(cone.rays()) for cone in other)

    def is_isomorphic(self, other):
        r"""
        Check if ``self`` is in the same `GL(n, \ZZ)`-orbit as ``other``.

        There are three different equivalences between fans `F_1` and `F_2`
        in the same lattice:

        #. They have the same rays in the same order and the same generating
           cones in the same order.
           This is tested by ``F1 == F2``.
        #. They have the same rays and the same generating cones without
           taking into account any order.
           This is tested by ``F1.is_equivalent(F2)``.
        #. They are in the same orbit of `GL(n,\ZZ)` (and, therefore,
           correspond to isomorphic toric varieties).
           This is tested by ``F1.is_isomorphic(F2)``.

        Note that :meth:`virtual_rays` are included into consideration for all
        of the above equivalences.

        INPUT:

        - ``other`` -- a :class:`fan <RationalPolyhedralFan>`.

        OUTPUT:

        - ``True`` if ``self`` and ``other`` are in the same
          `GL(n, \ZZ)`-orbit, ``False`` otherwise.

        .. SEEALSO::

            If you want to obtain the actual fan isomorphism, use
            :meth:`isomorphism`.

        EXAMPLES:

        Here we pick an `SL(2,\ZZ)` matrix ``m`` and then verify that
        the image fan is isomorphic::

            sage: rays = ((1, 1), (0, 1), (-1, -1), (1, 0))
            sage: cones = [(0,1), (1,2), (2,3), (3,0)]
            sage: fan1 = Fan(cones, rays)
            sage: m = matrix([[-2,3],[1,-1]])
            sage: fan2 = Fan(cones, [vector(r)*m for r in rays])
            sage: fan1.is_isomorphic(fan2)
            True
            sage: fan1.is_equivalent(fan2)
            False
            sage: fan1 == fan2
            False

        These fans are "mirrors" of each other::

            sage: fan1 = Fan(cones=[(0,1), (1,2)],
            ...              rays=[(1,0), (0,1), (-1,-1)],
            ...              check=False)
            sage: fan2 = Fan(cones=[(0,1), (1,2)],
            ...              rays=[(1,0), (0,-1), (-1,1)],
            ...              check=False)
            sage: fan1 == fan2
            False
            sage: fan1.is_equivalent(fan2)
            False
            sage: fan1.is_isomorphic(fan2)
            True
            sage: fan1.is_isomorphic(fan1)
            True
        """
        from sage.geometry.fan_isomorphism import \
            fan_isomorphic_necessary_conditions, fan_isomorphism_generator
        if not fan_isomorphic_necessary_conditions(self, other):
            return False
        if self.lattice_dim() == 2:
            if self._2d_echelon_forms.get_cache() is None:
                return self._2d_echelon_form() in other._2d_echelon_forms()
            else:
                return other._2d_echelon_form() in self._2d_echelon_forms()
        generator = fan_isomorphism_generator(self, other)
        try:
            next(generator)
            return True
        except StopIteration:
            return False

    @cached_method
    def _2d_echelon_forms(self):
        """
        Return all echelon forms of the cyclically ordered rays of a 2-d fan.

        OUTPUT:

        A set of integer matrices.

        EXAMPLES::

            sage: fan = toric_varieties.dP8().fan()
            sage: fan._2d_echelon_forms()
            frozenset({[ 1  0 -1 -1]
                       [ 0  1  0 -1], [ 1  0 -1  0]
                       [ 0  1 -1 -1], [ 1  0 -1  0]
                       [ 0  1  1 -1], [ 1  0 -1  1]
                       [ 0  1  0 -1]})
        """
        from sage.geometry.fan_isomorphism import fan_2d_echelon_forms
        return fan_2d_echelon_forms(self)

    @cached_method
    def _2d_echelon_form(self):
        """
        Return the echelon form of one particular cyclical order of rays of a 2-d fan.

        OUTPUT:

        An integer matrix whose columns are the rays in the echelon form.

        EXAMPLES::

            sage: fan = toric_varieties.dP8().fan()
            sage: fan._2d_echelon_form()
            [ 1  0 -1 -1]
            [ 0  1  0 -1]
        """
        from sage.geometry.fan_isomorphism import fan_2d_echelon_form
        return fan_2d_echelon_form(self)

    def isomorphism(self, other):
        r"""
        Return a fan isomorphism from ``self`` to ``other``.

        INPUT:

        - ``other`` -- fan.

        OUTPUT:

        A fan isomorphism. If no such isomorphism exists, a
        :class:`~sage.geometry.fan_isomorphism.FanNotIsomorphicError`
        is raised.

        EXAMPLES::

            sage: rays = ((1, 1), (0, 1), (-1, -1), (3, 1))
            sage: cones = [(0,1), (1,2), (2,3), (3,0)]
            sage: fan1 = Fan(cones, rays)
            sage: m = matrix([[-2,3],[1,-1]])
            sage: fan2 = Fan(cones, [vector(r)*m for r in rays])

            sage: fan1.isomorphism(fan2)
            Fan morphism defined by the matrix
            [-2  3]
            [ 1 -1]
            Domain fan: Rational polyhedral fan in 2-d lattice N
            Codomain fan: Rational polyhedral fan in 2-d lattice N

            sage: fan2.isomorphism(fan1)
            Fan morphism defined by the matrix
            [1 3]
            [1 2]
            Domain fan: Rational polyhedral fan in 2-d lattice N
            Codomain fan: Rational polyhedral fan in 2-d lattice N

            sage: fan1.isomorphism(toric_varieties.P2().fan())
            Traceback (most recent call last):
            ...
            FanNotIsomorphicError
        """
        from sage.geometry.fan_isomorphism import find_isomorphism
        return find_isomorphism(self, other, check=False)

    def is_simplicial(self):
        r"""
        Check if ``self`` is simplicial.

        A rational polyhedral fan is **simplicial** if all of its cones are,
        i.e. primitive vectors along generating rays of every cone form a part
        of a *rational* basis of the ambient space.

        OUTPUT:

        - ``True`` if ``self`` is simplicial and ``False`` otherwise.

        EXAMPLES::

            sage: fan = toric_varieties.P1xP1().fan()
            sage: fan.is_simplicial()
            True
            sage: cone1 = Cone([(1,0), (0,1)])
            sage: cone2 = Cone([(-1,0)])
            sage: fan = Fan([cone1, cone2])
            sage: fan.is_simplicial()
            True

        In fact, any fan in a two-dimensional ambient space is simplicial.
        This is no longer the case in dimension three::

            sage: fan = NormalFan(lattice_polytope.cross_polytope(3))
            sage: fan.is_simplicial()
            False
            sage: fan.generating_cone(0).nrays()
            4
        """
        if "is_simplicial" not in self.__dict__:
            self._is_simplicial = all(cone.is_simplicial() for cone in self)
        return self._is_simplicial

    @cached_method
    def is_smooth(self, codim=None):
        r"""
        Check if ``self`` is smooth.

        A rational polyhedral fan is **smooth** if all of its cones
        are, i.e. primitive vectors along generating rays of every
        cone form a part of an *integral* basis of the ambient
        space. In this case the corresponding toric variety is smooth.

        A fan in an `n`-dimensional lattice is smooth up to codimension `c`
        if all cones of codimension greater than or equal to `c` are smooth,
        i.e. if all cones of dimension less than or equal to `n-c` are smooth.
        In this case the singular set of the corresponding toric variety is of
        dimension less than `c`.

        INPUT:

        - ``codim`` -- codimension in which smoothness has to be checked, by
          default complete smoothness will be checked.

        OUTPUT:

        - ``True`` if ``self`` is smooth (in codimension ``codim``, if it was
          given) and ``False`` otherwise.

        EXAMPLES::

            sage: fan = toric_varieties.P1xP1().fan()
            sage: fan.is_smooth()
            True
            sage: cone1 = Cone([(1,0), (0,1)])
            sage: cone2 = Cone([(-1,0)])
            sage: fan = Fan([cone1, cone2])
            sage: fan.is_smooth()
            True
            sage: fan = NormalFan(lattice_polytope.cross_polytope(2))
            sage: fan.is_smooth()
            False
            sage: fan.is_smooth(codim=1)
            True
            sage: fan.generating_cone(0).rays()
            N(-1,  1),
            N(-1, -1)
            in 2-d lattice N
            sage: fan.generating_cone(0).rays().matrix().det()
            2
        """
        if codim is None or codim < 0:
            codim = 0
        if codim > self.lattice_dim() - 2:
            return True
        return all(cone.is_smooth() for cone in self(codim=codim)) and \
               self.is_smooth(codim + 1)

    def make_simplicial(self, **kwds):
        r"""
        Construct a simplicial fan subdividing ``self``.

        It is a synonym for :meth:`subdivide` with ``make_simplicial=True``
        option.

        INPUT:

        - this functions accepts only keyword arguments. See :meth:`subdivide`
          for documentation.

        OUTPUT:

        - :class:`rational polyhedral fan
          <sage.geometry.fan.RationalPolyhedralFan>`.

        EXAMPLES::

            sage: fan = NormalFan(lattice_polytope.cross_polytope(3))
            sage: fan.is_simplicial()
            False
            sage: fan.ngenerating_cones()
            6
            sage: new_fan = fan.make_simplicial()
            sage: new_fan.is_simplicial()
            True
            sage: new_fan.ngenerating_cones()
            12
        """
        return self.subdivide(make_simplicial=True, **kwds)

    def ngenerating_cones(self):
        r"""
        Return the number of generating cones of ``self``.

        OUTPUT:

        - integer.

        EXAMPLES::

            sage: fan = toric_varieties.P1xP1().fan()
            sage: fan.ngenerating_cones()
            4
            sage: cone1 = Cone([(1,0), (0,1)])
            sage: cone2 = Cone([(-1,0)])
            sage: fan = Fan([cone1, cone2])
            sage: fan.ngenerating_cones()
            2
        """
        return len(self.generating_cones())

    def plot(self, **options):
        r"""
        Plot ``self``.

        INPUT:

        - any options for toric plots (see :func:`toric_plotter.options
          <sage.geometry.toric_plotter.options>`), none are mandatory.

        OUTPUT:

        - a plot.

        EXAMPLES::

            sage: fan = toric_varieties.dP6().fan()
            sage: fan.plot()
            Graphics object consisting of 31 graphics primitives
        """
        tp = ToricPlotter(options, self.lattice().degree(), self.rays())
        result = tp.plot_lattice() + tp.plot_rays() + tp.plot_generators()
        if self.dim() >= 2:
            result += tp.plot_walls(self(2))
        return result

    def subdivide(self, new_rays=None, make_simplicial=False,
                  algorithm="default", verbose=False):
        r"""
        Construct a new fan subdividing ``self``.

        INPUT:

        - ``new_rays`` - list of new rays to be added during subdivision, each
          ray must be a list or a vector. May be empty or ``None`` (default);

        - ``make_simplicial`` - if ``True``, the returned fan is guaranteed to
          be simplicial, default is ``False``;

        - ``algorithm`` - string with the name of the algorithm used for
          subdivision. Currently there is only one available algorithm called
          "default";

        - ``verbose`` - if ``True``, some timing information may be printed
          during the process of subdivision.

        OUTPUT:

        - :class:`rational polyhedral fan
          <sage.geometry.fan.RationalPolyhedralFan>`.

        Currently the "default" algorithm corresponds to iterative stellar
        subdivision for each ray in ``new_rays``.

        EXAMPLES::

            sage: fan = NormalFan(lattice_polytope.cross_polytope(3))
            sage: fan.is_simplicial()
            False
            sage: fan.ngenerating_cones()
            6
            sage: fan.nrays()
            8
            sage: new_fan = fan.subdivide(new_rays=[(1,0,0)])
            sage: new_fan.is_simplicial()
            False
            sage: new_fan.ngenerating_cones()
            9
            sage: new_fan.nrays()
            9

        TESTS:

        We check that Trac #11902 is fixed::

            sage: fan = toric_varieties.P2().fan()
            sage: fan.subdivide(new_rays=[(0,0)])
            Traceback (most recent call last):
            ...
            ValueError: the origin cannot be used for fan subdivision!
        """
        # Maybe these decisions should be done inside the algorithms
        # We can figure it out once we have at least two of them.
        if make_simplicial and not self.is_simplicial():
            rays = list(self.rays())
        else:
            rays = []
        rays.extend(ray for ray in normalize_rays(new_rays, self.lattice())
                        if ray not in self.rays().set())
        if not rays:
            return self # Nothing has to be done
        if self.lattice().zero() in rays:
            raise ValueError("the origin cannot be used for fan subdivision!")
        if algorithm == "default":
            algorithm = "stellar"
        method_name = "_subdivide_" + algorithm
        if not hasattr(self, method_name):
            raise ValueError('"%s" is an unknown subdivision algorithm!'
                             % algorithm)
        return getattr(self, method_name)(rays, verbose)

    def virtual_rays(self, *args):
        r"""
        Return (some of the) virtual rays of ``self``.

        Let `N` be the `D`-dimensional
        :meth:`~sage.geometry.cone.IntegralRayCollection.lattice`
        of a `d`-dimensional fan `\Sigma` in `N_\RR`. Then the corresponding
        toric variety is of the form `X \times (\CC^*)^{D-d}`. The actual
        :meth:`~sage.geometry.cone.IntegralRayCollection.rays` of `\Sigma`
        give a canonical choice of homogeneous coordinates on `X`. This function
        returns an arbitrary but fixed choice of virtual rays corresponding to a
        (non-canonical) choice of homogeneous coordinates on the torus factor.
        Combinatorially primitive integral generators of virtual rays span the
        `D-d` dimensions of `N_\QQ` "missed" by the actual rays. (In general
        addition of virtual rays is not sufficient to span `N` over `\ZZ`.)

        ..note::

            You may use a particular choice of virtual rays by passing optional
            argument ``virtual_rays`` to the :func:`Fan` constructor.

        INPUT:

        - ``ray_list`` -- a list of integers, the indices of the
          requested virtual rays. If not specified, all virtual rays of ``self``
          will be returned.

        OUTPUT:

        - a :class:`~sage.geometry.point_collection.PointCollection` of
          primitive integral ray generators. Usually (if the fan is
          full-dimensional) this will be empty.

        EXAMPLES::

            sage: f = Fan([Cone([(1,0,1,0), (0,1,1,0)])])
            sage: f.virtual_rays()
            N(0, 0, 0, 1),
            N(0, 0, 1, 0)
            in 4-d lattice N

            sage: f.rays()
            N(1, 0, 1, 0),
            N(0, 1, 1, 0)
            in 4-d lattice N

            sage: f.virtual_rays([0])
            N(0, 0, 0, 1)
            in 4-d lattice N

        You can also give virtual ray indices directly, without
        packing them into a list::

            sage: f.virtual_rays(0)
            N(0, 0, 0, 1)
            in 4-d lattice N

        Make sure that :trac:`16344` is fixed and one can compute
        the virtual rays of fans in non-saturated lattices::

            sage: N = ToricLattice(1)
            sage: B = N.submodule([(2,)]).basis()
            sage: f = Fan([Cone([B[0]])])
            sage: len(f.virtual_rays())
            0

        TESTS::

            sage: N = ToricLattice(4)
            sage: for i in range(10):
            ...        c = Cone([N.random_element() for j in range(i/2)], lattice=N)
            ...        f = Fan([c])
            ...        assert matrix(f.rays() + f.virtual_rays()).rank() == 4
            ...        assert f.dim() + len(f.virtual_rays()) == 4
        """
        try:
            virtual = self._virtual_rays
        except AttributeError:
            N = self.lattice()
            Np = N.ambient_module()
            qp = Np.quotient(self.rays().matrix().saturation().rows())
            quotient = qp.submodule(N.gens())
            virtual = [gen.lift() for gen in quotient.gens()]
            for v in virtual:
                v.set_immutable()
            virtual = PointCollection(virtual, N)
            self._virtual_rays = virtual
        if args:
            return virtual(*args)
        else:
            return virtual

    def primitive_collections(self):
        r"""
        Return the primitive collections.

        OUTPUT:

        Returns the subsets `\{i_1,\dots,i_k\} \subset \{ 1,\dots,n\}`
        such that

        * The points `\{p_{i_1},\dots,p_{i_k}\}` do not span a cone of
          the fan.

        * If you remove any one `p_{i_j}` from the set, then they do
          span a cone of the fan.

        .. NOTE::

            By replacing the multiindices `\{i_1,\dots,i_k\}` of each
            primitive collection with the monomials `x_{i_1}\cdots
            x_{i_k}` one generates the Stanley-Reisner ideal in
            `\ZZ[x_1,\dots]`.

        REFERENCES:

        ..

            V.V. Batyrev, On the classification of smooth projective
            toric varieties, Tohoku Math.J. 43 (1991), 569-585

        EXAMPLES::

            sage: fan = Fan([[0,1,3],[3,4],[2,0],[1,2,4]], [(-3, -2, 1), (0, 0, 1), (3, -2, 1), (-1, -1, 1), (1, -1, 1)])
            sage: fan.primitive_collections()
            [frozenset({0, 4}),
             frozenset({2, 3}),
             frozenset({0, 1, 2}),
             frozenset({1, 3, 4})]
        """
        try:
            return self._primitive_collections
        except AttributeError:
            pass

        def is_not_facet(I):
            return all( not(I<=f) for f in facets )

        def is_in_SR(I):
            return all( not(I>=sr) for sr in SR)

        # Generators of SR are index sets I = {i1, ..., ik}
        # called "primitve collections" such that
        # 1) I is not contained in a face
        # 2) if you remove any one entry j, then I-{j} is contained in a facet
        facets = [frozenset(c.ambient_ray_indices()) for c in self.generating_cones()]
        # print "facets = " + str(facets)
        all_points = frozenset( range(0,self.nrays()) )
        d_max = max(map(len,facets))+1
        SR = []
        for d in range(1,d_max):
            checked = set([])
            for facet in facets:
                for I_minus_j_list in Combinations(facet, d):
                    I_minus_j = frozenset(I_minus_j_list)
                    for j in all_points - I_minus_j:
                        I = I_minus_j.union( frozenset([j]) )

                        if I in checked:
                            continue
                        else:
                            checked.add(I)
                        # print "Trying " + str(I)

                        if is_not_facet(I) and is_in_SR(I):
                            SR.append(I)

        self._primitive_collections = SR
        return self._primitive_collections

    def Stanley_Reisner_ideal(self, ring):
        """
        Return the Stanley-Reisner ideal.

        INPUT:

        - A polynomial ring in ``self.nrays()`` variables.

        OUTPUT:

        - The Stanley-Reisner ideal in the given polynomial ring.

        EXAMPLES::

            sage: fan = Fan([[0,1,3],[3,4],[2,0],[1,2,4]], [(-3, -2, 1), (0, 0, 1), (3, -2, 1), (-1, -1, 1), (1, -1, 1)])
            sage: fan.Stanley_Reisner_ideal( PolynomialRing(QQ,5,'A, B, C, D, E') )
            Ideal (A*E, C*D, A*B*C, B*D*E) of Multivariate Polynomial Ring in A, B, C, D, E over Rational Field
        """
        generators_indices = self.primitive_collections()
        SR = ring.ideal([ prod([ ring.gen(i) for i in sr]) for sr in generators_indices ])
        return SR

    def linear_equivalence_ideal(self, ring):
        """
        Return the ideal generated by linear relations

        INPUT:

        - A polynomial ring in ``self.nrays()`` variables.

        OUTPUT:

        Returns the ideal, in the given ``ring``, generated by the
        linear relations of the rays. In toric geometry, this
        corresponds to rational equivalence of divisors.

        EXAMPLES::

            sage: fan = Fan([[0,1,3],[3,4],[2,0],[1,2,4]], [(-3, -2, 1), (0, 0, 1), (3, -2, 1), (-1, -1, 1), (1, -1, 1)])
            sage: fan.linear_equivalence_ideal( PolynomialRing(QQ,5,'A, B, C, D, E') )
            Ideal (-3*A + 3*C - D + E, -2*A - 2*C - D - E, A + B + C + D + E) of Multivariate Polynomial Ring in A, B, C, D, E over Rational Field
        """
        gens = []
        for d in range(0,self.dim()):
            gens.append( sum([ self.ray(i)[d] * ring.gen(i)
                               for i in range(0, self.nrays()) ]) )
        return ring.ideal(gens)

    def oriented_boundary(self, cone):
        r"""
        Return the facets bounding ``cone`` with their induced
        orientation.

        INPUT:

        - ``cone`` -- a cone of the fan or the whole fan.

        OUTPUT:

        The boundary cones of ``cone`` as a formal linear combination
        of cones with coefficients `\pm 1`. Each summand is a facet of
        ``cone`` and the coefficient indicates whether their (chosen)
        orientation argrees or disagrees with the "outward normal
        first" boundary orientation. Note that the orientation of any
        individial cone is arbitrary. This method once and for all
        picks orientations for all cones and then computes the
        boundaries relative to that chosen orientation.

        If ``cone`` is the fan itself, the generating cones with their
        orientation relative to the ambient space are returned.

        See :meth:`complex` for the associated chain complex. If you
        do not require the orientation, use :meth:`cone.facets()
        <sage.geometry.cone.ConvexRationalPolyhedralCone.facets>`
        instead.

        EXAMPLES::

            sage: fan = toric_varieties.P(3).fan()
            sage: cone = fan(2)[0]
            sage: bdry = fan.oriented_boundary(cone);  bdry
            1-d cone of Rational polyhedral fan in 3-d lattice N
            - 1-d cone of Rational polyhedral fan in 3-d lattice N
            sage: bdry[0]
            (1, 1-d cone of Rational polyhedral fan in 3-d lattice N)
            sage: bdry[1]
            (-1, 1-d cone of Rational polyhedral fan in 3-d lattice N)
            sage: fan.oriented_boundary(bdry[0][1])
            -0-d cone of Rational polyhedral fan in 3-d lattice N
            sage: fan.oriented_boundary(bdry[1][1])
            -0-d cone of Rational polyhedral fan in 3-d lattice N

        If you pass the fan itself, this method returns the
        orientation of the generating cones which is determined by the
        order of the rays in :meth:`cone.ray_basis()
        <sage.geometry.cone.IntegralRayCollection.ray_basis>` ::

            sage: fan.oriented_boundary(fan)
            -3-d cone of Rational polyhedral fan in 3-d lattice N
            + 3-d cone of Rational polyhedral fan in 3-d lattice N
            - 3-d cone of Rational polyhedral fan in 3-d lattice N
            + 3-d cone of Rational polyhedral fan in 3-d lattice N
            sage: [cone.rays().basis().matrix().det()
            ...    for cone in fan.generating_cones()]
            [-1, 1, -1, 1]

        A non-full dimensional fan::

            sage: cone = Cone([(4,5)])
            sage: fan = Fan([cone])
            sage: fan.oriented_boundary(cone)
            0-d cone of Rational polyhedral fan in 2-d lattice N
            sage: fan.oriented_boundary(fan)
            1-d cone of Rational polyhedral fan in 2-d lattice N

        TESTS::

            sage: fan = toric_varieties.P2().fan()
            sage: trivial_cone = fan(0)[0]
            sage: fan.oriented_boundary(trivial_cone)
            0
        """
        if not cone is self:
            cone = self.embed(cone)
        if '_oriented_boundary' in self.__dict__:
            return self._oriented_boundary[cone]

        # Fix (arbitrary) orientations of the generating cones. Induced
        # by ambient space orientation for full-dimensional cones
        from sage.structure.formal_sum import FormalSum
        def sign(x):
            assert x != 0
            if x>0: return +1
            else: return -1
        N_QQ = self.lattice().base_extend(QQ)
        dim = self.lattice_dim()
        outward_vectors = dict()
        generating_cones = []
        for c in self.generating_cones():
            if c.dim()==dim:
                outward_v = []
            else:
                Q = N_QQ.quotient(c.rays())
                outward_v = [ Q.lift(q) for q in Q.gens() ]

            outward_vectors[c] = outward_v
            orientation = sign(matrix(outward_v + list(c.rays().basis())).det())
            generating_cones.append(tuple([orientation, c]))
        boundaries = {self:FormalSum(generating_cones)}

        # The orientation of each facet is arbitrary, but the
        # partititon of the boundary in positively and negatively
        # oriented facets is not.
        for d in range(dim, -1, -1):
            for c in self(d):
                c_boundary = []
                c_matrix = matrix(outward_vectors[c] + list(c.rays().basis()))
                c_matrix_inv = c_matrix.inverse()
                for facet in c.facets():
                    outward_ray_indices = set(c.ambient_ray_indices()) \
                              .difference(set(facet.ambient_ray_indices()))
                    outward_vector = - sum(self.ray(i) for i in outward_ray_indices)
                    outward_vectors[facet] = [outward_vector] + outward_vectors[c]
                    facet_matrix = matrix(outward_vectors[facet] + list(facet.rays().basis()))
                    orientation = sign((c_matrix_inv * facet_matrix).det())
                    c_boundary.append(tuple([orientation, facet]))
                boundaries[c] = FormalSum(c_boundary)

        self._oriented_boundary = boundaries
        return boundaries[cone]

    def complex(self, base_ring=ZZ, extended=False):
        r"""
        Return the chain complex of the fan.

        To a `d`-dimensional fan `\Sigma`, one can canonically
        associate a chain complex `K^\bullet`

        .. math::

            0 \longrightarrow
            \ZZ^{\Sigma(d)} \longrightarrow
            \ZZ^{\Sigma(d-1)} \longrightarrow
            \cdots \longrightarrow
            \ZZ^{\Sigma(0)} \longrightarrow
            0

        where the leftmost non-zero entry is in degree `0` and the
        rightmost entry in degree `d`. See [Klyachko], eq. (3.2). This
        complex computes the homology of `|\Sigma|\subset N_\RR` with
        arbitrary support,

        .. math::

            H_i(K) = H_{d-i}(|\Sigma|, \ZZ)_{\text{non-cpct}}

        For a complete fan, this is just the non-compactly supported
        homology of `\RR^d`. In this case, `H_0(K)=\ZZ` and `0` in all
        non-zero degrees.

        For a complete fan, there is an extended chain complex

        .. math::

            0 \longrightarrow
            \ZZ \longrightarrow
            \ZZ^{\Sigma(d)} \longrightarrow
            \ZZ^{\Sigma(d-1)} \longrightarrow
            \cdots \longrightarrow
            \ZZ^{\Sigma(0)} \longrightarrow
            0

        where we take the first `\ZZ` term to be in degree -1. This
        complex is an exact sequence, that is, all homology groups
        vanish.

        The orientation of each cone is chosen as in
        :meth:`oriented_boundary`.

        INPUT:

        - ``extended`` -- Boolean (default:False). Whether to
          construct the extended complex, that is, including the
          `\ZZ`-term at degree -1 or not.

        - ``base_ring`` -- A ring (default: ``ZZ``). The ring to use
          instead of `\ZZ`.

        OUTPUT:

        The complex associated to the fan as a :class:`ChainComplex
        <sage.homology.chain_complex.ChainComplex>`. Raises a
        ``ValueError`` if the extended complex is requested for a
        non-complete fan.

        EXAMPLES::

            sage: fan = toric_varieties.P(3).fan()
            sage: K_normal = fan.complex(); K_normal
            Chain complex with at most 4 nonzero terms over Integer Ring
            sage: K_normal.homology()
            {0: Z, 1: 0, 2: 0, 3: 0}
            sage: K_extended = fan.complex(extended=True); K_extended
            Chain complex with at most 5 nonzero terms over Integer Ring
            sage: K_extended.homology()
            {-1: 0, 0: 0, 1: 0, 2: 0, 3: 0}

        Homology computations are much faster over `\QQ` if you don't
        care about the torsion coefficients::

            sage: toric_varieties.P2_123().fan().complex(extended=True, base_ring=QQ)
            Chain complex with at most 4 nonzero terms over Rational Field
            sage: _.homology()
            {-1: Vector space of dimension 0 over Rational Field,
             0: Vector space of dimension 0 over Rational Field,
             1: Vector space of dimension 0 over Rational Field,
             2: Vector space of dimension 0 over Rational Field}

        The extended complex is only defined for complete fans::

            sage: fan = Fan([ Cone([(1,0)]) ])
            sage: fan.is_complete()
            False
            sage: fan.complex(extended=True)
            Traceback (most recent call last):
            ...
            ValueError: The extended complex is only defined for complete fans!

        The definition of the complex does not refer to the ambient
        space of the fan, so it does not distinguish a fan from the
        same fan embedded in a subspace::

            sage: K1 = Fan([Cone([(-1,)]), Cone([(1,)])]).complex()
            sage: K2 = Fan([Cone([(-1,0,0)]), Cone([(1,0,0)])]).complex()
            sage: K1 == K2
            True

        Things get more complicated for non-complete fans::

            sage: fan = Fan([Cone([(1,1,1)]),
            ...              Cone([(1,0,0),(0,1,0)]),
            ...              Cone([(-1,0,0),(0,-1,0),(0,0,-1)])])
            sage: fan.complex().homology()
            {0: 0, 1: 0, 2: Z x Z, 3: 0}
            sage: fan = Fan([Cone([(1,0,0),(0,1,0)]),
            ...              Cone([(-1,0,0),(0,-1,0),(0,0,-1)])])
            sage: fan.complex().homology()
            {0: 0, 1: 0, 2: Z, 3: 0}
            sage: fan = Fan([Cone([(-1,0,0),(0,-1,0),(0,0,-1)])])
            sage: fan.complex().homology()
            {0: 0, 1: 0, 2: 0, 3: 0}

        REFERENCES:

        ..  [Klyachko]
            A. A. Klyachko,
            Equivariant Bundles on Toral Varieties.
            Mathematics of the USSR - Izvestiya 35 (1990), 337-375.
        """
        dim = self.dim()
        delta = dict()
        for degree in range(1, dim+1):
            m = matrix(base_ring, len(self(degree-1)), len(self(degree)), base_ring.zero())
            for i, cone in enumerate(self(degree)):
                boundary = self.oriented_boundary(cone)
                for orientation, d_cone in boundary:
                    m[self(degree-1).index(d_cone), i] = orientation
            delta[dim-degree] = m

        from sage.homology.chain_complex import ChainComplex
        if not extended:
            return ChainComplex(delta, base_ring=base_ring)

        # add the extra entry for the extended complex
        if not self.is_complete():
            raise ValueError('The extended complex is only defined for complete fans!')
        extension = matrix(base_ring, len(self(dim)), 1, base_ring.zero())
        generating_cones = self.oriented_boundary(self)
        for orientation, d_cone in generating_cones:
            extension[self(dim).index(d_cone), 0] = orientation
        delta[-1] = extension
        return ChainComplex(delta, base_ring=base_ring)


def discard_faces(cones):
    r"""
    Return the cones of the given list which are not faces of each other.

    INPUT:

    - ``cones`` -- a list of
      :class:`cones <sage.geometry.cone.ConvexRationalPolyhedralCone>`.

    OUTPUT:

    - a list of
      :class:`cones <sage.geometry.cone.ConvexRationalPolyhedralCone>`,
      sorted by dimension in decreasing order.

    EXAMPLES:

    Consider all cones of a fan::

        sage: Sigma = toric_varieties.P2().fan()
        sage: cones = flatten(Sigma.cones())
        sage: len(cones)
        7

    Most of them are not necessary to generate this fan::

        sage: from sage.geometry.fan import discard_faces
        sage: len(discard_faces(cones))
        3
        sage: Sigma.ngenerating_cones()
        3
    """
    # Convert to a list or make a copy, so that the input is unchanged.
    cones = list(cones)
    cones.sort(key=lambda cone: cone.dim(), reverse=True)
    generators = []
    for cone in cones:
        if not any(cone.is_face_of(other) for other in generators):
            generators.append(cone)
    return generators

_discard_faces = discard_faces  # Due to a name conflict in Fan constructor<|MERGE_RESOLUTION|>--- conflicted
+++ resolved
@@ -682,10 +682,7 @@
         cones = [ [ v.index() for v in facet.incident() ]
                   for facet in polytope.inequalities() ]
         rays = [vector(_) for _ in polytope.vertices()]
-<<<<<<< HEAD
-=======
         is_complete = polytope.dim() == polytope.ambient_dim()
->>>>>>> 58f931d0
         if lattice is None:
             # Since default lattice polytopes are in the M lattice,
             # treat polyhedra as being there as well.
