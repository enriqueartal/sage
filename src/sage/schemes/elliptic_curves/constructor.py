"""
Elliptic curve constructor

AUTHORS:

- William Stein (2005): Initial version

- John Cremona (2008-01): EllipticCurve(j) fixed for all cases
"""
from __future__ import absolute_import

#*****************************************************************************
#       Copyright (C) 2005 William Stein <wstein@gmail.com>
#
#  Distributed under the terms of the GNU General Public License (GPL)
#
#    This code is distributed in the hope that it will be useful,
#    but WITHOUT ANY WARRANTY; without even the implied warranty of
#    MERCHANTABILITY or FITNESS FOR A PARTICULAR PURPOSE.  See the GNU
#    General Public License for more details.
#
#  The full text of the GPL is available at:
#
#                  http://www.gnu.org/licenses/
#*****************************************************************************
from six import string_types, integer_types

import sage.rings.all as rings

from sage.rings.finite_rings.integer_mod_ring import is_IntegerModRing
from sage.rings.rational_field import is_RationalField
from sage.rings.polynomial.multi_polynomial_ring import is_MPolynomialRing
from sage.rings.finite_rings.finite_field_constructor import is_FiniteField
from sage.rings.number_field.number_field import is_NumberField
from sage.rings.polynomial.multi_polynomial_element import is_MPolynomial
from sage.rings.ring import is_Ring

from sage.categories.fields import Fields
_Fields = Fields()

from sage.structure.sequence import Sequence
from sage.structure.element import parent
from sage.structure.factory import UniqueFactory
from sage.symbolic.ring import SR
from sage.symbolic.expression import is_SymbolicEquation


class EllipticCurveFactory(UniqueFactory):
    r"""
    Construct an elliptic curve.

    In Sage, an elliptic curve is always specified by
    (the coefficients of) a long Weierstrass equation

    .. MATH::

        y^2 + a_1 xy + a_3 y = x^3 + a_2 x^2 + a_4 x + a_6.

    INPUT:

    There are several ways to construct an elliptic curve:

    - ``EllipticCurve([a1,a2,a3,a4,a6])``: Elliptic curve with given
      `a`-invariants. The invariants are coerced into a common parent.
      If all are integers, they are coerced into the rational numbers.

    - ``EllipticCurve([a4,a6])``: Same as above, but `a_1=a_2=a_3=0`.

    - ``EllipticCurve(label)``: Returns the elliptic curve over `\QQ`
      from the Cremona database with the given label. The label is a
      string, such as ``"11a"`` or ``"37b2"``. The letters in the
      label *must* be lower case (Cremona's new labeling).

    - ``EllipticCurve(R, [a1,a2,a3,a4,a6])``: Create the elliptic
      curve over `R` with given `a`-invariants. Here `R` can be an
      arbitrary commutative ring, although most functionality is only
      implemented over fields.

    - ``EllipticCurve(j=j0)`` or ``EllipticCurve_from_j(j0)``: Return
      an elliptic curve with `j`-invariant ``j0``.

    - ``EllipticCurve(polynomial)``: Read off the `a`-invariants from
      the polynomial coefficients, see
      :func:`EllipticCurve_from_Weierstrass_polynomial`.

    Instead of giving the coefficients as a *list* of length 2 or 5,
    one can also give a *tuple*.

    EXAMPLES:

    We illustrate creating elliptic curves::

        sage: EllipticCurve([0,0,1,-1,0])
        Elliptic Curve defined by y^2 + y = x^3 - x over Rational Field

    We create a curve from a Cremona label::

        sage: EllipticCurve('37b2')
        Elliptic Curve defined by y^2 + y = x^3 + x^2 - 1873*x - 31833 over Rational Field
        sage: EllipticCurve('5077a')
        Elliptic Curve defined by y^2 + y = x^3 - 7*x + 6 over Rational Field
        sage: EllipticCurve('389a')
        Elliptic Curve defined by y^2 + y = x^3 + x^2 - 2*x over Rational Field

    Old Cremona labels are allowed::

        sage: EllipticCurve('2400FF')
        Elliptic Curve defined by y^2 = x^3 + x^2 + 2*x + 8 over Rational Field

    Unicode labels are allowed::

        sage: EllipticCurve(u'389a')
        Elliptic Curve defined by y^2 + y = x^3 + x^2 - 2*x over Rational Field

    We create curves over a finite field as follows::

        sage: EllipticCurve([GF(5)(0),0,1,-1,0])
        Elliptic Curve defined by y^2 + y = x^3 + 4*x over Finite Field of size 5
        sage: EllipticCurve(GF(5), [0, 0,1,-1,0])
        Elliptic Curve defined by y^2 + y = x^3 + 4*x over Finite Field of size 5

    Elliptic curves over `\ZZ/N\ZZ` with `N` prime are of type
    "elliptic curve over a finite field"::

        sage: F = Zmod(101)
        sage: EllipticCurve(F, [2, 3])
        Elliptic Curve defined by y^2 = x^3 + 2*x + 3 over Ring of integers modulo 101
        sage: E = EllipticCurve([F(2), F(3)])
        sage: type(E)
        <class 'sage.schemes.elliptic_curves.ell_finite_field.EllipticCurve_finite_field_with_category'>
        sage: E.category()
        Category of schemes over Ring of integers modulo 101

    In contrast, elliptic curves over `\ZZ/N\ZZ` with `N` composite
    are of type "generic elliptic curve"::

        sage: F = Zmod(95)
        sage: EllipticCurve(F, [2, 3])
        Elliptic Curve defined by y^2 = x^3 + 2*x + 3 over Ring of integers modulo 95
        sage: E = EllipticCurve([F(2), F(3)])
        sage: type(E)
        <class 'sage.schemes.elliptic_curves.ell_generic.EllipticCurve_generic_with_category'>
        sage: E.category()
        Category of schemes over Ring of integers modulo 95

    The following is a curve over the complex numbers::

        sage: E = EllipticCurve(CC, [0,0,1,-1,0])
        sage: E
        Elliptic Curve defined by y^2 + 1.00000000000000*y = x^3 + (-1.00000000000000)*x over Complex Field with 53 bits of precision
        sage: E.j_invariant()
        2988.97297297297

    We can also create elliptic curves by giving the Weierstrass equation::

        sage: x, y = var('x,y')
        sage: EllipticCurve(y^2 + y ==  x^3 + x - 9)
        Elliptic Curve defined by y^2 + y = x^3 + x - 9 over Rational Field

        sage: R.<x,y> = GF(5)[]
        sage: EllipticCurve(x^3 + x^2 + 2 - y^2 - y*x)
        Elliptic Curve defined by y^2 + x*y  = x^3 + x^2 + 2 over Finite Field of size 5

    We can explicitly specify the `j`-invariant::

        sage: E = EllipticCurve(j=1728); E; E.j_invariant(); E.label()
        Elliptic Curve defined by y^2 = x^3 - x over Rational Field
        1728
        '32a2'

        sage: E = EllipticCurve(j=GF(5)(2)); E; E.j_invariant()
        Elliptic Curve defined by y^2 = x^3 + x + 1 over Finite Field of size 5
        2

    See :trac:`6657` ::

        sage: EllipticCurve(GF(144169),j=1728)
        Elliptic Curve defined by y^2 = x^3 + x over Finite Field of size 144169

    Elliptic curves over the same ring with the same Weierstrass
    coefficients are identical, even when they are constructed in
    different ways (see :trac:`11474`)::

        sage: EllipticCurve('11a3') is EllipticCurve(QQ, [0, -1, 1, 0, 0])
        True

    By default, when a rational value of `j` is given, the constructed
    curve is a minimal twist (minimal conductor for curves with that
    `j`-invariant).  This can be changed by setting the optional
    parameter ``minimal_twist``, which is True by default, to False::

        sage: EllipticCurve(j=100)
        Elliptic Curve defined by y^2 = x^3 + x^2 + 3392*x + 307888 over Rational Field
        sage: E =EllipticCurve(j=100); E
        Elliptic Curve defined by y^2 = x^3 + x^2 + 3392*x + 307888 over Rational Field
        sage: E.conductor()
        33129800
        sage: E.j_invariant()
        100
        sage: E =EllipticCurve(j=100, minimal_twist=False); E
        Elliptic Curve defined by y^2 = x^3 + 488400*x - 530076800 over Rational Field
        sage: E.conductor()
        298168200
        sage: E.j_invariant()
        100

    Without this option, constructing the curve could take a long time
    since both `j` and `j-1728` have to be factored to compute the
    minimal twist (see :trac:`13100`)::

       sage: E = EllipticCurve_from_j(2^256+1,minimal_twist=False)
       sage: E.j_invariant() == 2^256+1
       True

    TESTS::

        sage: R = ZZ['u', 'v']
        sage: EllipticCurve(R, [1,1])
        Elliptic Curve defined by y^2 = x^3 + x + 1 over Multivariate Polynomial Ring in u, v
        over Integer Ring

    We create a curve and a point over ``QQbar`` (see :trac:`6879`)::

        sage: E = EllipticCurve(QQbar,[0,1])
        sage: E(0)
        (0 : 1 : 0)
        sage: E.base_field()
        Algebraic Field

        sage: E = EllipticCurve(RR,[1,2]); E; E.base_field()
        Elliptic Curve defined by y^2 = x^3 + 1.00000000000000*x + 2.00000000000000 over Real Field with 53 bits of precision
        Real Field with 53 bits of precision
        sage: EllipticCurve(CC,[3,4]); E; E.base_field()
        Elliptic Curve defined by y^2 = x^3 + 3.00000000000000*x + 4.00000000000000 over Complex Field with 53 bits of precision
        Elliptic Curve defined by y^2 = x^3 + 1.00000000000000*x + 2.00000000000000 over Real Field with 53 bits of precision
        Real Field with 53 bits of precision
        sage: E = EllipticCurve(QQbar,[5,6]); E; E.base_field()
        Elliptic Curve defined by y^2 = x^3 + 5*x + 6 over Algebraic Field
        Algebraic Field

    See :trac:`6657` ::

        sage: EllipticCurve(3,j=1728)
        Traceback (most recent call last):
        ...
        ValueError: First parameter (if present) must be a ring when j is specified

        sage: EllipticCurve(GF(5),j=3/5)
        Traceback (most recent call last):
        ...
        ValueError: First parameter must be a ring containing 3/5

    If the universe of the coefficients is a general field, the object
    constructed has type EllipticCurve_field.  Otherwise it is
    EllipticCurve_generic.  See :trac:`9816` ::

        sage: E = EllipticCurve([QQbar(1),3]); E
        Elliptic Curve defined by y^2 = x^3 + x + 3 over Algebraic Field
        sage: type(E)
        <class 'sage.schemes.elliptic_curves.ell_field.EllipticCurve_field_with_category'>

        sage: E = EllipticCurve([RR(1),3]); E
        Elliptic Curve defined by y^2 = x^3 + 1.00000000000000*x + 3.00000000000000 over Real Field with 53 bits of precision
        sage: type(E)
        <class 'sage.schemes.elliptic_curves.ell_field.EllipticCurve_field_with_category'>

        sage: E = EllipticCurve([i,i]); E
        Elliptic Curve defined by y^2 = x^3 + I*x + I over Symbolic Ring
        sage: type(E)
        <class 'sage.schemes.elliptic_curves.ell_field.EllipticCurve_field_with_category'>
        sage: E.category()
        Category of schemes over Symbolic Ring
        sage: SR in Fields()
        True

        sage: F = FractionField(PolynomialRing(QQ,'t'))
        sage: t = F.gen()
        sage: E = EllipticCurve([t,0]); E
        Elliptic Curve defined by y^2 = x^3 + t*x over Fraction Field of Univariate Polynomial Ring in t over Rational Field
        sage: type(E)
        <class 'sage.schemes.elliptic_curves.ell_field.EllipticCurve_field_with_category'>
        sage: E.category()
        Category of schemes over Fraction Field of Univariate Polynomial Ring in t over Rational Field

    See :trac:`12517`::

        sage: E = EllipticCurve([1..5])
        sage: EllipticCurve(E.a_invariants())
        Elliptic Curve defined by y^2 + x*y + 3*y = x^3 + 2*x^2 + 4*x + 5 over Rational Field

    See :trac:`11773`::

        sage: E = EllipticCurve()
        Traceback (most recent call last):
        ...
        TypeError: invalid input to EllipticCurve constructor

    """
    def create_key_and_extra_args(self, x=None, y=None, j=None, minimal_twist=True, **kwds):
        """
        Return a ``UniqueFactory`` key and possibly extra parameters.

        INPUT:

        See the documentation for :class:`EllipticCurveFactory`.

        OUTPUT:

        A pair ``(key, extra_args)``:

        - ``key`` has the form `(R, (a_1, a_2, a_3, a_4, a_6))`,
          representing a ring and the Weierstrass coefficients of an
          elliptic curve over that ring;

        - ``extra_args`` is a dictionary containing additional data to
          be inserted into the elliptic curve structure.

        EXAMPLES::

            sage: EllipticCurve.create_key_and_extra_args(j=8000)
            ((Rational Field, (0, -1, 0, -3, -1)), {})

        When constructing a curve over `\\QQ` from a Cremona or LMFDB
        label, the invariants from the database are returned as
        ``extra_args``::

            sage: key, data = EllipticCurve.create_key_and_extra_args('389.a1')
            sage: key
            (Rational Field, (0, 1, 1, -2, 0))
            sage: data['conductor']
            389
            sage: data['cremona_label']
            '389a1'
            sage: data['lmfdb_label']
            '389.a1'
            sage: data['rank']
            2
            sage: data['torsion_order']
            1

        User-specified keywords are also included in ``extra_args``::

            sage: key, data = EllipticCurve.create_key_and_extra_args((0, 0, 1, -23737, 960366), rank=4)
            sage: data['rank']
            4

        Furthermore, keywords takes precedence over data from the
        database, which can be used to specify an alternative set of
        generators for the Mordell-Weil group::

            sage: key, data = EllipticCurve.create_key_and_extra_args('5077a1', gens=[[1, -1], [-2, 3], [4, -7]])
            sage: data['gens']
            [[1, -1], [-2, 3], [4, -7]]
            sage: E = EllipticCurve.create_object(0, key, **data)
            sage: E.gens()
            [(-2 : 3 : 1), (1 : -1 : 1), (4 : -7 : 1)]

        Note that elliptic curves are equal if and only they have the
        same base ring and Weierstrass equation; the data in
        ``extra_args`` do not influence comparison of elliptic curves.
        A consequence of this is that passing keyword arguments only
        works when constructing an elliptic curve the first time::

            sage: E = EllipticCurve('433a1', gens=[[-1, 1], [3, 4]])
            sage: E.gens()
            [(-1 : 1 : 1), (3 : 4 : 1)]
            sage: E = EllipticCurve('433a1', gens=[[-1, 0], [0, 1]])
            sage: E.gens()
            [(-1 : 1 : 1), (3 : 4 : 1)]

        .. WARNING::

            Manually specifying extra data is almost never necessary
            and is not guaranteed to have any effect, as the above
            example shows.  Almost no checking is done, so specifying
            incorrect data may lead to wrong results of computations
            instead of errors or warnings.

        """
        R = None
        if is_Ring(x):
            (R, x) = (x, y)

        if j is not None:
            if R is not None:
                try:
                    j = R(j)
                except (ZeroDivisionError, ValueError, TypeError):
                    raise ValueError("First parameter must be a ring containing %s" % j)
            elif x is not None:
                raise ValueError("First parameter (if present) must be a ring when j is specified")
            x = coefficients_from_j(j, minimal_twist)

        if is_SymbolicEquation(x):
            x = x.lhs() - x.rhs()

        if parent(x) is SR:
            x = x._polynomial_(rings.QQ['x', 'y'])

        if is_MPolynomial(x):
            if y is None:
                x = coefficients_from_Weierstrass_polynomial(x)
            else:
                x = coefficients_from_cubic(x, y, morphism=False)

        if isinstance(x, string_types):
            # Interpret x as a Cremona or LMFDB label.
            from sage.databases.cremona import CremonaDatabase
            x, data = CremonaDatabase().coefficients_and_data(x)
            # User-provided keywords may override database entries.
            data.update(kwds)
            kwds = data

        if not isinstance(x, (list, tuple)):
            raise TypeError("invalid input to EllipticCurve constructor")

        if len(x) == 2:
            x = (0, 0, 0, x[0], x[1])
        elif len(x) != 5:
            raise ValueError("sequence of coefficients must have length 2 or 5")

        if R is None:
            R = Sequence(x).universe()
            if R in (rings.ZZ,) + integer_types:
                R = rings.QQ

        return (R, tuple(R(a) for a in x)), kwds

    def create_object(self, version, key, **kwds):
        """
        Create an object from a ``UniqueFactory`` key.

        EXAMPLES::

            sage: E = EllipticCurve.create_object(0, (GF(3), (1, 2, 0, 1, 2)))
            sage: type(E)
            <class 'sage.schemes.elliptic_curves.ell_finite_field.EllipticCurve_finite_field_with_category'>

        .. NOTE::

            Keyword arguments are currently only passed to the
            constructor for elliptic curves over `\\QQ`; elliptic
            curves over other fields do not support them.

        """
        R, x = key

        if R is rings.QQ:
            from .ell_rational_field import EllipticCurve_rational_field
            return EllipticCurve_rational_field(x, **kwds)
        elif is_NumberField(R):
            from .ell_number_field import EllipticCurve_number_field
            return EllipticCurve_number_field(R, x)
        elif rings.is_pAdicField(R):
            from .ell_padic_field import EllipticCurve_padic_field
            return EllipticCurve_padic_field(R, x)
        elif is_FiniteField(R) or (is_IntegerModRing(R) and R.characteristic().is_prime()):
            from .ell_finite_field import EllipticCurve_finite_field
            return EllipticCurve_finite_field(R, x)
        elif R in _Fields:
            from .ell_field import EllipticCurve_field
            return EllipticCurve_field(R, x)
        from .ell_generic import EllipticCurve_generic
        return EllipticCurve_generic(R, x)


EllipticCurve = EllipticCurveFactory('sage.schemes.elliptic_curves.constructor.EllipticCurve')


def EllipticCurve_from_Weierstrass_polynomial(f):
    """
    Return the elliptic curve defined by a cubic in (long) Weierstrass
    form.

    INPUT:

    - ``f`` -- a inhomogeneous cubic polynomial in long Weierstrass
      form.

    OUTPUT:

    The elliptic curve defined by it.

    EXAMPLES::

        sage: R.<x,y> = QQ[]
        sage: f = y^2 + 1*x*y + 3*y - (x^3 + 2*x^2 + 4*x + 6)
        sage: EllipticCurve(f)
        Elliptic Curve defined by y^2 + x*y + 3*y = x^3 + 2*x^2 + 4*x + 6 over Rational Field
        sage: EllipticCurve(f).a_invariants()
        (1, 2, 3, 4, 6)

    The polynomial ring may have extra variables as long as they
    do not occur in the polynomial itself::

        sage: R.<x,y,z,w> = QQ[]
        sage: EllipticCurve(-y^2 + x^3 + 1)
        Elliptic Curve defined by y^2 = x^3 + 1 over Rational Field
        sage: EllipticCurve(-x^2 + y^3 + 1)
        Elliptic Curve defined by y^2 = x^3 + 1 over Rational Field
        sage: EllipticCurve(-w^2 + z^3 + 1)
        Elliptic Curve defined by y^2 = x^3 + 1 over Rational Field

    TESTS::

        sage: from sage.schemes.elliptic_curves.constructor import EllipticCurve_from_Weierstrass_polynomial
        sage: EllipticCurve_from_Weierstrass_polynomial(-w^2 + z^3 + 1)
        Elliptic Curve defined by y^2 = x^3 + 1 over Rational Field
    """
    return EllipticCurve(coefficients_from_Weierstrass_polynomial(f))

def coefficients_from_Weierstrass_polynomial(f):
    """
    Return the coefficients `[a_1, a_2, a_3, a_4, a_6]` of a cubic in
    Weierstrass form.

    EXAMPLES::

        sage: from sage.schemes.elliptic_curves.constructor import coefficients_from_Weierstrass_polynomial
        sage: R.<w,z> = QQ[]
        sage: coefficients_from_Weierstrass_polynomial(-w^2 + z^3 + 1)
        [0, 0, 0, 0, 1]
    """
    R = f.parent()
    cubic_variables = [ x for x in R.gens() if f.degree(x) == 3 ]
    quadratic_variables = [ y for y in R.gens() if f.degree(y) == 2 ]
    try:
        x = cubic_variables[0]
        y = quadratic_variables[0]
    except IndexError:
        raise ValueError('polynomial is not in long Weierstrass form')

    a1 = a2 = a3 = a4 = a6 = 0
    x3 = y2 = None
    for coeff, mon in f:
        if mon == x**3:
            x3 = coeff
        elif mon == x**2:
            a2 = coeff
        elif mon == x:
            a4 = coeff
        elif mon == 1:
            a6 = coeff
        elif mon == y**2:
            y2 = -coeff
        elif mon == x*y:
            a1 = -coeff
        elif mon == y:
            a3 = -coeff
        else:
            raise ValueError('polynomial is not in long Weierstrass form')

    if x3 != y2:
        raise ValueError('the coefficient of x^3 and -y^2 must be the same')
    elif x3 != 1:
        a1, a2, a3, a4, a6 = a1/x3, a2/x3, a3/x3, a4/x3, a6/x3
    return [a1, a2, a3, a4, a6]


def EllipticCurve_from_c4c6(c4, c6):
    """
    Return an elliptic curve with given `c_4` and
    `c_6` invariants.

    EXAMPLES::

        sage: E = EllipticCurve_from_c4c6(17, -2005)
        sage: E
        Elliptic Curve defined by y^2  = x^3 - 17/48*x + 2005/864 over Rational Field
        sage: E.c_invariants()
        (17, -2005)
    """
    try:
        K = c4.parent()
    except AttributeError:
        K = rings.RationalField()
    if K not in _Fields:
        K = K.fraction_field()
    return EllipticCurve([-K(c4)/K(48), -K(c6)/K(864)])


def EllipticCurve_from_j(j, minimal_twist=True):
    """
    Return an elliptic curve with given `j`-invariant.

    INPUT:

    - ``j`` -- an element of some field.

    - ``minimal_twist`` (boolean, default True) -- If True and ``j`` is in `\QQ`, the curve returned is a
      minimal twist, i.e. has minimal conductor.  If `j` is not in `\QQ` this parameter is ignored.

    OUTPUT:

    An elliptic curve with `j`-invariant `j`.

    EXAMPLES::

        sage: E = EllipticCurve_from_j(0); E; E.j_invariant(); E.label()
        Elliptic Curve defined by y^2 + y = x^3 over Rational Field
        0
        '27a3'

        sage: E = EllipticCurve_from_j(1728); E; E.j_invariant(); E.label()
        Elliptic Curve defined by y^2 = x^3 - x over Rational Field
        1728
        '32a2'

        sage: E = EllipticCurve_from_j(1); E; E.j_invariant()
        Elliptic Curve defined by y^2 + x*y = x^3 + 36*x + 3455 over Rational Field
        1

    The ``minimal_twist`` parameter (ignored except over `\QQ` and
    True by default) controls whether or not a minimal twist is
    computed::

        sage: EllipticCurve_from_j(100)
        Elliptic Curve defined by y^2 = x^3 + x^2 + 3392*x + 307888 over Rational Field
        sage: _.conductor()
        33129800
        sage: EllipticCurve_from_j(100, minimal_twist=False)
        Elliptic Curve defined by y^2 = x^3 + 488400*x - 530076800 over Rational Field
        sage: _.conductor()
        298168200

    Since computing the minimal twist requires factoring both `j` and
    `j-1728` the following example would take a long time without
    setting ``minimal_twist`` to False::

       sage: E = EllipticCurve_from_j(2^256+1,minimal_twist=False)
       sage: E.j_invariant() == 2^256+1
       True

    """
    return EllipticCurve(coefficients_from_j(j, minimal_twist))

def coefficients_from_j(j, minimal_twist=True):
    """
    Return Weierstrass coefficients `(a_1, a_2, a_3, a_4, a_6)` for an
    elliptic curve with given `j`-invariant.

    INPUT:

    See :func:`EllipticCurve_from_j`.

    EXAMPLES::

        sage: from sage.schemes.elliptic_curves.constructor import coefficients_from_j
        sage: coefficients_from_j(0)
        [0, 0, 1, 0, 0]
        sage: coefficients_from_j(1728)
        [0, 0, 0, -1, 0]
        sage: coefficients_from_j(1)
        [1, 0, 0, 36, 3455]

    The ``minimal_twist`` parameter (ignored except over `\\QQ` and
    True by default) controls whether or not a minimal twist is
    computed::

        sage: coefficients_from_j(100)
        [0, 1, 0, 3392, 307888]
        sage: coefficients_from_j(100, minimal_twist=False)
        [0, 0, 0, 488400, -530076800]
    """
    try:
        K = j.parent()
    except AttributeError:
        K = rings.RationalField()
    if K not in _Fields:
        K = K.fraction_field()

    char=K.characteristic()
    if char==2:
        if j == 0:
            return Sequence([0, 0, 1, 0, 0], universe=K)
        else:
            return Sequence([1, 0, 0, 0, 1/j], universe=K)
    if char == 3:
        if j==0:
            return Sequence([0, 0, 0, 1, 0], universe=K)
        else:
            return Sequence([0, j, 0, 0, -j**2], universe=K)

    if K is rings.RationalField():
        # we construct the minimal twist, i.e. the curve with minimal
        # conductor with this j_invariant:
        if j == 0:
            return Sequence([0, 0, 1, 0, 0], universe=K) # 27a3
        if j == 1728:
            return Sequence([0, 0, 0, -1, 0], universe=K) # 32a2

        if not minimal_twist:
            k=j-1728
            return Sequence([0, 0, 0, -3*j*k, -2*j*k**2], universe=K)

        n = j.numerator()
        m = n-1728*j.denominator()
        a4 = -3*n*m
        a6 = -2*n*m**2

        # Now E=[0,0,0,a4,a6] has j-invariant j=n/d
        from sage.sets.set import Set
        for p in Set(n.prime_divisors()+m.prime_divisors()):
            e = min(a4.valuation(p)//2,a6.valuation(p)//3)
            if e>0:
                p  = p**e
                a4 /= p**2
                a6 /= p**3

        # Now E=[0,0,0,a4,a6] is minimal at all p != 2,3
        tw = [-1,2,-2,3,-3,6,-6]
        E1 = EllipticCurve([0,0,0,a4,a6])
        Elist = [E1] + [E1.quadratic_twist(t) for t in tw]
        Elist.sort(key=lambda E: E.conductor())
        return Sequence(Elist[0].ainvs())

    # defaults for all other fields:
    if j == 0:
        return Sequence([0, 0, 0, 0, 1], universe=K)
    if j == 1728:
        return Sequence([0, 0, 0, 1, 0], universe=K)
    k=j-1728
    return Sequence([0, 0, 0, -3*j*k, -2*j*k**2], universe=K)


def EllipticCurve_from_cubic(F, P=None, morphism=True):
    r"""
<<<<<<< HEAD
    Construct an elliptic curve from a smooth ternary cubic with a rational point.
=======
    Construct an elliptic curve from a ternary cubic with a rational point.

    If you just want the Weierstrass form and are not interested in
    the morphism then it is easier to use the function
    :func:`~sage.schemes.elliptic_curves.jacobian.Jacobian`
    instead. If there is a rational point on the given cubic, this
    function will construct the same elliptic curve but you do not have to
    supply the point ``P``.
>>>>>>> 2c6f7d5c

    INPUT:

    - ``F`` -- a homogeneous cubic in three variables with rational
      coefficients, as a polynomial ring element, defining a smooth
      plane cubic curve `C`.

    - ``P`` -- a 3-tuple `(x,y,z)` defining a projective point on `C`,
      or ``None``.  If ``None`` then a rational flex will be used as a
      base point if one exists, otherwise an error will be raised.

    - ``morphism`` -- boolean (default: ``True``).  If ``True``
      returns a birational isomorphism from `C` to a Weierstrass
      elliptic curve `E`, otherwise just returns `E`.

    OUTPUT:

    Either (when ``morphism``=``False``) an elliptic curve `E` in long
    Weierstrass form isomorphic to the plane cubic curve `C` defined
    by the equation `F=0`.

    Or (when ``morphism=True``), a birational isomorphism from `C` to
    the elliptic curve `E`. If the given point is a flex, this is a
    linear isomorphism.

    .. note::

      The function
      :func:`~sage.schemes.elliptic_curves.jacobian.Jacobian` may be
      used instead.  It constructs the same elliptic curve (which is in
      all cases the Jacobian of `(F=0)`) and needs no base point to be
      provided, but also returns no isomorphism since in general there
      is none: the plane cubic is only isomorphic to its Jacobian when
      it has a rational point.

<<<<<<< HEAD
    .. note::

       When ``morphism=True``, the morphism does not necessarily take
    the given point `P` to the point at infinity on `E`, since we
    always use a rational flex on `C` as base-point when one exists.
=======
    If ``morphism=True`` is passed, then a birational isomorphism
    between the curve `F=0` and the Weierstrass curve is returned. If
    the point happens to be a flex, then this is a linear isomorphism.
>>>>>>> 2c6f7d5c

    EXAMPLES:

    First we find that the Fermat cubic is isomorphic to the curve
    with Cremona label 27a1::

        sage: R.<x,y,z> = QQ[]
        sage: cubic = x^3+y^3+z^3
        sage: P = [1,-1,0]
        sage: E = EllipticCurve_from_cubic(cubic, P, morphism=False); E
        Elliptic Curve defined by y^2 + 2*x*y + 1/3*y = x^3 - x^2 - 1/3*x - 1/27 over Rational Field
        sage: E.cremona_label()
        '27a1'
        sage: EllipticCurve_from_cubic(cubic, [0,1,-1], morphism=False).cremona_label()
        '27a1'
        sage: EllipticCurve_from_cubic(cubic, [1,0,-1], morphism=False).cremona_label()
        '27a1'

    Next we find the minimal model and conductor of the Jacobian of the
    Selmer curve::

        sage: R.<a,b,c> = QQ[]
        sage: cubic = a^3+b^3+60*c^3
        sage: P = [1,-1,0]
        sage: E = EllipticCurve_from_cubic(cubic, P, morphism=False);  E
        Elliptic Curve defined by y^2 + 2*x*y + 20*y = x^3 - x^2 - 20*x - 400/3 over Rational Field
        sage: E.minimal_model()
        Elliptic Curve defined by y^2 = x^3 - 24300 over Rational Field
        sage: E.conductor()
        24300

    We can also get the birational isomorphism to and from the
    Weierstrass form. We start with an example where ``P`` is a flex
    and the equivalence is a linear isomorphism::

        sage: f = EllipticCurve_from_cubic(cubic, P, morphism=True)
        sage: f
        Scheme morphism:
          From: Closed subscheme of Projective Space of dimension 2 over Rational Field defined by:
                a^3 + b^3 + 60*c^3
          To:   Elliptic Curve defined by y^2 + 2*x*y + 20*y = x^3 - x^2 - 20*x - 400/3
                over Rational Field
          Defn: Defined on coordinates by sending (a : b : c) to
                (-c : -b + c : 1/20*a + 1/20*b)

        sage: finv = f.inverse();  finv
        Scheme morphism:
          From: Elliptic Curve defined by y^2 + 2*x*y + 20*y = x^3 - x^2 - 20*x - 400/3
                over Rational Field
          To:   Closed subscheme of Projective Space of dimension 2 over Rational Field defined by:
          a^3 + b^3 + 60*c^3
          Defn: Defined on coordinates by sending (x : y : z) to
                (x + y + 20*z : -x - y : -x)

    We verify that `f` maps the chosen point `P=(1,-1,0)` on the cubic
    to the origin of the elliptic curve::

        sage: f([1,-1,0])
        (0 : 1 : 0)
        sage: finv([0,1,0])
        (-1 : 1 : 0)

    To verify the output, we plug in the polynomials to check that
    this indeed transforms the cubic into Weierstrass form::

        sage: cubic(finv.defining_polynomials()) * finv.post_rescaling()
        -x^3 + x^2*z + 2*x*y*z + y^2*z + 20*x*z^2 + 20*y*z^2 + 400/3*z^3

        sage: E.defining_polynomial()(f.defining_polynomials()) * f.post_rescaling()
        a^3 + b^3 + 60*c^3

    If the point is not a flex then the cubic can not be transformed
    to a Weierstrass equation by a linear transformation. The general
    birational transformation is quadratic::

        sage: cubic =  a^3+7*b^3+64*c^3
        sage: P = [2,2,-1]
        sage: f = EllipticCurve_from_cubic(cubic, P, morphism=True)
        sage: E = f.codomain();  E
        Elliptic Curve defined by y^2 - 722*x*y - 21870000*y = x^3
        + 23579*x^2 over Rational Field
        sage: E.minimal_model()
        Elliptic Curve defined by y^2 + y = x^3 - 331 over Rational Field

        sage: f
        Scheme morphism:
          From: Closed subscheme of Projective Space of dimension 2 over Rational Field defined by:
                a^3 + 7*b^3 + 64*c^3
          To:   Elliptic Curve defined by y^2 - 722*x*y - 21870000*y =
                x^3 + 23579*x^2 over Rational Field
          Defn: Defined on coordinates by sending (a : b : c) to
                (-5/112896*a^2 - 17/40320*a*b - 1/1280*b^2 - 29/35280*a*c
                 - 13/5040*b*c - 4/2205*c^2 :
                 -4055/112896*a^2 - 4787/40320*a*b - 91/1280*b^2 - 7769/35280*a*c
                 - 1993/5040*b*c - 724/2205*c^2 :
                 1/4572288000*a^2 + 1/326592000*a*b + 1/93312000*b^2 + 1/142884000*a*c
                 + 1/20412000*b*c + 1/17860500*c^2)

        sage: finv = f.inverse();  finv
        Scheme morphism:
          From: Elliptic Curve defined by y^2 - 722*x*y - 21870000*y =
                x^3 + 23579*x^2 over Rational Field
          To:   Closed subscheme of Projective Space of dimension 2 over Rational Field defined by:
                a^3 + 7*b^3 + 64*c^3
          Defn: Defined on coordinates by sending (x : y : z) to
                (2*x^2 + 227700*x*z - 900*y*z :
                 2*x^2 - 32940*x*z + 540*y*z :
                 -x^2 - 56520*x*z - 180*y*z)

        sage: cubic(finv.defining_polynomials()) * finv.post_rescaling()
        -x^3 - 23579*x^2*z - 722*x*y*z + y^2*z - 21870000*y*z^2

        sage: E.defining_polynomial()(f.defining_polynomials()) * f.post_rescaling()
        a^3 + 7*b^3 + 64*c^3

    TESTS::

        sage: R.<x,y,z> = QQ[]
        sage: cubic = x^2*y + 4*x*y^2 + x^2*z + 8*x*y*z + 4*y^2*z + 9*x*z^2 + 9*y*z^2
        sage: EllipticCurve_from_cubic(cubic, [1,-1,1], morphism=False)
        Elliptic Curve defined by y^2 - 882*x*y - 2560000*y = x^3 - 127281*x^2 over Rational Field

    Here is a test for :trac:`21092`::

        sage: R.<x,y,z> = QQ[]
        sage: cubic = -3*x^2*y + 3*x*y^2 + 4*x^2*z + 4*y^2*z - 3*x*z^2 + 3*y*z^2 - 8*z^3
        sage: EllipticCurve_from_cubic(cubic, (-4/5, 4/5, 3/5) )
        Scheme morphism:
          From: Closed subscheme of Projective Space of dimension 2 over Rational Field defined by:
          -3*x^2*y + 3*x*y^2 + 4*x^2*z + 4*y^2*z - 3*x*z^2 + 3*y*z^2 - 8*z^3
          To:   Elliptic Curve defined by y^2 - 6*x*y - 112*y = x^3 + 62*x^2 + 560*x over Rational Field
          Defn: Defined on coordinates by sending (x : y : z) to
                (1/3*z : -y - 1/3*z : 1/112*x - 1/112*y - 1/42*z)
    """
    import sage.matrix.all as matrix

    # check the input
    R = F.parent()
    if not is_MPolynomialRing(R):
        raise TypeError('equation must be a polynomial')
    if R.ngens() != 3 or F.nvariables() != 3:
        raise TypeError('equation must be a polynomial in three variables')
    x, y, z = R.gens()
    if not F.is_homogeneous():
        raise TypeError('equation must be a homogeneous polynomial')

    if len(P) != 3:
        raise TypeError('%s is not a projective point' % P)
    K = F.parent().base_ring()

    try:
<<<<<<< HEAD
        C = Curve(F)
        CP = C(P)
    except TypeError, ValueError:
        raise TypeError('{} does not define a point on a projective curve over {} defined by {}'.format(P,K,F))

    x, y, z = R.gens()

    # Test whether P is a flex; if not test whether there are any rational flexes:

    hessian = Matrix([[F.derivative(v1, v2) for v1 in R.gens()] for v2 in R.gens()]).det()
    if hessian(P)==0:
        flex_point = P
    else:
        flexes = C.intersection(Curve(hessian)).rational_points()
        if flexes:
            flex_point = list(flexes[0])
        else:
            flex_point = None

=======
        P = [K(c) for c in P]
    except TypeError:
        raise TypeError('cannot convert %s into %s' % (P, K))
    if F(P) != 0:
        raise ValueError('%s is not a point on %s' % (P, F))

    hessian_pol = matrix.Matrix(R, 3, 3, [[F.derivative(v1, v2)
                                           for v1 in R.gens()]
                                          for v2 in R.gens()]).det()
    flex_point = None
    if hessian_pol(P) == 0:
        # case 1 : P itself is a flex
        flex_point = P
    else:
        # case 2 : P2 is a flex
        P2 = chord_and_tangent(F, P)
        if hessian_pol(P2) == 0:
            flex_point = P2

>>>>>>> 2c6f7d5c
    if flex_point is not None:
        P = flex_point
        # find the tangent to F in P
        dx = K(F.derivative(x)(P))
        dy = K(F.derivative(y)(P))
        dz = K(F.derivative(z)(P))
        # find a second point Q on the tangent line but not on the cubic
        for tangent in [[dy, -dx, K.zero()], [dz, K.zero(), -dx], [K.zero(), -dz, dx]]:
            tangent = projective_point(tangent)
            Q = [tangent[0]+P[0], tangent[1]+P[1], tangent[2]+P[2]]
            F_Q = F(Q)
            if F_Q != 0:  # At most one further point may accidentally be on the cubic
                break
        # pick linearly independent third point
        for third_point in [(1,0,0), (0,1,0), (0,0,1)]:
            M = matrix.matrix(K, [Q, P, third_point]).transpose()
            if M.is_invertible():
                break
        F2 = R(M.act_on_polynomial(F))
        # scale and dehomogenise
        a = K(F2.coefficient(x**3))
        F3 = F2/a
        b = K(F3.coefficient(y*y*z))
        S = rings.PolynomialRing(K, 'x,y,z')
        # elliptic curve coordinates
        X, Y, Z = S.gen(0), S.gen(1), S(-1/b)*S.gen(2)
        F4 = F3(X, Y, Z)
        E = EllipticCurve(F4.subs(z=1))
        if not morphism:
            return E
        inv_defining_poly = [ M[i,0]*X + M[i,1]*Y + M[i,2]*Z for i in range(3) ]
        inv_post = -1/a
        M = M.inverse()
        trans_x, trans_y, trans_z = [ M[i,0]*x + M[i,1]*y + M[i,2]*z for i in range(3) ]
        fwd_defining_poly = [trans_x, trans_y, -b*trans_z]
        fwd_post = -a

    # Second case: P, P2, P3 are different
    else:
        # send P, P2, P3 to (1:0:0), (0:1:0), (0:0:1) respectively
        M = matrix.matrix(K, [P, P2, P3]).transpose()
        F2 = M.act_on_polynomial(F)
        # substitute x = U^2, y = V*W, z = U*W, and rename (x,y,z)=(U,V,W)
        F3 = F2.substitute({x:x**2, y:y*z, z:x*z}) // (x**2*z)
        # scale and dehomogenise
        a = K(F3.coefficient(x**3))
        F4 = F3/a
        b = K(F4.coefficient(y*y*z))
        # change to a polynomial in only two variables
        S = rings.PolynomialRing(K, 'x,y,z')
        # elliptic curve coordinates
        X, Y, Z = S.gen(0), S.gen(1), S(-1/b)*S.gen(2)
        F5 = F4(X, Y, Z)
        E = EllipticCurve(F5.subs(z=1))
        if not morphism:
            return E
        inv_defining_poly = [ M[i,0]*X*X + M[i,1]*Y*Z + M[i,2]*X*Z for i in range(3) ]
        inv_post = -1/a/(X**2)/Z
        M = M.inverse()
        trans_x, trans_y, trans_z = [
            (M[i,0]*x + M[i,1]*y + M[i,2]*z) for i in range(3) ]
        fwd_defining_poly = [ trans_x*trans_z, trans_x*trans_y, -b*trans_z*trans_z ]
        fwd_post = -a/(trans_x*trans_z*trans_z)

    # Construct the morphism
    from sage.schemes.projective.projective_space import ProjectiveSpace
    P2 = ProjectiveSpace(2, K, names=[str(_) for _ in R.gens()])
    cubic = P2.subscheme(F)
    from sage.schemes.elliptic_curves.weierstrass_transform import \
        WeierstrassTransformationWithInverse
    return WeierstrassTransformationWithInverse(
        cubic, E, fwd_defining_poly, fwd_post, inv_defining_poly, inv_post)


def chord_and_tangent(F, P):
    """
    Use the chord and tangent method to get another point on a cubic.

    INPUT:

    - ``F`` -- a homogeneous cubic in three variables with rational
      coefficients, as a polynomial ring element, defining a smooth
      plane cubic curve.

    - ``P`` -- a 3-tuple `(x,y,z)` defining a projective point on the
      curve `F=0`.

    OUTPUT:

    Another point satisfying the equation ``F``.

    EXAMPLES::

        sage: R.<x,y,z> = QQ[]
        sage: from sage.schemes.elliptic_curves.constructor import chord_and_tangent
        sage: F = x^3+y^3+60*z^3
        sage: chord_and_tangent(F, [1,-1,0])
        [1, -1, 0]

        sage: F = x^3+7*y^3+64*z^3
        sage: p0 = [2,2,-1]
        sage: p1 = chord_and_tangent(F, p0);  p1
        [-5, 3, -1]
        sage: p2 = chord_and_tangent(F, p1);  p2
        [1265, -183, -314]

    TESTS::

        sage: F(p2)
        0
        sage: list(map(type, p2))
        [<... 'sage.rings.rational.Rational'>,
         <... 'sage.rings.rational.Rational'>,
         <... 'sage.rings.rational.Rational'>]

    See :trac:`16068`::

        sage: F = x**3 - 4*x**2*y - 65*x*y**2 + 3*x*y*z - 76*y*z**2
        sage: chord_and_tangent(F, [0, 1, 0])
        [0, 0, -1]
    """
    # check the input
    R = F.parent()
    if not is_MPolynomialRing(R):
        raise TypeError('equation must be a polynomial')
    if R.ngens() != 3:
        raise TypeError('%s is not a polynomial in three variables'%F)
    if not F.is_homogeneous():
        raise TypeError('%s is not a homogeneous polynomial'%F)
    x, y, z = R.gens()
    if len(P) != 3:
        raise TypeError('%s is not a projective point'%P)
    K = R.base_ring()
    try:
        P = [K(c) for c in P]
    except TypeError:
        raise TypeError('cannot coerce %s into %s'%(P,K))
    if F(P) != 0:
        raise ValueError('%s is not a point on %s'%(P,F))

    # find the tangent to F in P
    dx = K(F.derivative(x)(P))
    dy = K(F.derivative(y)(P))
    dz = K(F.derivative(z)(P))
    # if dF/dy(P) = 0, change variables so that dF/dy != 0
    if dy == 0:
        if dx != 0:
            g = F.substitute({x:y, y:x})
            Q = [P[1], P[0], P[2]]
            R = chord_and_tangent(g, Q)
            return [R[1], R[0], R[2]]
        elif dz != 0:
            g = F.substitute({y:z, z:y})
            Q = [P[0], P[2], P[1]]
            R = chord_and_tangent(g, Q)
            return [R[0], R[2], R[1]]
        else:
            raise ValueError('%s is singular at %s'%(F, P))

    # t will be our choice of parmeter of the tangent plane
    #     dx*(x-P[0]) + dy*(y-P[1]) + dz*(z-P[2])
    # through the point P
    t = rings.PolynomialRing(K, 't').gen(0)
    Ft = F(dy*t+P[0], -dx*t+P[1], P[2])
    if Ft == 0:   # (dy, -dx, 0) is projectively equivalent to P
        # then (0, -dz, dy) is not projectively equivalent to P
        g = F.substitute({x:z, z:x})
        Q = [P[2], P[1], P[0]]
        R = chord_and_tangent(g, Q)
        return [R[2], R[1], R[0]]
    # Ft has a double zero at t=0 by construction, which we now remove
    Ft = Ft // t**2

    # first case: the third point is at t=infinity
    if Ft.is_constant():
        return projective_point([dy, -dx, K(0)])
    # second case: the third point is at finite t
    else:
        assert Ft.degree() == 1
        t0 = Ft.roots()[0][0]
        return projective_point([dy*t0+P[0], -dx*t0+P[1], P[2]])


def projective_point(p):
    """
    Return equivalent point with denominators removed

    INPUT:

    - ``P``, ``Q`` -- list/tuple of projective coordinates.

    OUTPUT:

    List of projective coordinates.

    EXAMPLES::

        sage: from sage.schemes.elliptic_curves.constructor import projective_point
        sage: projective_point([4/5, 6/5, 8/5])
        [2, 3, 4]
        sage: F = GF(11)
        sage: projective_point([F(4), F(8), F(2)])
        [4, 8, 2]
    """
    from sage.rings.integer import GCD_list
    from sage.arith.functions import LCM_list
    try:
        p_gcd = GCD_list([x.numerator() for x in p])
        p_lcm = LCM_list(x.denominator() for x in p)
    except AttributeError:
        return p
    scale = p_lcm / p_gcd
    return [scale * x for x in p]


def are_projectively_equivalent(P, Q, base_ring):
    """
    Test whether ``P`` and ``Q`` are projectively equivalent.

    INPUT:

    - ``P``, ``Q`` -- list/tuple of projective coordinates.

    - ``base_ring`` -- the base ring.

    OUTPUT:

    Boolean.

    EXAMPLES::

        sage: from sage.schemes.elliptic_curves.constructor import are_projectively_equivalent
        sage: are_projectively_equivalent([0,1,2,3], [0,1,2,2], base_ring=QQ)
        False
        sage: are_projectively_equivalent([0,1,2,3], [0,2,4,6], base_ring=QQ)
        True
    """
    from sage.matrix.constructor import matrix
    return matrix(base_ring, [P, Q]).rank() < 2


def EllipticCurve_from_plane_curve(C, P):
    """
    Deprecated way to construct an elliptic curve.

    Use :meth:`~sage.schemes.elliptic_curves.jacobian.Jacobian` instead.

    EXAMPLES::

        sage: R.<x,y,z> = QQ[]
        sage: C = Curve(x^3+y^3+z^3)
        sage: P = C(1,-1,0)
        sage: E = EllipticCurve_from_plane_curve(C,P); E  # long time (3s on sage.math, 2013)
        doctest:...: DeprecationWarning: use Jacobian(C) instead
        See http://trac.sagemath.org/3416 for details.
        Elliptic Curve defined by y^2 = x^3 - 27/4 over Rational Field
    """
    from sage.misc.superseded import deprecation
    deprecation(3416, 'use Jacobian(C) instead')
    # Note: this function never used the rational point
    from sage.schemes.elliptic_curves.jacobian import Jacobian
    return Jacobian(C)


def EllipticCurves_with_good_reduction_outside_S(S=[], proof=None, verbose=False):
    r"""
    Returns a sorted list of all elliptic curves defined over `Q`
    with good reduction outside the set `S` of primes.

    INPUT:

    -  ``S`` - list of primes (default: empty list).

    - ``proof`` - True/False (default True): the MW basis for
      auxiliary curves will be computed with this proof flag.

    - ``verbose`` - True/False (default False): if True, some details
      of the computation will be output.

    .. note::

        Proof flag: The algorithm used requires determining all
        S-integral points on several auxiliary curves, which in turn
        requires the computation of their generators.  This is not
        always possible (even in theory) using current knowledge.

        The value of this flag is passed to the function which
        computes generators of various auxiliary elliptic curves, in
        order to find their S-integral points.  Set to False if the
        default (True) causes warning messages, but note that you can
        then not rely on the set of curves returned being
        complete.

    EXAMPLES::

        sage: EllipticCurves_with_good_reduction_outside_S([])
        []
        sage: elist = EllipticCurves_with_good_reduction_outside_S([2])
        sage: elist
        [Elliptic Curve defined by y^2 = x^3 + 4*x over Rational Field,
        Elliptic Curve defined by y^2 = x^3 - x over Rational Field,
        ...
        Elliptic Curve defined by y^2 = x^3 - x^2 - 13*x + 21 over Rational Field]
        sage: len(elist)
        24
        sage: ', '.join([e.label() for e in elist])
        '32a1, 32a2, 32a3, 32a4, 64a1, 64a2, 64a3, 64a4, 128a1, 128a2, 128b1, 128b2, 128c1, 128c2, 128d1, 128d2, 256a1, 256a2, 256b1, 256b2, 256c1, 256c2, 256d1, 256d2'

    Without ``Proof=False``, this example gives two warnings::

        sage: elist = EllipticCurves_with_good_reduction_outside_S([11],proof=False)  # long time (14s on sage.math, 2011)
        sage: len(elist)  # long time
        12
        sage: ', '.join([e.label() for e in elist])  # long time
        '11a1, 11a2, 11a3, 121a1, 121a2, 121b1, 121b2, 121c1, 121c2, 121d1, 121d2, 121d3'

        sage: elist = EllipticCurves_with_good_reduction_outside_S([2,3]) # long time (26s on sage.math, 2011)
        sage: len(elist) # long time
        752
        sage: max([e.conductor() for e in elist]) # long time
        62208
        sage: [N.factor() for N in Set([e.conductor() for e in elist])] # long time
        [2^7,
        2^8,
        2^3 * 3^4,
        2^2 * 3^3,
        2^8 * 3^4,
        2^4 * 3^4,
        2^3 * 3,
        2^7 * 3,
        2^3 * 3^5,
        3^3,
        2^8 * 3,
        2^5 * 3^4,
        2^4 * 3,
        2 * 3^4,
        2^2 * 3^2,
        2^6 * 3^4,
        2^6,
        2^7 * 3^2,
        2^4 * 3^5,
        2^4 * 3^3,
        2 * 3^3,
        2^6 * 3^3,
        2^6 * 3,
        2^5,
        2^2 * 3^4,
        2^3 * 3^2,
        2^5 * 3,
        2^7 * 3^4,
        2^2 * 3^5,
        2^8 * 3^2,
        2^5 * 3^2,
        2^7 * 3^5,
        2^8 * 3^5,
        2^3 * 3^3,
        2^8 * 3^3,
        2^5 * 3^5,
        2^4 * 3^2,
        2 * 3^5,
        2^5 * 3^3,
        2^6 * 3^5,
        2^7 * 3^3,
        3^5,
        2^6 * 3^2]
    """
    from .ell_egros import (egros_from_jlist, egros_get_j)
    return egros_from_jlist(egros_get_j(S, proof=proof, verbose=verbose), S)<|MERGE_RESOLUTION|>--- conflicted
+++ resolved
@@ -725,9 +725,6 @@
 
 def EllipticCurve_from_cubic(F, P=None, morphism=True):
     r"""
-<<<<<<< HEAD
-    Construct an elliptic curve from a smooth ternary cubic with a rational point.
-=======
     Construct an elliptic curve from a ternary cubic with a rational point.
 
     If you just want the Weierstrass form and are not interested in
@@ -736,7 +733,6 @@
     instead. If there is a rational point on the given cubic, this
     function will construct the same elliptic curve but you do not have to
     supply the point ``P``.
->>>>>>> 2c6f7d5c
 
     INPUT:
 
@@ -772,17 +768,14 @@
       is none: the plane cubic is only isomorphic to its Jacobian when
       it has a rational point.
 
-<<<<<<< HEAD
     .. note::
 
-       When ``morphism=True``, the morphism does not necessarily take
-    the given point `P` to the point at infinity on `E`, since we
-    always use a rational flex on `C` as base-point when one exists.
-=======
-    If ``morphism=True`` is passed, then a birational isomorphism
-    between the curve `F=0` and the Weierstrass curve is returned. If
-    the point happens to be a flex, then this is a linear isomorphism.
->>>>>>> 2c6f7d5c
+       When ``morphism=True``, a birational isomorphism between the
+       curve `F=0` and the Weierstrass curve is returned. If the point
+       happens to be a flex, then this is a linear isomorphism.  The
+       morphism does not necessarily take the given point `P` to the
+       point at infinity on `E`, since we always use a rational flex
+       on `C` as base-point when one exists.
 
     EXAMPLES:
 
@@ -934,7 +927,6 @@
     K = F.parent().base_ring()
 
     try:
-<<<<<<< HEAD
         C = Curve(F)
         CP = C(P)
     except TypeError, ValueError:
@@ -954,27 +946,6 @@
         else:
             flex_point = None
 
-=======
-        P = [K(c) for c in P]
-    except TypeError:
-        raise TypeError('cannot convert %s into %s' % (P, K))
-    if F(P) != 0:
-        raise ValueError('%s is not a point on %s' % (P, F))
-
-    hessian_pol = matrix.Matrix(R, 3, 3, [[F.derivative(v1, v2)
-                                           for v1 in R.gens()]
-                                          for v2 in R.gens()]).det()
-    flex_point = None
-    if hessian_pol(P) == 0:
-        # case 1 : P itself is a flex
-        flex_point = P
-    else:
-        # case 2 : P2 is a flex
-        P2 = chord_and_tangent(F, P)
-        if hessian_pol(P2) == 0:
-            flex_point = P2
-
->>>>>>> 2c6f7d5c
     if flex_point is not None:
         P = flex_point
         # find the tangent to F in P
