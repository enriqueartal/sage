--- conflicted
+++ resolved
@@ -2236,8 +2236,6 @@
             self._height_function = EllipticCurveCanonicalHeight(self)
         return self._height_function
 
-<<<<<<< HEAD
-=======
     ##########################################################
     # Isogeny class
     ##########################################################
@@ -2623,7 +2621,6 @@
                                  for E in codoms[:i]])]
         return isogs
 
->>>>>>> f16112c7
     def is_isogenous(self, other, proof=True, maxnorm=100):
         """
         Returns whether or not self is isogenous to other.
@@ -2701,17 +2698,9 @@
             sage: E2 = EllipticCurve([1+i,0,1,0,0])
             sage: E2.conductor()
             Fractional ideal (-4*i - 7)
-<<<<<<< HEAD
-            sage: E1.is_isogenous(E2)  # long time (2s on sage.math, 2014)
-            Traceback (most recent call last):
-            ...
-            NotImplementedError: Curves appear to be isogenous (same conductor, isogenous modulo all primes of norm up to 1000), but no isogeny has been constructed.
-            sage: E1.is_isogenous(E2, proof=False)
-=======
             sage: E1.is_isogenous(E2) # slower (~500ms)
             True
             sage: E1.is_isogenous(E2, proof=False) # faster  (~170ms)
->>>>>>> f16112c7
             True
 
         In this case E1 and E2 are in fact 9-isogenous, as may be
