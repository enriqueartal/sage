--- conflicted
+++ resolved
@@ -255,17 +255,10 @@
 
             sage: rk0 = ['11a1', '11a2', '15a1', '27a1', '37b1']
             sage: for la in rk0:  # long time (3s on sage.math, 2011)
-<<<<<<< HEAD
-            ....:          E = EllipticCurve(la)
-            ....:          me = E.modular_symbol(use_eclib = True)
-            ....:          ms = E.modular_symbol(use_eclib = False)
-            ....:          print("{} {} {}".format(E.lseries().L_ratio()*E.real_components(), me(0), ms(0)))
-=======
             ....:     E = EllipticCurve(la)
             ....:     me = E.modular_symbol()
             ....:     ms = E.modular_symbol(implementation = 'sage')
-            ....:     print E.lseries().L_ratio()*E.real_components(), me(0), ms(0)
->>>>>>> 990f9b80
+            ....:     print("{} {} {}".format(E.lseries().L_ratio()*E.real_components(),me(0), ms(0)))
             1/5 1/5 1/5
             1 1 1
             1/4 1/4 1/4
@@ -276,16 +269,6 @@
             sage: [EllipticCurve(la).modular_symbol()(0) for la in rk1]  # long time (1s on sage.math, 2011)
             [0, 0, 0, 0, 0, 0]
             sage: for la in rk1:  # long time (8s on sage.math, 2011)
-<<<<<<< HEAD
-            ....:       E = EllipticCurve(la)
-            ....:       m = E.modular_symbol(use_eclib = True)
-            ....:       lp = E.padic_lseries(5)
-            ....:       for D in [5,17,12,8]:
-            ....:           ED = E.quadratic_twist(D)
-            ....:           md = sum([kronecker(D,u)*m(ZZ(u)/D) for u in range(D)])
-            ....:           etaD = lp._quotient_of_periods_to_twist(D)
-            ....:           assert ED.lseries().L_ratio()*ED.real_components() * etaD == md
-=======
             ....:     E = EllipticCurve(la)
             ....:     m = E.modular_symbol()
             ....:     lp = E.padic_lseries(5)
@@ -294,7 +277,6 @@
             ....:         md = sum([kronecker(D,u)*m(ZZ(u)/D) for u in range(D)])
             ....:         etaa = lp._quotient_of_periods_to_twist(D)
             ....:         assert ED.lseries().L_ratio()*ED.real_components()*etaa == md
->>>>>>> 990f9b80
 
         """
         E = self._E
