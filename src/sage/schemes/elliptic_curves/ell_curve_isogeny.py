--- conflicted
+++ resolved
@@ -1233,106 +1233,6 @@
         """
         return iter(self.rational_maps())
 
-<<<<<<< HEAD
-=======
-    def __hash__(self):
-        r"""
-        Function that implements the hash ability of Isogeny objects.
-
-        This hashes the underlying kernel polynomial so that equal
-        isogeny objects have the same hash value.  Also, this hashes
-        the base field, and domain and codomain curves as well, so
-        that isogenies with the same kernel polynomial (over different
-        base fields / curves) hash to different values.
-
-        EXAMPLES::
-
-            sage: E = EllipticCurve(QQ, [0,0,0,1,0])
-            sage: phi_v = EllipticCurveIsogeny(E, E((0,0)))
-            sage: phi_k = EllipticCurveIsogeny(E, [0,1])
-            sage: phi_k.__hash__() == phi_v.__hash__()
-            True
-            sage: E_F17 = EllipticCurve(GF(17), [0,0,0,1,1])
-            sage: phi_p = EllipticCurveIsogeny(E_F17, E_F17([0,1]))
-            sage: phi_p.__hash__() == phi_v.__hash__()
-            False
-
-            sage: E = EllipticCurve('49a3')
-            sage: R.<X> = QQ[]
-            sage: EllipticCurveIsogeny(E,X^3-13*X^2-58*X+503,check=False)
-            Isogeny of degree 7 from Elliptic Curve defined by y^2 + x*y = x^3 - x^2 - 107*x + 552 over Rational Field to Elliptic Curve defined by y^2 + x*y = x^3 - x^2 - 5252*x - 178837 over Rational Field
-
-        """
-
-        if self.__this_hash is not None:
-            return self.__this_hash
-
-        ker_poly_list = self.__kernel_polynomial_list
-
-        if ker_poly_list is None:
-            ker_poly_list = self.__init_kernel_polynomial()
-
-        this_hash = 0
-
-        for a in ker_poly_list:
-            this_hash ^= hash(a)
-
-        this_hash ^= hash(self.__E1)
-        this_hash ^= hash(self.__E2)
-        this_hash ^= hash(self.__base_field)
-
-        self.__this_hash = this_hash
-
-        return self.__this_hash
-
-    def _richcmp_(self, other, op):
-        r"""
-        Compare :class:`EllipticCurveIsogeny` objects.
-
-        ALGORITHM:
-
-        This method compares domains, codomains, and :meth:`rational_maps`.
-
-        EXAMPLES::
-
-            sage: E = EllipticCurve(QQ, [0,0,0,1,0])
-            sage: phi_v = EllipticCurveIsogeny(E, E((0,0)))
-            sage: phi_k = EllipticCurveIsogeny(E, [0,1])
-            sage: phi_k == phi_v
-            True
-            sage: E_F17 = EllipticCurve(GF(17), [0,0,0,1,0])
-            sage: phi_p = EllipticCurveIsogeny(E_F17, [0,1])
-            sage: phi_p == phi_v
-            False
-            sage: E = EllipticCurve('11a1')
-            sage: phi = E.isogeny(E(5,5))
-            sage: phi == phi
-            True
-            sage: phi == -phi
-            False
-            sage: psi = E.isogeny(phi.kernel_polynomial())
-            sage: phi == psi
-            True
-            sage: phi.dual() == psi.dual()
-            True
-        """
-        # We cannot just compare kernel polynomials, as was done until
-        # Trac #11327, as then phi and -phi compare equal, and
-        # similarly with phi and any composition of phi with an
-        # automorphism of its codomain, or any post-isomorphism.
-        # Comparing domains, codomains and rational maps seems much
-        # safer.
-        lx = self.domain()
-        rx = other.domain()
-        if lx != rx:
-            return richcmp_not_equal(lx, rx, op)
-        lx = self.codomain()
-        rx = other.codomain()
-        if lx != rx:
-            return richcmp_not_equal(lx, rx, op)
-        return richcmp(self.rational_maps(), other.rational_maps(), op)
-
->>>>>>> f716a0b3
     def __neg__(self):
         r"""
         Function to implement unary negation (-) operator on
@@ -3296,89 +3196,6 @@
                           ' Use -phi instead of phi.switch_sign() to obtain the negated isogeny.')
         self._set_post_isomorphism(WeierstrassIsomorphism(self.__E2, (-1,0,-self.__E2.a1(),-self.__E2.a3())))
 
-<<<<<<< HEAD
-=======
-    def is_normalized(self):
-        r"""
-        Return whether this isogeny is normalized.
-
-        .. NOTE::
-
-           An isogeny `\varphi\colon E\to E_2` between two given
-           Weierstrass equations is said to be normalized if the
-           constant `c` is `1` in `\varphi*(\omega_2) = c\cdot\omega`,
-           where `\omega` and `omega_2` are the invariant
-           differentials on `E` and `E_2` corresponding to the given
-           equation.
-
-        ALGORITHM:
-
-        The method checks if the leading term of the formal series
-        associated to this isogeny equals 1.
-
-        EXAMPLES::
-
-            sage: from sage.schemes.elliptic_curves.weierstrass_morphism import WeierstrassIsomorphism
-            sage: E = EllipticCurve(GF(7), [0,0,0,1,0])
-            sage: R.<x> = GF(7)[]
-            sage: phi = EllipticCurveIsogeny(E, x)
-            sage: phi.is_normalized()
-            True
-            sage: isom = WeierstrassIsomorphism(phi.codomain(), (3, 0, 0, 0))
-            sage: phi = isom * phi
-            sage: phi.is_normalized()
-            False
-            sage: isom = WeierstrassIsomorphism(phi.codomain(), (5, 0, 0, 0))
-            sage: phi = isom * phi
-            sage: phi.is_normalized()
-            True
-            sage: isom = WeierstrassIsomorphism(phi.codomain(), (1, 1, 1, 1))
-            sage: phi = isom * phi
-            sage: phi.is_normalized()
-            True
-
-            sage: F = GF(2^5, 'alpha'); alpha = F.gen()
-            sage: E = EllipticCurve(F, [1,0,1,1,1])
-            sage: R.<x> = F[]
-            sage: phi = EllipticCurveIsogeny(E, x+1)
-            sage: isom = WeierstrassIsomorphism(phi.codomain(), (alpha, 0, 0, 0))
-            sage: phi.is_normalized()
-            True
-            sage: phi = isom * phi
-            sage: phi.is_normalized()
-            False
-            sage: isom = WeierstrassIsomorphism(phi.codomain(), (1/alpha, 0, 0, 0))
-            sage: phi = isom * phi
-            sage: phi.is_normalized()
-            True
-            sage: isom = WeierstrassIsomorphism(phi.codomain(), (1, 1, 1, 1))
-            sage: phi = isom * phi
-            sage: phi.is_normalized()
-            True
-
-            sage: E = EllipticCurve('11a1')
-            sage: R.<x> = QQ[]
-            sage: f = x^3 - x^2 - 10*x - 79/4
-            sage: phi = EllipticCurveIsogeny(E, f)
-            sage: isom = WeierstrassIsomorphism(phi.codomain(), (2, 0, 0, 0))
-            sage: phi.is_normalized()
-            True
-            sage: phi = isom * phi
-            sage: phi.is_normalized()
-            False
-            sage: isom = WeierstrassIsomorphism(phi.codomain(), (1/2, 0, 0, 0))
-            sage: phi = isom * phi
-            sage: phi.is_normalized()
-            True
-            sage: isom = WeierstrassIsomorphism(phi.codomain(), (1, 1, 1, 1))
-            sage: phi = isom * phi
-            sage: phi.is_normalized()
-            True
-        """
-        phi_formal = self.formal(prec=5)
-        return phi_formal[1] == 1
-
->>>>>>> f716a0b3
     def dual(self):
         r"""
         Return the isogeny dual to this isogeny.
