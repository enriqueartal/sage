r"""
Vector frames

The class :class:`VectorFrame` implements vector frames on differentiable
manifolds.
By *vector frame*, it is meant a field `e` on some
differentiable manifold `U` endowed with a differentiable map
`\Phi: U\rightarrow M` to a differentiable
manifold `M` such that for each `p\in U`, `e(p)` is a vector basis of the
tangent space `T_{\Phi(p)}M`.

The standard case of a vector frame *on* `U` corresponds to `U=M`
and `\Phi = \mathrm{Id}_M`. Other common cases are `\Phi` being an
immersion and `\Phi` being a curve in `M` (`U` is then an open interval
of `\RR`).

A derived class of :class:`VectorFrame` is :class:`CoordFrame`; it regards the
vector frames associated with a chart, i.e. the so-called *coordinate bases*.

The vector frame duals, i.e. the coframes, are implemented via the class
:class:`CoFrame`. The derived class :class:`CoordCoFrame` is devoted to
coframes deriving from a chart.

AUTHORS:

- Eric Gourgoulhon, Michal Bejger (2013-2015): initial version

REFERENCES:

- J.M. Lee : *Introduction to Smooth Manifolds*, 2nd ed., Springer (New York)
  (2013)

EXAMPLES:

    Setting a vector frame on a 3-dimensional manifold::

        sage: M = Manifold(3, 'M')
        sage: c_xyz.<x,y,z> = M.chart()
        sage: e = M.vector_frame('e') ; e
        Vector frame (M, (e_0,e_1,e_2))
        sage: latex(e)
        \left(M, \left(e_0,e_1,e_2\right)\right)

    The first frame defined on a manifold is its default frame; in the present
    case it is the coordinate frame defined when introducing the chart
    ``c_xyz``::

        sage: M.default_frame()
        Coordinate frame (M, (d/dx,d/dy,d/dz))

    The default frame can be changed via the method
    :meth:`~sage.manifolds.differentiable.manifold.DifferentiableManifold.set_default_frame`::

        sage: M.set_default_frame(e)
        sage: M.default_frame()
        Vector frame (M, (e_0,e_1,e_2))

    The elements of a vector frame are vector fields on the manifold::

        sage: [e[i] for i in M.irange()]
        [Vector field e_0 on the 3-dimensional differentiable manifold M,
         Vector field e_1 on the 3-dimensional differentiable manifold M,
         Vector field e_2 on the 3-dimensional differentiable manifold M]

    Each element can be accessed by its index::

        sage: e[0]
        Vector field e_0 on the 3-dimensional differentiable manifold M

    The index range depends on the starting index defined on the manifold::

        sage: M = Manifold(3, 'M', start_index=1)
        sage: c_xyz.<x,y,z> = M.chart()
        sage: e = M.vector_frame('e')
        sage: [e[i] for i in M.irange()]
        [Vector field e_1 on the 3-dimensional differentiable manifold M,
         Vector field e_2 on the 3-dimensional differentiable manifold M,
         Vector field e_3 on the 3-dimensional differentiable manifold M]
        sage: e[1], e[2], e[3]
        (Vector field e_1 on the 3-dimensional differentiable manifold M,
         Vector field e_2 on the 3-dimensional differentiable manifold M,
         Vector field e_3 on the 3-dimensional differentiable manifold M)

    Let us check that the vector fields ``e[i]`` are the frame vectors from
    their components w.r.t. to the frame `e`::

        sage: e[1].comp(e)[:]
        [1, 0, 0]
        sage: e[2].comp(e)[:]
        [0, 1, 0]
        sage: e[3].comp(e)[:]
        [0, 0, 1]

    Defining a vector frame on a manifold automatically creates the dual
    coframe, which bares the same name (here `e`)::

        sage: M.coframes()
        [Coordinate coframe (M, (dx,dy,dz)), Coframe (M, (e^1,e^2,e^3))]
        sage: f = M.coframes()[1] ; f
        Coframe (M, (e^1,e^2,e^3))

    Each element of the coframe is a 1-form::

        sage: f[1], f[2], f[3]
        (1-form e^1 on the 3-dimensional differentiable manifold M,
        1-form e^2 on the 3-dimensional differentiable manifold M,
        1-form e^3 on the 3-dimensional differentiable manifold M)
        sage: latex(f[1]), latex(f[2]), latex(f[3])
        (e^1, e^2, e^3)

    Let us check that the coframe `(e^i)` is indeed the dual of the vector
    frame `(e_i)`::

        sage: f[1](e[1]) # the 1-form e^1 applied to the vector field e_1
        Scalar field e^1(e_1) on the 3-dimensional differentiable manifold M
        sage: f[1](e[1]).expr() # the explicit expression of e^1(e_1)
        1
        sage: f[1](e[1]).expr(), f[1](e[2]).expr(), f[1](e[3]).expr()
        (1, 0, 0)
        sage: f[2](e[1]).expr(), f[2](e[2]).expr(), f[2](e[3]).expr()
        (0, 1, 0)
        sage: f[3](e[1]).expr(), f[3](e[2]).expr(), f[3](e[3]).expr()
        (0, 0, 1)

    The coordinate frame associated to spherical coordinates of the
    sphere `S^2`::

        sage: M = Manifold(2, 'S^2', start_index=1) # Part of S^2 covered by spherical coord.
        sage: c_spher.<th,ph> = M.chart(r'th:[0,pi]:\theta ph:[0,2*pi):\phi')
        sage: b = M.default_frame() ; b
        Coordinate frame (S^2, (d/dth,d/dph))
        sage: b[1]
        Vector field d/dth on the 2-dimensional differentiable manifold S^2
        sage: b[2]
        Vector field d/dph on the 2-dimensional differentiable manifold S^2

    The orthonormal frame constructed from the coordinate frame::

        sage: change_frame = M.automorphism_field()
        sage: change_frame[:] = [[1,0], [0, 1/sin(th)]]
        sage: e = b.new_frame(change_frame, 'e') ; e
        Vector frame (S^2, (e_1,e_2))
        sage: e[1][:]
        [1, 0]
        sage: e[2][:]
        [0, 1/sin(th)]

    The change-of-frame automorphisms and their matrices::

        sage: M.change_of_frame(c_spher.frame(), e)
        Field of tangent-space automorphisms on the 2-dimensional
         differentiable manifold S^2
        sage: M.change_of_frame(c_spher.frame(), e)[:]
        [        1         0]
        [        0 1/sin(th)]
        sage: M.change_of_frame(e, c_spher.frame())
        Field of tangent-space automorphisms on the 2-dimensional
         differentiable manifold S^2
        sage: M.change_of_frame(e, c_spher.frame())[:]
        [      1       0]
        [      0 sin(th)]

"""

#******************************************************************************
#       Copyright (C) 2013, 2014 Eric Gourgoulhon <eric.gourgoulhon@obspm.fr>
#       Copyright (C) 2013, 2014 Michal Bejger <bejger@camk.edu.pl>
#
#  Distributed under the terms of the GNU General Public License (GPL)
#  as published by the Free Software Foundation; either version 2 of
#  the License, or (at your option) any later version.
#                  http://www.gnu.org/licenses/
#******************************************************************************

from sage.tensor.modules.free_module_basis import FreeModuleBasis, \
                                                              FreeModuleCoBasis
from sage.tensor.modules.finite_rank_free_module import FiniteRankFreeModule

class VectorFrame(FreeModuleBasis):
    r"""
    Vector frame on a differentiable manifold.

    By *vector frame*, it is meant a field `e` on some
    differentiable manifold `U` endowed with a differentiable map
    `\Phi: U\rightarrow M` to a differentiable manifold `M` such that for
    each `p\in U`, `e(p)` is a vector basis of the tangent space
    `T_{\Phi(p)}M`.

    The standard case of a vector frame *on* `U` corresponds to `U=M`
    and `\Phi = \mathrm{Id}_M`. Other common cases are `\Phi` being an
    immersion and `\Phi` being a curve in `M` (`U` is then an open interval
    of `\RR`).

    For each instanciation of a vector frame, a coframe is automatically
    created, as an instance of the class :class:`CoFrame`. It is returned by
    the method :meth:`coframe`.

    INPUT:

    - ``vector_field_module`` -- free module `\mathcal{X}(U,\Phi)` of vector
      fields along `U` with values on `M\supset \Phi(U)`
    - ``symbol`` -- a letter (of a few letters) to denote a
      generic vector of the frame; can be set to None if the parameter
      ``from_frame`` is filled.
    - ``latex_symbol`` -- (default: ``None``) symbol to denote a generic vector
      of the frame; if ``None``, the value of ``symbol`` is used.
    - ``from_frame`` -- (default: ``None``) vector frame `\tilde e` on the
      codomain `M` of the destination map `\Phi`; the constructed frame `e` is
      then such that `\forall p \in U, e(p) = \tilde e(\Phi(p))`

    EXAMPLES:

    Setting a vector frame on a 3-dimensional manifold::

        sage: M = Manifold(3, 'M')
        sage: c_xyz.<x,y,z> = M.chart()
        sage: e = M.vector_frame('e') ; e
        Vector frame (M, (e_0,e_1,e_2))
        sage: latex(e)
        \left(M, \left(e_0,e_1,e_2\right)\right)

    The LaTeX symbol can be specified::

        sage: e = M.vector_frame('E', r"\epsilon")
        sage: latex(e)
        \left(M, \left(\epsilon_0,\epsilon_1,\epsilon_2\right)\right)

    Example with a non-trivial map `\Phi`: vector frame along a curve::

        sage: U = Manifold(1, 'U')  # open interval (-1,1) as a 1-dimensional manifold
        sage: T.<t> = U.chart('t:(-1,1)')  # canonical chart on U
        sage: Phi = U.diff_map(M, [cos(t), sin(t), t], name='Phi',
        ....:                  latex_name=r'\Phi')
        sage: Phi
        Differentiable map Phi from the 1-dimensional differentiable manifold U
         to the 3-dimensional differentiable manifold M
        sage: f = U.vector_frame('f', dest_map=Phi) ; f
        Vector frame (U, (f_0,f_1,f_2)) with values on the 3-dimensional
         differentiable manifold M
        sage: f.domain()
        1-dimensional differentiable manifold U
        sage: f.ambient_domain()
        3-dimensional differentiable manifold M

    The value of the vector frame at a given point is a basis of the
    corresponding tangent space::

        sage: p = U((0,), name='p') ; p
        Point p on the 1-dimensional differentiable manifold U
        sage: f.at(p)
        Basis (f_0,f_1,f_2) on the Tangent space at Point Phi(p) on the
         3-dimensional differentiable manifold M

    Vector frames are bases of free modules formed by vector fields::

        sage: e.module()
        Free module X(M) of vector fields on the 3-dimensional differentiable
         manifold M
        sage: e.module().base_ring()
        Algebra of differentiable scalar fields on the 3-dimensional
         differentiable manifold M
        sage: e.module() is M.vector_field_module()
        True
        sage: e in M.vector_field_module().bases()
        True

    ::

        sage: f.module()
        Free module X(U,Phi) of vector fields along the 1-dimensional
         differentiable manifold U mapped into the 3-dimensional differentiable
         manifold M
        sage: f.module().base_ring()
        Algebra of differentiable scalar fields on the 1-dimensional
         differentiable manifold U
        sage: f.module() is U.vector_field_module(dest_map=Phi)
        True
        sage: f in U.vector_field_module(dest_map=Phi).bases()
        True

    """
    def __init__(self, vector_field_module, symbol, latex_symbol=None,
                 from_frame=None):
        r"""
        Construct a vector frame on a parallelizable manifold.

        TESTS::

            sage: M = Manifold(2, 'M')
            sage: XM = M.vector_field_module(force_free=True)  # makes M parallelizable
            sage: from sage.manifolds.differentiable.vectorframe import VectorFrame
            sage: e = VectorFrame(XM, 'e', latex_symbol=r'\epsilon'); e
            Vector frame (M, (e_0,e_1))
            sage: TestSuite(e).run()

        """
        from sage.manifolds.differentiable.manifold import DifferentiableManifold
        self._domain = vector_field_module._domain
        self._ambient_domain = vector_field_module._ambient_domain
        self._dest_map = vector_field_module._dest_map
        self._from_frame = from_frame
        self._manifold = self._domain._manifold
        if symbol is None:
            if from_frame is None:
                raise TypeError("some frame symbol must be provided")
            symbol = 'X'  # provisory symbol
        FreeModuleBasis.__init__(self, vector_field_module,
                                 symbol, latex_symbol=latex_symbol)
        # Redefinition of the name and the LaTeX name:
        if from_frame is None:
            self._name = "(" + self._domain._name + ", " + self._name + ")"
            self._latex_name = r"\left(" + self._domain._latex_name + ", " + \
                          self._latex_name + r"\right)"
        else:
            if not from_frame._domain.is_subset(self._dest_map._codomain):
                raise ValueError("the domain of the frame 'from_frame' is " +
                                 "not included in the codomain of the " +
                                 "destination map")
            n = self._fmodule.rank()
            for i in range(n):
                self._vec[i]._name = from_frame._vec[i]._name
                self._vec[i]._latex_name = from_frame._vec[i]._latex_name
            self._name = "(" + self._domain._name + ", (" + \
                        ",".join([self._vec[i]._name for i in range(n)]) + "))"
            self._latex_name = r"\left(" + self._domain._latex_name + \
                      r" ,\left(" + \
                      ",".join([self._vec[i]._latex_name for i in range(n)])+ \
                      r"\right)\right)"
            self._symbol = from_frame._symbol
            self._latex_symbol = from_frame._latex_symbol
            # Names of the dual coframe:
            self_dual = self.dual_basis()
            from_dual = from_frame.dual_basis()
            for i in range(n):
                self_dual._form[i]._name = from_dual._form[i]._name
                self_dual._form[i]._latex_name = from_dual._form[i]._latex_name
            self_dual._name = "(" + self._domain._name + ", (" + \
                  ",".join([self_dual._form[i]._name for i in range(n)]) + "))"
            self_dual._latex_name = r"\left(" + self._domain._latex_name + \
                r" ,\left(" + \
                ",".join([self_dual._form[i]._latex_name for i in range(n)])+ \
                r"\right)\right)"
        # The frame is added to the domain's set of frames, as well as to all
        # the superdomains' sets of frames; moreover the first defined frame
        # is considered as the default one
        dest_map = self._dest_map
        for sd in self._domain._supersets:
            for other in sd._frames:
                if repr(self) == repr(other):
                    raise ValueError("the {} already exists ".format(self) +
                                     "on the {}".format(sd))
            sd._frames.append(self)
            sd._top_frames.append(self)
            if sd._def_frame is None:
                sd._def_frame = self
            if isinstance(sd, DifferentiableManifold):
                # Initialization of the zero elements of tensor field modules:
                if dest_map in sd._vector_field_modules:
                    xsd = sd._vector_field_modules[dest_map]
                    if not isinstance(xsd, FiniteRankFreeModule):
                        for t in xsd._tensor_modules.itervalues():
                            t(0).add_comp(self)
                            # (since new components are initialized to zero)
        if dest_map is self._domain._identity_map:
            # The frame is added to the list of the domain's covering frames:
            self._domain._set_covering_frame(self)
        #
        # Dual coframe
        self._coframe = self.dual_basis()  # self._coframe = a shortcut for
                                           # self._dual_basis
        #
        # Derived quantities:
        self._structure_coef = None
        # Initialization of the set of frames that are restrictions of the
        # current frame to subdomains of the frame domain:
        self._subframes = set([self])
        # Initialization of the set of frames which the current frame is a
        # restriction of:
        self._superframes = set([self])
        #
        self._restrictions = {} # dict. of the restrictions of self to
                               # subdomains of self._domain, with the
                               # subdomains as keys
        # NB: set(self._restrictions.itervalues()) is identical to
        #     self._subframes


    ###### Methods that must be redefined by derived classes of ######
    ###### FreeModuleBasis                                      ######

    def _repr_(self):
        r"""
        String representation of the object.

        TESTS::

            sage: M = Manifold(2, 'M')
            sage: e = M.vector_frame('e')
            sage: e._repr_()
            'Vector frame (M, (e_0,e_1))'
            sage: repr(e)  # indirect doctest
            'Vector frame (M, (e_0,e_1))'
            sage: e  # indirect doctest
            Vector frame (M, (e_0,e_1))

        """
        description = "Vector frame " + self._name
        if self._dest_map is not self._domain._identity_map:
            description += " with values on the {}".format(
                                                      self._dest_map._codomain)
        return description


    def _init_dual_basis(self):
        r"""
        Construct the basis dual to ``self``.

        OUTPUT:

        - instance of :class:`CoFrame` representing the dual of
          ``self``

        TEST::

            sage: M = Manifold(2, 'M')
            sage: e = M.vector_frame('e')
            sage: e._init_dual_basis()
            Coframe (M, (e^0,e^1))

        """
        return CoFrame(self, self._symbol, latex_symbol=self._latex_symbol)

    def _new_instance(self, symbol, latex_symbol=None):
        r"""
        Construct a new vector frame on the same vector field module
        as ``self``.

        INPUT:

        - ``symbol`` -- (string) a letter (of a few letters) to denote a
          generic element of the vector frame
        - ``latex_symbol`` -- (string; default: ``None``) symbol to denote a
          generic element of the vector frame; if ``None``, the value of
          ``symbol`` is used.

        OUTPUT:

        - instance of :class:`VectorFrame`

        TEST::

            sage: M = Manifold(2, 'M')
            sage: e = M.vector_frame('e')
            sage: e._new_instance('f')
            Vector frame (M, (f_0,f_1))

        """
        return VectorFrame(self._fmodule, symbol, latex_symbol=latex_symbol)

    ###### End of methods to be redefined by derived classes ######

    def _test_pickling(self, **options):
        r"""
        Test pickling.

        This test is weaker than
        :meth:`sage.structure.sage_object.SageObject._test_pickling` in that
        it does not require ``loads(dumps(self)) == self``.
        It however checks that ``loads(dumps(self))`` proceeds without any
        error and results in an object that is a vector frame of the same type
        as ``self``.

        TESTS::

            sage: M = Manifold(2, 'M')
            sage: e = M.vector_frame('e')
            sage: e._test_pickling()

        Test for the derived class :class:`CoordFrame`::

            sage: X.<x,y> = M.chart()
            sage: X.frame()._test_pickling()

        """
        tester = self._tester(**options)
        from sage.misc.all import loads, dumps
        bckp = loads(dumps(self))
        tester.assertEqual(type(bckp), type(self))
        tester.assertEqual(bckp._name, self._name)
        tester.assertEqual(bckp._domain.dimension(), self._domain.dimension())
        tester.assertEqual(bckp._ambient_domain.dimension(),
                           self._ambient_domain.dimension())

    def domain(self):
        r"""
        Return the domain on which the current vector frame is defined.

        OUTPUT:

        - instance of
          :class:`~sage.manifolds.differentiable.manifold.DifferentiableManifold`
          representing the domain of the vector frame

        EXAMPLES::

            sage: M = Manifold(2, 'M')
            sage: e = M.vector_frame('e')
            sage: e.domain()
            2-dimensional differentiable manifold M
            sage: U = M.open_subset('U')
            sage: f = e.restrict(U)
            sage: f.domain()
            Open subset U of the 2-dimensional differentiable manifold M

        """
        return self._domain

    def ambient_domain(self):
        r"""
        Return the differentiable manifold in which the current vector frame
        takes its values.

        The ambient domain is the codomain `M` of the differentiable map
        `\Phi: U\rightarrow M` associated with the frame.

        OUTPUT:

        - instance of
          :class:`~sage.manifolds.differentiable.manifold.DifferentiableManifold`
          representing `M`

        EXAMPLES::

            sage: M = Manifold(2, 'M')
            sage: e = M.vector_frame('e')
            sage: e.ambient_domain()
            2-dimensional differentiable manifold M

        In the present case, since `\Phi` is the identity map::

            sage: e.ambient_domain() == e.domain()
            True

        An example with a non trivial map `\Phi`::

            sage: U = Manifold(1, 'U')
            sage: T.<t> = U.chart()
            sage: X.<x,y> = M.chart()
            sage: Phi = U.diff_map(M, {(T,X): [cos(t), t]}, name='Phi',
            ....:                  latex_name=r'\Phi') ; Phi
            Differentiable map Phi from the 1-dimensional differentiable
             manifold U to the 2-dimensional differentiable manifold M
            sage: f = U.vector_frame('f', dest_map=Phi); f
            Vector frame (U, (f_0,f_1)) with values on the 2-dimensional
             differentiable manifold M
            sage: f.ambient_domain()
            2-dimensional differentiable manifold M
            sage: f.domain()
            1-dimensional differentiable manifold U

        """
        return self._ambient_domain

    def destination_map(self):
        r"""
        Return the differential map associated to this vector frame.

        Let `e` denote the vector frame; the differential map associated to
        it is the map `\Phi: U\rightarrow M` such that for each `p\in U`,
        `e(p)` is a vector basis of the tangent space `T_{\Phi(p)}M`.

        OUTPUT:

        - instance of
          :class:`~sage.manifolds.differentiable.diff_map.DiffMap`
          representing the differential map `\Phi`

        EXAMPLES::

            sage: M = Manifold(2, 'M')
            sage: e = M.vector_frame('e')
            sage: e.destination_map()
            Identity map Id_M of the 2-dimensional differentiable manifold M

        An example with a non trivial map `\Phi`::

            sage: U = Manifold(1, 'U')
            sage: T.<t> = U.chart()
            sage: X.<x,y> = M.chart()
            sage: Phi = U.diff_map(M, {(T,X): [cos(t), t]}, name='Phi',
            ....:                  latex_name=r'\Phi') ; Phi
            Differentiable map Phi from the 1-dimensional differentiable
             manifold U to the 2-dimensional differentiable manifold M
            sage: f = U.vector_frame('f', dest_map=Phi); f
            Vector frame (U, (f_0,f_1)) with values on the 2-dimensional
             differentiable manifold M
            sage: f.destination_map()
            Differentiable map Phi from the 1-dimensional differentiable
             manifold U to the 2-dimensional differentiable manifold M

        """
        return self._dest_map

    def coframe(self):
        r"""
        Return the dual coframe.

        EXAMPLES::

            sage: M = Manifold(2, 'M')
            sage: e = M.vector_frame('e')
            sage: e.coframe()
            Coframe (M, (e^0,e^1))
            sage: X.<x,y> = M.chart()
            sage: X.frame().coframe()
            Coordinate coframe (M, (dx,dy))

        """
        return self._coframe

    def new_frame(self, change_of_frame, symbol, latex_symbol=None):
        r"""
        Define a new vector frame from the current one.

        The new vector frame is defined from a field of tangent-space
        automorphisms; its domain is the same as that of the current frame.

        INPUT:

        - ``change_of_frame`` -- instance of
          :class:`~sage.manifolds.differentiable.automorphismfield.AutomorphismFieldParal`
          describing the field of tangent-space automorphisms `P` that relates
          the current frame `(e_i)` to the new frame `(n_i)` according
          to `n_i = P(e_i)`
        - ``symbol`` -- a letter (of a few letters) to denote a generic vector
          of the frame
        - ``latex_symbol`` -- (default: ``None``) symbol to denote a generic
          vector of the frame; if ``None``, the value of ``symbol`` is used.

        OUTPUT:

        - the new frame `(n_i)`, as an instance of :class:`VectorFrame`

        EXAMPLES:

        Frame resulting from a pi/3-rotation in the Euclidean plane::

            sage: M = Manifold(2, 'R^2')
            sage: c_xy.<x,y> = M.chart()
            sage: e = M.vector_frame('e') ; M.set_default_frame(e)
            sage: M._frame_changes
            {}
            sage: rot = M.automorphism_field()
            sage: rot[:] = [[sqrt(3)/2, -1/2], [1/2, sqrt(3)/2]]
            sage: n = e.new_frame(rot, 'n')
            sage: n[0][:]
            [1/2*sqrt(3), 1/2]
            sage: n[1][:]
            [-1/2, 1/2*sqrt(3)]
            sage: a =  M.change_of_frame(e,n)
            sage: a[:]
            [1/2*sqrt(3)        -1/2]
            [        1/2 1/2*sqrt(3)]
            sage: a == rot
            True
            sage: a is rot
            False
            sage: a._components # random (dictionary output)
            {Vector frame (R^2, (e_0,e_1)): 2-indices components w.r.t.
             Vector frame (R^2, (e_0,e_1)),
             Vector frame (R^2, (n_0,n_1)): 2-indices components w.r.t.
             Vector frame (R^2, (n_0,n_1))}
            sage: a.comp(n)[:]
            [1/2*sqrt(3)        -1/2]
            [        1/2 1/2*sqrt(3)]
            sage: a1 = M.change_of_frame(n,e)
            sage: a1[:]
            [1/2*sqrt(3)         1/2]
            [       -1/2 1/2*sqrt(3)]
            sage: a1 == rot.inverse()
            True
            sage: a1 is rot.inverse()
            False
            sage: e[0].comp(n)[:]
            [1/2*sqrt(3), -1/2]
            sage: e[1].comp(n)[:]
            [1/2, 1/2*sqrt(3)]

        """
        the_new_frame = self.new_basis(change_of_frame, symbol,
                                       latex_symbol=latex_symbol)
        for sdom in self._domain._supersets:
            sdom._frame_changes[(self, the_new_frame)] = \
                            self._fmodule._basis_changes[(self, the_new_frame)]
            sdom._frame_changes[(the_new_frame, self)] = \
                            self._fmodule._basis_changes[(the_new_frame, self)]
        return the_new_frame

    def restrict(self, subdomain):
        r"""
        Return the restriction of the current vector frame to some open subset
        of its domain.

        If the restriction has not been defined yet, it is constructed here.

        INPUT:

        - ``subdomain`` -- open subset `V` of the current frame domain `U`

        OUTPUT:

        - the restriction of the current frame to `V`, as an instance of
          :class:`VectorFrame`.

        EXAMPLE:

        Restriction of a frame defined on `\RR^2` to the unit disk::

            sage: M = Manifold(2, 'R^2', start_index=1)
            sage: c_cart.<x,y> = M.chart() # Cartesian coordinates on R^2
            sage: a = M.automorphism_field()
            sage: a[:] = [[1-y^2,0], [1+x^2, 2]]
            sage: e = c_cart.frame().new_frame(a, 'e') ; e
            Vector frame (R^2, (e_1,e_2))
            sage: U = M.open_subset('U', coord_def={c_cart: x^2+y^2<1})
            sage: e_U = e.restrict(U) ; e_U
            Vector frame (U, (e_1,e_2))

        The vectors of the restriction have the same symbols as those of the
        original frame::

            sage: e_U[1].display()
            e_1 = (-y^2 + 1) d/dx + (x^2 + 1) d/dy
            sage: e_U[2].display()
            e_2 = 2 d/dy

        They are actually the restrictions of the original frame vectors::

            sage: e_U[1] is e[1].restrict(U)
            True
            sage: e_U[2] is e[2].restrict(U)
            True

        """
        if subdomain == self._domain:
            return self
        if subdomain not in self._restrictions:
            if not subdomain.is_subset(self._domain):
                raise ValueError("the provided domain is not a subdomain of " +
                                 "the current frame's domain")
            sdest_map = self._dest_map.restrict(subdomain)
            res = VectorFrame(subdomain.vector_field_module(sdest_map,
                                                            force_free=True),
                              self._symbol, latex_symbol=self._latex_symbol)
            for dom in subdomain._supersets:
                if dom is not subdomain:
                    dom._top_frames.remove(res)  # since it was added by
                                                 # VectorFrame constructor
            new_vectors = list()
            for i in self._fmodule.irange():
                vrest = self[i].restrict(subdomain)
                for j in self._fmodule.irange():
                    vrest.add_comp(res)[j] = 0
                vrest.add_comp(res)[i] = 1
                new_vectors.append(vrest)
            res._vec = tuple(new_vectors)
            # Update of superframes and subframes:
            res._superframes.update(self._superframes)
            for sframe in self._superframes:
                sframe._subframes.add(res)
                sframe._restrictions[subdomain] = res # includes sframe = self
        return self._restrictions[subdomain]

    def structure_coef(self):
        r"""
        Evaluate the structure coefficients associated to the vector frame.

        `n` being the manifold's dimension, the structure coefficients of the
        vector frame `(e_i)` are the `n^3` scalar fields `C^k_{\ \, ij}`
        defined by

        .. MATH::

            [e_i, e_j] = C^k_{\ \, ij} e_k

        OUPUT:

        - the structure coefficients `C^k_{\ \, ij}`, as an instance of
          :class:`~sage.tensor.modules.comp.CompWithSym`
          with 3 indices ordered as `(k,i,j)`.

        EXAMPLE:

        Structure coefficients of the orthonormal frame associated to
        spherical coordinates in the Euclidean space `\RR^3`::

            sage: M = Manifold(3, 'R^3', '\RR^3', start_index=1)  # Part of R^3 covered by spherical coordinates
            sage: c_spher.<r,th,ph> = M.chart(r'r:(0,+oo) th:(0,pi):\theta ph:(0,2*pi):\phi')
            sage: ch_frame = M.automorphism_field()
            sage: ch_frame[1,1], ch_frame[2,2], ch_frame[3,3] = 1, 1/r, 1/(r*sin(th))
            sage: M.frames()
            [Coordinate frame (R^3, (d/dr,d/dth,d/dph))]
            sage: e = c_spher.frame().new_frame(ch_frame, 'e')
            sage: e[1][:]  # components of e_1 in the manifold's default frame (d/dr, d/dth, d/dth)
            [1, 0, 0]
            sage: e[2][:]
            [0, 1/r, 0]
            sage: e[3][:]
            [0, 0, 1/(r*sin(th))]
            sage: c = e.structure_coef() ; c
            3-indices components w.r.t. Vector frame (R^3, (e_1,e_2,e_3)), with
             antisymmetry on the index positions (1, 2)
            sage: c[:]
            [[[0, 0, 0], [0, 0, 0], [0, 0, 0]],
             [[0, -1/r, 0], [1/r, 0, 0], [0, 0, 0]],
             [[0, 0, -1/r], [0, 0, -cos(th)/(r*sin(th))], [1/r, cos(th)/(r*sin(th)), 0]]]
            sage: c[2,1,2]  # C^2_{12}
            -1/r
            sage: c[3,1,3]  # C^3_{13}
            -1/r
            sage: c[3,2,3]  # C^3_{23}
            -cos(th)/(r*sin(th))

        """
        from sage.tensor.modules.comp import CompWithSym
        if self._structure_coef is None:
            fmodule = self._fmodule
            self._structure_coef = CompWithSym(self._fmodule._ring, self, 3,
                                                   start_index=fmodule._sindex,
                                    output_formatter=fmodule._output_formatter,
                                                                 antisym=(1,2))
            si = fmodule._sindex
            nsi = si + fmodule.rank()
            for k in range(si,nsi):
                ce_k = self._coframe._form[k-si]
                for i in range(si, nsi):
                    e_i = self._vec[i-si]
                    for j in range(i+1, nsi):
                        e_j = self._vec[j-si]
                        self._structure_coef[[k,i,j]] = ce_k(e_j.lie_der(e_i))
        return self._structure_coef

    def along(self, mapping):
        r"""
        Return the vector frame deduced from the current frame via a
        differentiable map, the codomain of which is included in the domain of
        of the current frame.

        If `e` is the current vector frame, `V` its domain and if
        `\Phi: U \rightarrow V` is a differentiable map from some
        differentiable manifold `U` to `V`, the returned object is
        a vector frame `\tilde e` along `U` with values on `V` such that

        .. MATH::

           \forall p \in U,\  \tilde e(p) = e(\Phi(p)).

        INPUT:

        - ``mapping`` -- differentiable map `\Phi: U \rightarrow V`

        OUTPUT:

        - vector frame `\tilde e` along `U` defined above.

        EXAMPLE:

        Vector frame along a curve::

            sage: M = Manifold(2, 'M')
            sage: X.<x,y> = M.chart()
            sage: R = Manifold(1, 'R')  # R as a 1-dimensional manifold
            sage: T.<t> = R.chart()  # canonical chart on R
            sage: Phi = R.diff_map(M, {(T,X): [cos(t), t]}, name='Phi',
            ....:                  latex_name=r'\Phi') ; Phi
            Differentiable map Phi from the 1-dimensional differentiable
             manifold R to the 2-dimensional differentiable manifold M
            sage: e = X.frame() ; e
            Coordinate frame (M, (d/dx,d/dy))
            sage: te = e.along(Phi) ; te
            Vector frame (R, (d/dx,d/dy)) with values on the 2-dimensional
             differentiable manifold M

        Check of the formula `\tilde e(p) = e(\Phi(p))`::

            sage: p = R((pi,)) ; p
            Point on the 1-dimensional differentiable manifold R
            sage: te[0].at(p) == e[0].at(Phi(p))
            True
            sage: te[1].at(p) == e[1].at(Phi(p))
            True

        The result is cached::

            sage: te is e.along(Phi)
            True

        """
        dom = self._domain
        if mapping.codomain().is_subset(dom):
            rmapping = mapping
        else:
            rmapping = None
            for doms, rest in mapping._restrictions.iteritems():
                if doms[1].is_subset(dom):
                    rmapping = rest
                    break
            else:
                raise ValueError("the codomain of {} is not ".format(mapping) +
                                 " included in the domain of {}".format(self))
        vmodule = rmapping.domain().vector_field_module(dest_map=rmapping)
        return vmodule.basis(from_frame=self)

    def at(self, point):
        r"""
        Return the value of the frame at a given point, i.e. a basis of the
        tangent vector space.

        INPUT:

        - ``point`` -- (instance of
          :class:`~sage.manifolds.point.TopManifoldPoint`) point `p` in
          the domain `U` of the vector frame (denoted `e` hereafter)

        OUTPUT:

        - instance of
          :class:`~sage.tensor.modules.free_module_basis.FreeModuleBasis`
          representing the basis `e(p)` of the tangent vector space
          `T_{\Phi(p)} M`, where `\Phi: U \rightarrow M` is
          the differentiable map associated with `e` (possibly
          `\Phi = \mathrm{Id}_U`)

        EXAMPLES:

        Basis of a tangent space to a 2-dimensional manifold::

            sage: M = DiffManifold(2, 'M')
            sage: X.<x,y> = M.chart()
            sage: p = M.point((-1,2), name='p')
            sage: e = X.frame() ; e
            Coordinate frame (M, (d/dx,d/dy))
            sage: ep = e.at(p) ; ep
            Basis (d/dx,d/dy) on the Tangent space at Point p on the
             2-dimensional differentiable manifold M
            sage: type(ep)
            <class 'sage.tensor.modules.free_module_basis.FreeModuleBasis'>
            sage: ep[0]
            Tangent vector d/dx at Point p on the 2-dimensional differentiable
             manifold M
            sage: ep[1]
            Tangent vector d/dy at Point p on the 2-dimensional differentiable
             manifold M

        Note that the symbols used to denote the vectors are same as those
        for the vector fields of the frame. At this stage, ``ep`` is the unique
        basis on the tangent space at ``p``::

            sage: Tp = M.tangent_space(p)
            sage: Tp.bases()
            [Basis (d/dx,d/dy) on the Tangent space at Point p on the
             2-dimensional differentiable manifold M]

        Let us consider a vector frame that is a not a coordinate one::

            sage: aut = M.automorphism_field()
            sage: aut[:] = [[1+y^2, 0], [0, 2]]
            sage: f = e.new_frame(aut, 'f') ; f
            Vector frame (M, (f_0,f_1))
            sage: fp = f.at(p) ; fp
            Basis (f_0,f_1) on the Tangent space at Point p on the
             2-dimensional differentiable manifold M

        There are now two bases on the tangent space::

            sage: Tp.bases()
            [Basis (d/dx,d/dy) on the Tangent space at Point p on the
             2-dimensional differentiable manifold M,
             Basis (f_0,f_1) on the Tangent space at Point p on the
             2-dimensional differentiable manifold M]

        Moreover, the changes of bases in the tangent space have been computed
        from the known relation between the frames ``e`` and ``f``
        (field of automorphisms ``aut`` defined above)::

            sage: Tp.change_of_basis(ep, fp)
            Automorphism of the Tangent space at Point p on the 2-dimensional
             differentiable manifold M
            sage: Tp.change_of_basis(ep, fp).display()
            5 d/dx*dx + 2 d/dy*dy
            sage: Tp.change_of_basis(fp, ep)
            Automorphism of the Tangent space at Point p on the 2-dimensional
             differentiable manifold M
            sage: Tp.change_of_basis(fp, ep).display()
            1/5 d/dx*dx + 1/2 d/dy*dy

        The dual bases::

            sage: e.coframe()
            Coordinate coframe (M, (dx,dy))
            sage: ep.dual_basis()
            Dual basis (dx,dy) on the Tangent space at Point p on the
             2-dimensional differentiable manifold M
            sage: ep.dual_basis() is e.coframe().at(p)
            True
            sage: f.coframe()
            Coframe (M, (f^0,f^1))
            sage: fp.dual_basis()
            Dual basis (f^0,f^1) on the Tangent space at Point p on the
             2-dimensional differentiable manifold M
            sage: fp.dual_basis() is f.coframe().at(p)
            True

        """
        # Case of a non-trivial destination map
        if self._from_frame is not None:
            if self._dest_map.is_identity():  #!# probably not necessary
                raise ValueError("the destination map should not be the " +
                                 "identity")
            ambient_point = self._dest_map(point)
            return self._from_frame.at(ambient_point)
        # Determination of the tangent space:
        if point not in self._domain:
            raise ValueError("the {} is not a point in the ".format(point) +
                             "domain of {}".format(self))
        if self._dest_map.is_identity():
            ambient_point = point
        else:
            ambient_point = self._dest_map(point)
        ts = ambient_point._manifold.tangent_space(ambient_point)
        # If the basis has already been constructed, it is simply returned:
        ts_frame_bases = ts._frame_bases
        if self in ts_frame_bases:
            return ts_frame_bases[self]
        for frame in ts_frame_bases:
            if self in frame._subframes or self in frame._superframes:
                return ts_frame_bases[frame]
        # If this point is reached, the basis has to be constructed from
        # scratch:
        basis = ts.basis(symbol=self._symbol, latex_symbol=self._latex_symbol)
        # Names of basis vectors set to those of the frame vector fields:
        n = ts.dim()
        for i in range(n):
            basis._vec[i]._name = self._vec[i]._name
            basis._vec[i]._latex_name = self._vec[i]._latex_name
        basis._name = "(" + \
                ",".join([basis._vec[i]._name for i in range(n)]) + ")"
        basis._latex_name = r"\left(" + \
             ",".join([basis._vec[i]._latex_name for i in range(n)])+ \
             r"\right)"
        basis._symbol = basis._name
        basis._latex_symbol = basis._latex_name
        # Names of cobasis linear forms set to those of the coframe
        # 1-forms:
        coframe = self.coframe()
        cobasis = basis.dual_basis()
        for i in range(n):
            cobasis._form[i]._name = coframe._form[i]._name
            cobasis._form[i]._latex_name = coframe._form[i]._latex_name
        cobasis._name = "(" + \
             ",".join([cobasis._form[i]._name for i in range(n)]) + ")"
        cobasis._latex_name = r"\left(" + \
          ",".join([cobasis._form[i]._latex_name for i in range(n)])+ \
          r"\right)"
        ts_frame_bases[self] = basis
        # Update of the change of bases in the tangent space:
        for frame_pair, automorph in self._domain._frame_changes.iteritems():
            frame1 = frame_pair[0] ; frame2 = frame_pair[1]
            if frame1 is self:
                fr2 = None
                for frame in ts_frame_bases:
                    if frame2 in frame._subframes:
                        fr2 = frame
                        break
                if fr2 is not None:
                    basis1 = basis
                    basis2 = ts_frame_bases[fr2]
                    auto = ts.automorphism()
                    for frame, comp in automorph._components.iteritems():
                        bas = None
                        if frame is frame1:
                            bas = basis1
                        if frame is frame2:
                            bas = basis2
                        if bas is not None:
                            cauto = auto.add_comp(bas)
                            for ind, val in comp._comp.iteritems():
                                cauto._comp[ind] = val(point)
                    ts._basis_changes[(basis1, basis2)] = auto
            if frame2 is self:
                fr1 = None
                for frame in ts_frame_bases:
                    if frame1 in frame._subframes:
                        fr1 = frame
                        break
                if fr1 is not None:
                    basis1 = ts_frame_bases[fr1]
                    basis2 = basis
                    auto = ts.automorphism()
                    for frame, comp in automorph._components.iteritems():
                        bas = None
                        if frame is frame1:
                            bas = basis1
                        if frame is frame2:
                            bas = basis2
                        if bas is not None:
                            cauto = auto.add_comp(bas)
                            for ind, val in comp._comp.iteritems():
                                cauto._comp[ind] = val(point)
                    ts._basis_changes[(basis1, basis2)] = auto
        return basis

#******************************************************************************

class CoordFrame(VectorFrame):
    r"""
    Coordinate frame on a differentiable manifold.

    By *coordinate frame*, it is meant a vector frame on a differentiable
    manifold `M` that is associated to a coordinate chart on `M`.

    INPUT:

    - ``chart`` -- the chart defining the coordinates

    EXAMPLES:

    The coordinate frame associated to spherical coordinates of the
    sphere `S^2`::

        sage: M = Manifold(2, 'S^2', start_index=1)  # Part of S^2 covered by spherical coord.
        sage: M.chart(r'th:[0,pi]:\theta ph:[0,2*pi):\phi')
        Chart (S^2, (th, ph))
        sage: b = M.default_frame()
        sage: b
        Coordinate frame (S^2, (d/dth,d/dph))
        sage: b[1]
        Vector field d/dth on the 2-dimensional differentiable manifold S^2
        sage: b[2]
        Vector field d/dph on the 2-dimensional differentiable manifold S^2
        sage: latex(b)
        \left(S^2 ,\left(\frac{\partial}{\partial {\theta} },\frac{\partial}{\partial {\phi} }\right)\right)

    """
    def __init__(self, chart):
        r"""
        Construct a coordinate frame.

        TESTS::

            sage: M = Manifold(2, 'M')
            sage: X.<x,y> = M.chart()
            sage: from sage.manifolds.differentiable.vectorframe import CoordFrame
            sage: e = CoordFrame(X); e
            Coordinate frame (M, (d/dx,d/dy))
            sage: TestSuite(e).run()

        """
        from sage.misc.latex import latex
        from sage.manifolds.differentiable.chart import DiffChart
        if not isinstance(chart, DiffChart):
            raise TypeError("the first argument must be a chart")
        self._chart = chart
        VectorFrame.__init__(self,
                             chart._domain.vector_field_module(force_free=True),
                             symbol='X')
        # In the above:
        # - force_free=True ensures that a free module is constructed in case
        #   it is the first call to the vector field module on chart._domain
        # - 'X' is a provisory symbol
        n = self._manifold._dim
        for i in range(n):
            self._vec[i]._name = "d/d" + str(self._chart._xx[i])
            self._vec[i]._latex_name = r"\frac{\partial}{\partial" + \
                                     latex(self._chart._xx[i]) + r"}"
        self._name = "(" + self._domain._name + ", (" + \
                    ",".join([self._vec[i]._name for i in range(n)]) + "))"
        self._latex_name = r"\left(" + self._domain._latex_name + \
                     r" ,\left(" + \
                     ",".join([self._vec[i]._latex_name for i in range(n)]) + \
                     r"\right)\right)"
        self._symbol = self._name
        self._latex_symbol = self._latex_name


    ###### Methods that must be redefined by derived classes of ######
    ###### FreeModuleBasis                                      ######

    def _repr_(self):
        r"""
        String representation of the object.

        TESTS::

            sage: M = Manifold(2, 'M')
            sage: X.<x,y> = M.chart()
            sage: e = X.frame()
            sage: e._repr_()
            'Coordinate frame (M, (d/dx,d/dy))'
            sage: repr(e)  # indirect doctest
            'Coordinate frame (M, (d/dx,d/dy))'
            sage: e  # indirect doctest
            Coordinate frame (M, (d/dx,d/dy))

        """
        return "Coordinate frame " + self._name

    def _init_dual_basis(self):
        r"""
        Construct the basis dual to ``self``.

        OUTPUT:

        - instance of :class:`CoordCoFrame` representing the dual of
          ``self``

        TEST::

            sage: M = Manifold(2, 'M')
            sage: X.<x,y> = M.chart()
            sage: e = X.frame()
            sage: e._init_dual_basis()
            Coordinate coframe (M, (dx,dy))

        """
        return CoordCoFrame(self)

    ###### End of methods redefined by derived classes ######

    def chart(self):
        r"""
        Return the chart defining this coordinate frame.

        EXAMPLES::

            sage: M = Manifold(2, 'M')
            sage: X.<x,y> = M.chart()
            sage: e = X.frame()
            sage: e.chart()
            Chart (M, (x, y))
            sage: U = M.open_subset('U', coord_def={X: x>0})
            sage: e.restrict(U).chart()
            Chart (U, (x, y))

        """
        return self._chart

    def structure_coef(self):
        r"""
        Return the structure coefficients associated to the coordinate frame.

        `n` being the manifold's dimension, the structure coefficients of the
        frame `(e_i)` are the `n^3` scalar fields `C^k_{\ \, ij}`
        defined by

        .. MATH::

            [e_i, e_j] = C^k_{\ \, ij} e_k

        In the present case, since `(e_i)` is a coordinate frame,
        `C^k_{\ \, ij}=0`.

        OUPUT:

        - the structure coefficients `C^k_{\ \, ij}`, as a vanishing instance
          of :class:`~sage.tensor.modules.comp.CompWithSym` with 3 indices
          ordered as `(k,i,j)`

        EXAMPLE:

        Structure coefficients of the coordinate frame associated to
        spherical coordinates in the Euclidean space `\RR^3`::

            sage: M = Manifold(3, 'R^3', r'\RR^3', start_index=1)  # Part of R^3 covered by spherical coord.
            sage: c_spher = M.chart(r'r:(0,+oo) th:(0,pi):\theta ph:(0,2*pi):\phi')
            sage: b = M.default_frame() ; b
            Coordinate frame (R^3, (d/dr,d/dth,d/dph))
            sage: c = b.structure_coef() ; c
            3-indices components w.r.t. Coordinate frame
             (R^3, (d/dr,d/dth,d/dph)), with antisymmetry on the index
             positions (1, 2)
            sage: c == 0
            True

        """
        from sage.tensor.modules.comp import CompWithSym
        if self._structure_coef is None:
            self._structure_coef = CompWithSym(self._fmodule._ring, self, 3,
                                             start_index=self._fmodule._sindex,
                              output_formatter=self._fmodule._output_formatter,
                                                                 antisym=(1,2))
            # A just created CompWithSym is zero
        return self._structure_coef


#******************************************************************************

class CoFrame(FreeModuleCoBasis):
    r"""
    Coframe on a differentiable manifold.

    By *coframe*, it is meant a field `f` on some differentiable manifold `U`
    endowed with a differentiable map `\Phi: U\rightarrow M` to a
    differentiable manifold `M` such that for each `p\in U`, `f(p)` is a basis
    of the vector space `T^*_{\Phi(p)}M` (the dual to the tangent space
    `T_{\Phi(p)}M`).

    The standard case of a coframe *on* `U` corresponds to `U=M` and
    `\Phi = \mathrm{Id}_M`. Other common cases are `\Phi` being an
    immersion and `\Phi` being a curve in `M` (`U` is then an open interval
    of `\RR`).

    INPUT:

    - ``frame`` -- the vector frame dual to the coframe
    - ``symbol`` -- a letter (of a few letters) to denote a generic 1-form in
      the coframe
    - ``latex_symbol`` -- (default: ``None``) symbol to denote a generic 1-form
      in the coframe; if ``None``, the value of ``symbol`` is used.

    EXAMPLES:

    Coframe on a 3-dimensional manifold::

        sage: M = Manifold(3, 'M', start_index=1)
        sage: c_xyz.<x,y,z> = M.chart()
        sage: v = M.vector_frame('v')
        sage: from sage.manifolds.differentiable.vectorframe import CoFrame
        sage: e = CoFrame(v, 'e') ; e
        Coframe (M, (e^1,e^2,e^3))

    Instead of importing CoFrame in the global namespace, the coframe can be
    obtained by means of the method
    :meth:`~sage.tensor.modules.free_module_basis.FreeModuleBasis.dual_basis`;
    the symbol is then the same as that of the frame::

        sage: a = v.dual_basis() ; a
        Coframe (M, (v^1,v^2,v^3))
        sage: a[1] == e[1]
        True
        sage: a[1] is e[1]
        False
        sage: e[1].display(v)
        e^1 = v^1

    The 1-forms composing the coframe are obtained via the operator ``[]``::

        sage: e[1], e[2], e[3]
        (1-form e^1 on the 3-dimensional differentiable manifold M,
         1-form e^2 on the 3-dimensional differentiable manifold M,
         1-form e^3 on the 3-dimensional differentiable manifold M)

    Checking that `e` is the dual of `v`::

        sage: e[1](v[1]).expr(), e[1](v[2]).expr(), e[1](v[3]).expr()
        (1, 0, 0)
        sage: e[2](v[1]).expr(), e[2](v[2]).expr(), e[2](v[3]).expr()
        (0, 1, 0)
        sage: e[3](v[1]).expr(), e[3](v[2]).expr(), e[3](v[3]).expr()
        (0, 0, 1)

    """
    def __init__(self, frame, symbol, latex_symbol=None):
        r"""
        Construct a coframe, dual to a given vector frame.

        TESTS::

            sage: M = Manifold(2, 'M')
            sage: e = M.vector_frame('e')
            sage: from sage.manifolds.differentiable.vectorframe import CoFrame
            sage: f = CoFrame(e, 'f'); f
            Coframe (M, (f^0,f^1))
            sage: TestSuite(f).run()

        """
        self._domain = frame._domain
        self._manifold = self._domain._manifold
        FreeModuleCoBasis.__init__(self, frame, symbol,
                                   latex_symbol=latex_symbol)
        # Redefinition of the name and the LaTeX name:
        self._name = "(" + self._domain._name + ", " + self._name + ")"
        self._latex_name = r"\left(" + self._domain._latex_name + ", " + \
                          self._latex_name + r"\right)"
        # The coframe is added to the domain's set of coframes, as well as to
        # all the superdomains' sets of coframes
        for sd in self._domain._supersets:
            for other in sd._coframes:
                if repr(self) == repr(other):
                    raise ValueError("the {} already exist on".format(self) +
                                     " the {}".format(sd))
            sd._coframes.append(self)

    def _repr_(self):
        r"""
        String representation of the object.

        TESTS::

            sage: M = Manifold(2, 'M')
            sage: e = M.vector_frame('e')
            sage: f = e.coframe()
            sage: f._repr_()
            'Coframe (M, (e^0,e^1))'
            sage: repr(f)  # indirect doctest
            'Coframe (M, (e^0,e^1))'
            sage: f  # indirect doctest
            Coframe (M, (e^0,e^1))

        """
        return "Coframe " + self._name

<<<<<<< HEAD
    def at(self, point):
        r"""
        Return the value of the coframe at a given point on the manifold, i.e.
        a basis of the dual of the tangent space at the point.

        INPUT:

        - ``point`` -- (instance of
          :class:`~sage.manifolds.point.TopManifoldPoint`) point `p` in
          the domain `U` of the coframe (denoted `f` hereafter)

        OUTPUT:

        - instance of
          :class:`~sage.tensor.modules.free_module_basis.FreeModuleCoBasis`
          representing the basis `f(p)` of the vector space `T^*_{\Phi(p)} M`,
          dual to the tangent space `T_{\Phi(p)} M`, where
          `\Phi: U \rightarrow M` is the differentiable map associated with
          the coframe (possibly `\Phi = \mathrm{Id}_U`)

        EXAMPLES:

        Cobasis of a tangent space on a 2-dimensional manifold::

            sage: from sage.manifolds.differentiable.tangent_space import TangentSpace  # for doctests only
            sage: TangentSpace._clear_cache_(); DiffManifold._clear_cache_() # for doctests only
            sage: M = DiffManifold(2, 'M')
            sage: X.<x,y> = M.chart()
            sage: p = M.point((-1,2), name='p')
            sage: f = X.coframe() ; f
            Coordinate coframe (M, (dx,dy))
            sage: fp = f.at(p) ; fp
            Dual basis (dx,dy) on the Tangent space at Point p on the
             2-dimensional differentiable manifold M
            sage: type(fp)
            <class 'sage.tensor.modules.free_module_basis.FreeModuleCoBasis'>
            sage: fp[0]
            Linear form dx on the Tangent space at Point p on the 2-dimensional
             differentiable manifold M
            sage: fp[1]
            Linear form dy on the Tangent space at Point p on the 2-dimensional
             differentiable manifold M
            sage: fp is X.frame().at(p).dual_basis()
            True

        """
        return self._basis.at(point).dual_basis()
=======
    def _test_pickling(self, **options):
        r"""
        Test pickling.

        This test is weaker than
        :meth:`sage.structure.sage_object.SageObject._test_pickling` in that
        it does not require ``loads(dumps(self)) == self``.
        It however checks that ``loads(dumps(self))`` proceeds without any
        error and results in an object that is a coframe of the same type
        as ``self``.

        TESTS::

            sage: M = Manifold(2, 'M')
            sage: e = M.vector_frame('e')
            sage: f = e.coframe()
            sage: f._test_pickling()

        Test for the derived class :class:`CoordCoFrame`::

            sage: X.<x,y> = M.chart()
            sage: X.coframe()._test_pickling()

        """
        tester = self._tester(**options)
        from sage.misc.all import loads, dumps
        bckp = loads(dumps(self))
        tester.assertEqual(type(bckp), type(self))
        tester.assertEqual(bckp._name, self._name)
        tester.assertEqual(bckp._domain.dimension(), self._domain.dimension())
>>>>>>> a9677872

#******************************************************************************

class CoordCoFrame(CoFrame):
    r"""
    Coordinate coframe on a differentiable manifold.

    By *coordinate coframe*, it is meant the `n`-tuple of the differentials of
    the coordinates of some chart on the manifold, `n` being the manifold's
    dimension.

    INPUT:

    - ``coord_frame`` -- coordinate frame dual to the coordinate coframe

    EXAMPLES:

    Coordinate coframe on a 3-dimensional manifold::

        sage: M = Manifold(3, 'M', start_index=1)
        sage: c_xyz.<x,y,z> = M.chart()
        sage: M.frames()
        [Coordinate frame (M, (d/dx,d/dy,d/dz))]
        sage: M.coframes()
        [Coordinate coframe (M, (dx,dy,dz))]
        sage: dX = M.coframes()[0] ; dX
        Coordinate coframe (M, (dx,dy,dz))

    The 1-forms composing the coframe are obtained via the operator ``[]``::

        sage: dX[1]
        1-form dx on the 3-dimensional differentiable manifold M
        sage: dX[2]
        1-form dy on the 3-dimensional differentiable manifold M
        sage: dX[3]
        1-form dz on the 3-dimensional differentiable manifold M
        sage: dX[1][:]
        [1, 0, 0]
        sage: dX[2][:]
        [0, 1, 0]
        sage: dX[3][:]
        [0, 0, 1]

    The coframe is the dual of the coordinate frame::

        sage: e = c_xyz.frame() ; e
        Coordinate frame (M, (d/dx,d/dy,d/dz))
        sage: dX[1](e[1]).expr(), dX[1](e[2]).expr(), dX[1](e[3]).expr()
        (1, 0, 0)
        sage: dX[2](e[1]).expr(), dX[2](e[2]).expr(), dX[2](e[3]).expr()
        (0, 1, 0)
        sage: dX[3](e[1]).expr(), dX[3](e[2]).expr(), dX[3](e[3]).expr()
        (0, 0, 1)

    Each 1-form of a coordinate coframe is closed::

        sage: dX[1].exterior_der()
        2-form ddx on the 3-dimensional differentiable manifold M
        sage: dX[1].exterior_der() == 0
        True

    """
    def __init__(self, coord_frame):
        r"""
        Construct a coordinate coframe.

        TESTS::

            sage: M = Manifold(2, 'M')
            sage: X.<x,y> = M.chart()
            sage: from sage.manifolds.differentiable.vectorframe import CoordCoFrame
            sage: f = CoordCoFrame(X.frame()); f
            Coordinate coframe (M, (dx,dy))
            sage: TestSuite(f).run()

        """
        from sage.misc.latex import latex
        if not isinstance(coord_frame, CoordFrame):
            raise TypeError("the first argument must be a coordinate frame")
        CoFrame.__init__(self, coord_frame, 'X') # 'X' = provisory symbol
        self._chart = coord_frame._chart
        n = self._manifold._dim
        for i in range(n):
            self._form[i]._name = "d" + str(self._chart._xx[i])
            self._form[i]._latex_name = r"\mathrm{d}" + \
                                        latex(self._chart._xx[i])
        self._name = "(" + self._domain._name + ", (" + \
                    ",".join([self._form[i]._name for i in range(n)]) + "))"
        self._latex_name = r"\left(" + self._domain._latex_name + \
                          r" ,\left(" + \
                ",".join([self._form[i]._latex_name for i in range(n)])+ \
                          r"\right)\right)"

    def _repr_(self):
        r"""
        String representation of the object.

        TESTS::

            sage: M = Manifold(2, 'M')
            sage: X.<x,y> = M.chart()
            sage: f = X.frame().coframe()
            sage: f._repr_()
            'Coordinate coframe (M, (dx,dy))'
            sage: repr(f)  # indirect doctest
            'Coordinate coframe (M, (dx,dy))'
            sage: f  # indirect doctest
            Coordinate coframe (M, (dx,dy))

        """
        return "Coordinate coframe " + self._name<|MERGE_RESOLUTION|>--- conflicted
+++ resolved
@@ -919,7 +919,7 @@
         INPUT:
 
         - ``point`` -- (instance of
-          :class:`~sage.manifolds.point.TopManifoldPoint`) point `p` in
+          :class:`~sage.manifolds.point.TopologicalManifoldPoint`) point `p` in
           the domain `U` of the vector frame (denoted `e` hereafter)
 
         OUTPUT:
@@ -935,7 +935,7 @@
 
         Basis of a tangent space to a 2-dimensional manifold::
 
-            sage: M = DiffManifold(2, 'M')
+            sage: M = Manifold(2, 'M')
             sage: X.<x,y> = M.chart()
             sage: p = M.point((-1,2), name='p')
             sage: e = X.frame() ; e
@@ -1410,7 +1410,37 @@
         """
         return "Coframe " + self._name
 
-<<<<<<< HEAD
+    def _test_pickling(self, **options):
+        r"""
+        Test pickling.
+
+        This test is weaker than
+        :meth:`sage.structure.sage_object.SageObject._test_pickling` in that
+        it does not require ``loads(dumps(self)) == self``.
+        It however checks that ``loads(dumps(self))`` proceeds without any
+        error and results in an object that is a coframe of the same type
+        as ``self``.
+
+        TESTS::
+
+            sage: M = Manifold(2, 'M')
+            sage: e = M.vector_frame('e')
+            sage: f = e.coframe()
+            sage: f._test_pickling()
+
+        Test for the derived class :class:`CoordCoFrame`::
+
+            sage: X.<x,y> = M.chart()
+            sage: X.coframe()._test_pickling()
+
+        """
+        tester = self._tester(**options)
+        from sage.misc.all import loads, dumps
+        bckp = loads(dumps(self))
+        tester.assertEqual(type(bckp), type(self))
+        tester.assertEqual(bckp._name, self._name)
+        tester.assertEqual(bckp._domain.dimension(), self._domain.dimension())
+
     def at(self, point):
         r"""
         Return the value of the coframe at a given point on the manifold, i.e.
@@ -1419,7 +1449,7 @@
         INPUT:
 
         - ``point`` -- (instance of
-          :class:`~sage.manifolds.point.TopManifoldPoint`) point `p` in
+          :class:`~sage.manifolds.point.TopologicalManifoldPoint`) point `p` in
           the domain `U` of the coframe (denoted `f` hereafter)
 
         OUTPUT:
@@ -1436,8 +1466,8 @@
         Cobasis of a tangent space on a 2-dimensional manifold::
 
             sage: from sage.manifolds.differentiable.tangent_space import TangentSpace  # for doctests only
-            sage: TangentSpace._clear_cache_(); DiffManifold._clear_cache_() # for doctests only
-            sage: M = DiffManifold(2, 'M')
+            sage: TangentSpace._clear_cache_()  # for doctests only
+            sage: M = Manifold(2, 'M')
             sage: X.<x,y> = M.chart()
             sage: p = M.point((-1,2), name='p')
             sage: f = X.coframe() ; f
@@ -1458,38 +1488,6 @@
 
         """
         return self._basis.at(point).dual_basis()
-=======
-    def _test_pickling(self, **options):
-        r"""
-        Test pickling.
-
-        This test is weaker than
-        :meth:`sage.structure.sage_object.SageObject._test_pickling` in that
-        it does not require ``loads(dumps(self)) == self``.
-        It however checks that ``loads(dumps(self))`` proceeds without any
-        error and results in an object that is a coframe of the same type
-        as ``self``.
-
-        TESTS::
-
-            sage: M = Manifold(2, 'M')
-            sage: e = M.vector_frame('e')
-            sage: f = e.coframe()
-            sage: f._test_pickling()
-
-        Test for the derived class :class:`CoordCoFrame`::
-
-            sage: X.<x,y> = M.chart()
-            sage: X.coframe()._test_pickling()
-
-        """
-        tester = self._tester(**options)
-        from sage.misc.all import loads, dumps
-        bckp = loads(dumps(self))
-        tester.assertEqual(type(bckp), type(self))
-        tester.assertEqual(bckp._name, self._name)
-        tester.assertEqual(bckp._domain.dimension(), self._domain.dimension())
->>>>>>> a9677872
 
 #******************************************************************************
 
