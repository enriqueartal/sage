--- conflicted
+++ resolved
@@ -1014,66 +1014,7 @@
             sage: N.second_fundamental_form().display()  # long time
             K = -r dth*dth - r*sin(th)^2 dph*dph
 
-<<<<<<< HEAD
-        """
-        resu = self.vector_field_module() \
-            .tensor((0, 2), name='K', latex_name='K', sym=[(0, 1)], antisym=[])
-        if self._dim_foliation != 0:
-            if self._adapted_charts is None:
-                self.adapted_chart()
-            inverse_subs = {v: k for k, v in self._subs[0].items()}
-            self.ambient_extrinsic_curvature()
-            r = list(self._ambient.irange())
-            for i in self.irange():
-                for j in self.irange():
-                    resu[i, j] = self.ambient_extrinsic_curvature()[
-                        self._adapted_charts[0].frame(), [r[i], r[j]]].expr(
-                        self._adapted_charts[0]).subs(inverse_subs)
-        else:
-            nab = self.ambient_metric().connection('nabla', r'\nabla')
-            n = self.normal()
-
-            for chart in self.atlas():
-                gamma_n = matrix(SR, self._dim+1, self._dim+1)
-                for i in range(self._dim+1):
-                    for j in range(self._dim+1):
-                        gamma_n[i, j] = sum(
-                            nab[self._ambient.frames()[0], :][i][j][k].expr() *
-                            n.restrict(chart.domain()).comp(
-                                n.restrict(chart.domain())._fmodule.bases()[0])
-                            [:][k].expr() for k in
-                            range(self._dim + 1))
-                dXdu = self._immersion.differential_functions(chart)
-                dNdu = matrix(SR, self._dim+1, self._dim)
-                for i in range(self._dim+1):
-                    for j in range(self._dim):
-                        dNdu[i, j] = n.restrict(chart.domain()).comp(
-                            n.restrict(chart.domain())._fmodule.bases()[0])[:,
-                            chart][i].diff(chart[:][j]).expr()
-                g = self.ambient_metric().along(
-                    self._immersion.restrict(chart.domain())).restrict(
-                    chart.domain())[:, chart]
-                K = dXdu.transpose()*g*(dNdu+gamma_n*dXdu)
-                resu[chart.frame(), :] = K
-
-        self._second_fundamental_form = resu
-        return self._second_fundamental_form
-
-    @cached_method
-    def extrinsic_curvature(self):
-        r"""
-        Return the second fundamental form of the submanifold.
-
-        The result is cached, so calling this method multiple times always
-        returns the same result at no additional cost.
-
-        Alias of
-        :meth:`sage.manifold.differentiable.pseudo_riemannian_submanifold.PseudoRiemannianSubmanifold.second_fundamental_form`.
-
-        OUTPUT:
-=======
         An alias is ``extrinsic_curvature``::
->>>>>>> 06901449
 
             sage: N.extrinsic_curvature().display()  # long time
             K = -r dth*dth - r*sin(th)^2 dph*dph
