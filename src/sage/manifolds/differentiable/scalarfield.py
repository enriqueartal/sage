r"""
Differentiable Scalar Fields

Given a differentiable manifold `M` of class `C^k` over a topological field `K`
(in most applications, `K = \RR` or `K = \CC`), a *differentiable scalar field*
on `M` is a map

.. MATH::

    f: M \longrightarrow K

of class `C^k`.

Differentiable scalar fields are implemented by the class
:class:`DiffScalarField`.

AUTHORS:

- Eric Gourgoulhon, Michal Bejger (2013-2015): initial version

REFERENCES:

<<<<<<< HEAD
.. [ONeill83] \B. O'Neill : *Semi-Riemannian Geometry*, Academic Press
   (San Diego) (1983)
=======
- [KN63]_ \S. Kobayashi & K. Nomizu : *Foundations of Differential Geometry*,
  vol. 1, Interscience Publishers (New York) (1963)
- [Lee13]_ \J.M. Lee : *Introduction to Smooth Manifolds*, 2nd ed., Springer
  (New York) (2013)
- [ONeill83]_ \B. O'Neill : *Semi-Riemannian Geometry*, Academic Press
  (San Diego) (1983)
>>>>>>> dcb08fc9

- [KN63]_ \S. Kobayashi & K. Nomizu : *Foundations of Differential Geometry*,
  vol. 1, Interscience Publishers (New York) (1963)
- [Lee13]_ \J.M. Lee : *Introduction to Smooth Manifolds*, 2nd ed., Springer
  (New York) (2013)
"""

#******************************************************************************
#       Copyright (C) 2015 Eric Gourgoulhon <eric.gourgoulhon@obspm.fr>
#       Copyright (C) 2015 Michal Bejger <bejger@camk.edu.pl>
#
#  Distributed under the terms of the GNU General Public License (GPL)
#  as published by the Free Software Foundation; either version 2 of
#  the License, or (at your option) any later version.
#                  http://www.gnu.org/licenses/
#******************************************************************************

from sage.manifolds.scalarfield import ScalarField

class DiffScalarField(ScalarField):
    r"""
    Differentiable scalar field on a differentiable manifold.

    Given a differentiable manifold `M` of class `C^k` over a topological field
    `K` (in most applications, `K = \RR` or `K = \CC`), a *differentiable
    scalar field* defined on `M` is a map

    .. MATH::

        f: M \longrightarrow K

    that is `k`-times continuously differentiable.

    The class :class:`DiffScalarField` is a Sage *element* class, whose
    *parent* class is
    :class:`~sage.manifolds.differentiable.scalarfield_algebra.DiffScalarFieldAlgebra`.
    It inherits from the class :class:`~sage.manifolds.scalarfield.ScalarField`
    devoted to generic continuous scalar fields on topological manifolds.

    INPUT:

    - ``parent`` -- the algebra of scalar fields containing the scalar field
      (must be an instance of class
      :class:`~sage.manifolds.differentiable.scalarfield_algebra.DiffScalarFieldAlgebra`)
    - ``coord_expression`` -- (default: ``None``) coordinate expression(s) of
      the scalar field; this can be either

      - a dictionary of coordinate expressions in various charts on the domain,
        with the charts as keys;
      - a single coordinate expression; if the argument ``chart`` is
        ``'all'``, this expression is set to all the charts defined
        on the open set; otherwise, the expression is set in the
        specific chart provided by the argument ``chart``

      NB: If ``coord_expression`` is ``None`` or incomplete, coordinate
      expressions can be added after the creation of the object, by means of
      the methods
      :meth:`~sage.manifolds.scalarfield.ScalarField.add_expr`,
      :meth:`~sage.manifolds.scalarfield.ScalarField.add_expr_by_continuation`
      and :meth:`~sage.manifolds.scalarfield.ScalarField.set_expr`
    - ``chart`` -- (default: ``None``) chart defining the coordinates used
      in ``coord_expression`` when the latter is a single coordinate
      expression; if none is provided (default), the default chart of the
      open set is assumed. If ``chart=='all'``, ``coord_expression`` is
      assumed to be independent of the chart (constant scalar field).
    - ``name`` -- (default: ``None``) string; name (symbol) given to the
      scalar field
    - ``latex_name`` -- (default: ``None``) string; LaTeX symbol to denote the
      scalar field; if none is provided, the LaTeX symbol is set to ``name``

    EXAMPLES:

    A scalar field on the 2-sphere::

        sage: M = Manifold(2, 'M') # the 2-dimensional sphere S^2
        sage: U = M.open_subset('U') # complement of the North pole
        sage: c_xy.<x,y> = U.chart() # stereographic coordinates from the North pole
        sage: V = M.open_subset('V') # complement of the South pole
        sage: c_uv.<u,v> = V.chart() # stereographic coordinates from the South pole
        sage: M.declare_union(U,V)   # S^2 is the union of U and V
        sage: xy_to_uv = c_xy.transition_map(c_uv, (x/(x^2+y^2), y/(x^2+y^2)),
        ....:                                intersection_name='W',
        ....:                                restrictions1= x^2+y^2!=0,
        ....:                                restrictions2= u^2+v^2!=0)
        sage: uv_to_xy = xy_to_uv.inverse()
        sage: f = M.scalar_field({c_xy: 1/(1+x^2+y^2), c_uv: (u^2+v^2)/(1+u^2+v^2)},
        ....:                    name='f') ; f
        Scalar field f on the 2-dimensional differentiable manifold M
        sage: f.display()
        f: M --> R
        on U: (x, y) |--> 1/(x^2 + y^2 + 1)
        on V: (u, v) |--> (u^2 + v^2)/(u^2 + v^2 + 1)

    For scalar fields defined by a single coordinate expression, the latter
    can be passed instead of the dictionary over the charts::

        sage: g = U.scalar_field(x*y, chart=c_xy, name='g') ; g
        Scalar field g on the Open subset U of the 2-dimensional differentiable
         manifold M

    The above is indeed equivalent to::

        sage: g = U.scalar_field({c_xy: x*y}, name='g') ; g
        Scalar field g on the Open subset U of the 2-dimensional differentiable
         manifold M

    Since ``c_xy`` is the default chart of ``U``, the argument ``chart`` can
    be skipped::

        sage: g = U.scalar_field(x*y, name='g') ; g
        Scalar field g on the Open subset U of the 2-dimensional differentiable
         manifold M

    The scalar field `g` is defined on `U` and has an expression in terms of
    the coordinates `(u,v)` on `W=U\cap V`::

        sage: g.display()
        g: U --> R
           (x, y) |--> x*y
        on W: (u, v) |--> u*v/(u^4 + 2*u^2*v^2 + v^4)

    Scalar fields on `M` can also be declared with a single chart::

        sage: f = M.scalar_field(1/(1+x^2+y^2), chart=c_xy, name='f') ; f
        Scalar field f on the 2-dimensional differentiable manifold M

    Their definition must then be completed by providing the expressions on
    other charts, via the method
    :meth:`~sage.manifolds.scalarfield.ScalarField.add_expr`, to get a global
    cover of the manifold::

        sage: f.add_expr((u^2+v^2)/(1+u^2+v^2), chart=c_uv)
        sage: f.display()
        f: M --> R
        on U: (x, y) |--> 1/(x^2 + y^2 + 1)
        on V: (u, v) |--> (u^2 + v^2)/(u^2 + v^2 + 1)

    We can even first declare the scalar field without any coordinate
    expression and provide them subsequently::

        sage: f = M.scalar_field(name='f')
        sage: f.add_expr(1/(1+x^2+y^2), chart=c_xy)
        sage: f.add_expr((u^2+v^2)/(1+u^2+v^2), chart=c_uv)
        sage: f.display()
        f: M --> R
        on U: (x, y) |--> 1/(x^2 + y^2 + 1)
        on V: (u, v) |--> (u^2 + v^2)/(u^2 + v^2 + 1)

    We may also use the method
    :meth:`~sage.manifolds.scalarfield.ScalarField.add_expr_by_continuation`
    to complete the coordinate definition using the analytic continuation from
    domains in which charts overlap::

        sage: f = M.scalar_field(1/(1+x^2+y^2), chart=c_xy, name='f') ; f
        Scalar field f on the 2-dimensional differentiable manifold M
        sage: f.add_expr_by_continuation(c_uv, U.intersection(V))
        sage: f.display()
        f: M --> R
        on U: (x, y) |--> 1/(x^2 + y^2 + 1)
        on V: (u, v) |--> (u^2 + v^2)/(u^2 + v^2 + 1)

    A scalar field can also be defined by some unspecified function of the
    coordinates::

        sage: h = U.scalar_field(function('H')(x, y), name='h') ; h
        Scalar field h on the Open subset U of the 2-dimensional differentiable
         manifold M
        sage: h.display()
        h: U --> R
           (x, y) |--> H(x, y)
        on W: (u, v) |--> H(u/(u^2 + v^2), v/(u^2 + v^2))

    We may use the argument ``latex_name`` to specify the LaTeX symbol denoting
    the scalar field if the latter is different from ``name``::

        sage: latex(f)
        f
        sage: f = M.scalar_field({c_xy: 1/(1+x^2+y^2), c_uv: (u^2+v^2)/(1+u^2+v^2)},
        ....:                    name='f', latex_name=r'\mathcal{F}')
        sage: latex(f)
        \mathcal{F}

    The coordinate expression in a given chart is obtained via the method
    :meth:`~sage.manifolds.scalarfield.ScalarField.expr`, which returns a
    symbolic expression::

        sage: f.expr(c_uv)
        (u^2 + v^2)/(u^2 + v^2 + 1)
        sage: type(f.expr(c_uv))
        <type 'sage.symbolic.expression.Expression'>

    The method :meth:`~sage.manifolds.scalarfield.ScalarField.coord_function`
    returns instead a function of the chart coordinates, i.e. an instance of
    :class:`~sage.manifolds.coord_func.CoordFunction`::

        sage: f.coord_function(c_uv)
        (u^2 + v^2)/(u^2 + v^2 + 1)
        sage: type(f.coord_function(c_uv))
        <class 'sage.manifolds.coord_func_symb.CoordFunctionSymbRing_with_category.element_class'>
        sage: f.coord_function(c_uv).display()
        (u, v) |--> (u^2 + v^2)/(u^2 + v^2 + 1)

    The value returned by the method
    :meth:`~sage.manifolds.scalarfield.ScalarField.expr`
    is actually the coordinate expression of the chart function::

        sage: f.expr(c_uv) is f.coord_function(c_uv).expr()
        True

    A constant scalar field is declared by setting the argument ``chart`` to
    ``'all'``::

        sage: c = M.scalar_field(2, chart='all', name='c') ; c
        Scalar field c on the 2-dimensional differentiable manifold M
        sage: c.display()
        c: M --> R
        on U: (x, y) |--> 2
        on V: (u, v) |--> 2

    A shortcut is to use the method
    :meth:`~sage.manifolds.manifold.TopologicalManifold.constant_scalar_field`::

        sage: c == M.constant_scalar_field(2)
        True

    The constant value can be some unspecified parameter::

        sage: var('a')
        a
        sage: c = M.constant_scalar_field(a, name='c') ; c
        Scalar field c on the 2-dimensional differentiable manifold M
        sage: c.display()
        c: M --> R
        on U: (x, y) |--> a
        on V: (u, v) |--> a

    A special case of constant field is the zero scalar field::

        sage: zer = M.constant_scalar_field(0) ; zer
        Scalar field zero on the 2-dimensional differentiable manifold M
        sage: zer.display()
        zero: M --> R
        on U: (x, y) |--> 0
        on V: (u, v) |--> 0

    It can be obtained directly by means of the function
    :meth:`~sage.manifolds.manifold.TopologicalManifold.zero_scalar_field`::

        sage: zer is M.zero_scalar_field()
        True

    A third way is to get it as the zero element of the algebra `C^k(M)`
    of scalar fields on `M` (see below)::

        sage: zer is M.scalar_field_algebra().zero()
        True

    By definition, a scalar field acts on the manifold's points, sending
    them to elements of the manifold's base field (real numbers in the
    present case)::

        sage: N = M.point((0,0), chart=c_uv) # the North pole
        sage: S = M.point((0,0), chart=c_xy) # the South pole
        sage: E = M.point((1,0), chart=c_xy) # a point at the equator
        sage: f(N)
        0
        sage: f(S)
        1
        sage: f(E)
        1/2
        sage: h(E)
        H(1, 0)
        sage: c(E)
        a
        sage: zer(E)
        0

    A scalar field can be compared to another scalar field::

        sage: f == g
        False

    ...to a symbolic expression::

        sage: f == x*y
        False
        sage: g == x*y
        True
        sage: c == a
        True

    ...to a number::

        sage: f == 2
        False
        sage: zer == 0
        True

    ...to anything else::

        sage: f == M
        False

    Standard mathematical functions are implemented::

        sage: sqrt(f)
        Scalar field sqrt(f) on the 2-dimensional differentiable manifold M
        sage: sqrt(f).display()
        sqrt(f): M --> R
        on U: (x, y) |--> 1/sqrt(x^2 + y^2 + 1)
        on V: (u, v) |--> sqrt(u^2 + v^2)/sqrt(u^2 + v^2 + 1)

    ::

        sage: tan(f)
        Scalar field tan(f) on the 2-dimensional differentiable manifold M
        sage: tan(f).display()
        tan(f): M --> R
        on U: (x, y) |--> sin(1/(x^2 + y^2 + 1))/cos(1/(x^2 + y^2 + 1))
        on V: (u, v) |--> sin((u^2 + v^2)/(u^2 + v^2 + 1))/cos((u^2 + v^2)/(u^2 + v^2 + 1))

    .. RUBRIC:: Arithmetics of scalar fields

    Scalar fields on `M` (resp. `U`) belong to the algebra `C^k(M)`
    (resp. `C^k(U)`)::

        sage: f.parent()
        Algebra of differentiable scalar fields on the 2-dimensional
         differentiable manifold M
        sage: f.parent() is M.scalar_field_algebra()
        True
        sage: g.parent()
        Algebra of differentiable scalar fields on the Open subset U of the
         2-dimensional differentiable manifold M
        sage: g.parent() is U.scalar_field_algebra()
        True

    Consequently, scalar fields can be added::

        sage: s = f + c ; s
        Scalar field f+c on the 2-dimensional differentiable manifold M
        sage: s.display()
        f+c: M --> R
        on U: (x, y) |--> (a*x^2 + a*y^2 + a + 1)/(x^2 + y^2 + 1)
        on V: (u, v) |--> ((a + 1)*u^2 + (a + 1)*v^2 + a)/(u^2 + v^2 + 1)

    and subtracted::

        sage: s = f - c ; s
        Scalar field f-c on the 2-dimensional differentiable manifold M
        sage: s.display()
        f-c: M --> R
        on U: (x, y) |--> -(a*x^2 + a*y^2 + a - 1)/(x^2 + y^2 + 1)
        on V: (u, v) |--> -((a - 1)*u^2 + (a - 1)*v^2 + a)/(u^2 + v^2 + 1)

    Some tests::

        sage: f + zer == f
        True
        sage: f - f == zer
        True
        sage: f + (-f) == zer
        True
        sage: (f+c)-f == c
        True
        sage: (f-c)+c == f
        True

    We may add a number (interpreted as a constant scalar field) to a scalar
    field::

        sage: s = f + 1 ; s
        Scalar field on the 2-dimensional differentiable manifold M
        sage: s.display()
        M --> R
        on U: (x, y) |--> (x^2 + y^2 + 2)/(x^2 + y^2 + 1)
        on V: (u, v) |--> (2*u^2 + 2*v^2 + 1)/(u^2 + v^2 + 1)
        sage: (f+1)-1 == f
        True

    The number can represented by a symbolic variable::

        sage: s = a + f ; s
        Scalar field on the 2-dimensional differentiable manifold M
        sage: s == c + f
        True

    However if the symbolic variable is a chart coordinate, the addition
    is performed only on the chart domain::

        sage: s = f + x; s
        Scalar field on the 2-dimensional differentiable manifold M
        sage: s.display()
        M --> R
        on U: (x, y) |--> (x^3 + x*y^2 + x + 1)/(x^2 + y^2 + 1)
        sage: s = f + u; s
        Scalar field on the 2-dimensional differentiable manifold M
        sage: s.display()
        M --> R
        on V: (u, v) |--> (u^3 + (u + 1)*v^2 + u^2 + u)/(u^2 + v^2 + 1)

    The addition of two scalar fields with different domains is possible if
    the domain of one of them is a subset of the domain of the other; the
    domain of the result is then this subset::

        sage: f.domain()
        2-dimensional differentiable manifold M
        sage: g.domain()
        Open subset U of the 2-dimensional differentiable manifold M
        sage: s = f + g ; s
        Scalar field on the Open subset U of the 2-dimensional differentiable
         manifold M
        sage: s.domain()
        Open subset U of the 2-dimensional differentiable manifold M
        sage: s.display()
        U --> R
        (x, y) |--> (x*y^3 + (x^3 + x)*y + 1)/(x^2 + y^2 + 1)
        on W: (u, v) |--> (u^6 + 3*u^4*v^2 + 3*u^2*v^4 + v^6 + u*v^3
         + (u^3 + u)*v)/(u^6 + v^6 + (3*u^2 + 1)*v^4 + u^4 + (3*u^4 + 2*u^2)*v^2)

    The operation actually performed is `f|_U + g`::

        sage: s == f.restrict(U) + g
        True

    In Sage framework, the addition of `f` and `g` is permitted because
    there is a *coercion* of the parent of `f`, namely `C^k(M)`, to
    the parent of `g`, namely `C^k(U)` (see
    :class:`~sage.manifolds.differentiable.scalarfield_algebra.DiffScalarFieldAlgebra`)::

        sage: CM = M.scalar_field_algebra()
        sage: CU = U.scalar_field_algebra()
        sage: CU.has_coerce_map_from(CM)
        True

    The coercion map is nothing but the restriction to domain `U`::

        sage: CU.coerce(f) == f.restrict(U)
        True

    Since the algebra `C^k(M)` is a vector space over `\RR`, scalar fields
    can be multiplied by a number, either an explicit one::

        sage: s = 2*f ; s
        Scalar field on the 2-dimensional differentiable manifold M
        sage: s.display()
        M --> R
        on U: (x, y) |--> 2/(x^2 + y^2 + 1)
        on V: (u, v) |--> 2*(u^2 + v^2)/(u^2 + v^2 + 1)

    or a symbolic one::

        sage: s = a*f ; s
        Scalar field on the 2-dimensional differentiable manifold M
        sage: s.display()
        M --> R
        on U: (x, y) |--> a/(x^2 + y^2 + 1)
        on V: (u, v) |--> (u^2 + v^2)*a/(u^2 + v^2 + 1)

    However, if the symbolic variable is a chart coordinate, the multiplication
    is performed only in the corresponding chart::

        sage: s = x*f; s
        Scalar field on the 2-dimensional differentiable manifold M
        sage: s.display()
        M --> R
        on U: (x, y) |--> x/(x^2 + y^2 + 1)
        sage: s = u*f; s
        Scalar field on the 2-dimensional differentiable manifold M
        sage: s.display()
        M --> R
        on V: (u, v) |--> (u^2 + v^2)*u/(u^2 + v^2 + 1)

    Some tests::

        sage: 0*f == 0
        True
        sage: 0*f == zer
        True
        sage: 1*f == f
        True
        sage: (-2)*f == - f - f
        True

    The ring multiplication of the algebras `C^k(M)` and `C^k(U)`
    is the pointwise multiplication of functions::

        sage: s = f*f ; s
        Scalar field f*f on the 2-dimensional differentiable manifold M
        sage: s.display()
        f*f: M --> R
        on U: (x, y) |--> 1/(x^4 + y^4 + 2*(x^2 + 1)*y^2 + 2*x^2 + 1)
        on V: (u, v) |--> (u^4 + 2*u^2*v^2 + v^4)/(u^4 + v^4 + 2*(u^2 + 1)*v^2 + 2*u^2 + 1)
        sage: s = g*h ; s
        Scalar field g*h on the Open subset U of the 2-dimensional
         differentiable manifold M
        sage: s.display()
        g*h: U --> R
           (x, y) |--> x*y*H(x, y)
        on W: (u, v) |--> u*v*H(u/(u^2 + v^2), v/(u^2 + v^2))/(u^4 + 2*u^2*v^2 + v^4)

    Thanks to the coercion `C^k(M)\rightarrow C^k(U)` mentionned
    above, it is possible to multiply a scalar field defined on `M` by a
    scalar field defined on `U`, the result being a scalar field defined on
    `U`::

        sage: f.domain(), g.domain()
        (2-dimensional differentiable manifold M,
         Open subset U of the 2-dimensional differentiable manifold M)
        sage: s = f*g ; s
        Scalar field on the Open subset U of the 2-dimensional differentiable
         manifold M
        sage: s.display()
        U --> R
        (x, y) |--> x*y/(x^2 + y^2 + 1)
        on W: (u, v) |--> u*v/(u^4 + v^4 + (2*u^2 + 1)*v^2 + u^2)
        sage: s == f.restrict(U)*g
        True

    Scalar fields can be divided (pointwise division)::

        sage: s = f/c ; s
        Scalar field f/c on the 2-dimensional differentiable manifold M
        sage: s.display()
        f/c: M --> R
        on U: (x, y) |--> 1/(a*x^2 + a*y^2 + a)
        on V: (u, v) |--> (u^2 + v^2)/(a*u^2 + a*v^2 + a)
        sage: s = g/h ; s
        Scalar field g/h on the Open subset U of the 2-dimensional
         differentiable manifold M
        sage: s.display()
        g/h: U --> R
           (x, y) |--> x*y/H(x, y)
        on W: (u, v) |--> u*v/((u^4 + 2*u^2*v^2 + v^4)*H(u/(u^2 + v^2), v/(u^2 + v^2)))
        sage: s = f/g ; s
        Scalar field on the Open subset U of the 2-dimensional differentiable
         manifold M
        sage: s.display()
        U --> R
        (x, y) |--> 1/(x*y^3 + (x^3 + x)*y)
        on W: (u, v) |--> (u^6 + 3*u^4*v^2 + 3*u^2*v^4 + v^6)/(u*v^3 + (u^3 + u)*v)
        sage: s == f.restrict(U)/g
        True

    For scalar fields defined on a single chart domain, we may perform some
    arithmetics with symbolic expressions involving the chart coordinates::

        sage: s = g + x^2 - y ; s
        Scalar field on the Open subset U of the 2-dimensional differentiable
         manifold M
        sage: s.display()
        U --> R
        (x, y) |--> x^2 + (x - 1)*y
        on W: (u, v) |--> -(v^3 - u^2 + (u^2 - u)*v)/(u^4 + 2*u^2*v^2 + v^4)

    ::

        sage: s = g*x ; s
        Scalar field on the Open subset U of the 2-dimensional differentiable
         manifold M
        sage: s.display()
        U --> R
        (x, y) |--> x^2*y
        on W: (u, v) |--> u^2*v/(u^6 + 3*u^4*v^2 + 3*u^2*v^4 + v^6)

    ::

        sage: s = g/x ; s
        Scalar field on the Open subset U of the 2-dimensional differentiable
         manifold M
        sage: s.display()
        U --> R
        (x, y) |--> y
        on W: (u, v) |--> v/(u^2 + v^2)
        sage: s = x/g ; s
        Scalar field on the Open subset U of the 2-dimensional differentiable
         manifold M
        sage: s.display()
        U --> R
        (x, y) |--> 1/y
        on W: (u, v) |--> (u^2 + v^2)/v

    The test suite is passed::

        sage: TestSuite(f).run()
        sage: TestSuite(zer).run()

    """
    def __init__(self, parent, coord_expression=None, chart=None, name=None,
                 latex_name=None):
        r"""
        Construct a scalar field.

        TEST::

            sage: M = Manifold(2, 'M')
            sage: X.<x,y> = M.chart()
            sage: f = M.scalar_field({X: x+y}, name='f') ; f
            Scalar field f on the 2-dimensional differentiable manifold M
            sage: from sage.manifolds.scalarfield import ScalarField
            sage: isinstance(f, ScalarField)
            True
            sage: f.parent()
            Algebra of differentiable scalar fields on the 2-dimensional
             differentiable manifold M
            sage: TestSuite(f).run()

        """
        ScalarField.__init__(self, parent, coord_expression=coord_expression,
                             chart=chart, name=name, latex_name=latex_name)
        self._tensor_type = (0,0)

    ####### Required methods for an algebra element (beside arithmetic) #######

    def _init_derived(self):
        r"""
        Initialize the derived quantities.

        TEST::

            sage: M = Manifold(2, 'M')
            sage: X.<x,y> = M.chart()
            sage: f = M.scalar_field({X: x+y})
            sage: f._init_derived()

        """
        ScalarField._init_derived(self) # derived quantities of the parent class
        self._differential = None  # differential 1-form of the scalar field
        self._lie_derivatives = {} # dict. of Lie derivatives of self, (keys: id(vector))

    def _del_derived(self):
        r"""
        Delete the derived quantities.

        TEST::

            sage: M = Manifold(2, 'M')
            sage: X.<x,y> = M.chart()
            sage: f = M.scalar_field({X: x+y})
            sage: U = M.open_subset('U', coord_def={X: x>0})
            sage: f.restrict(U)
            Scalar field on the Open subset U of the 2-dimensional
             differentiable manifold M
            sage: f._restrictions
            {Open subset U of the 2-dimensional differentiable manifold M:
             Scalar field on the Open subset U of the 2-dimensional
             differentiable manifold M}
            sage: f._del_derived()
            sage: f._restrictions  # restrictions are derived quantities
            {}

        """
        ScalarField._del_derived(self) # derived quantities of the mother class
        self._differential = None  # reset of the differential
        # First deletes any reference to self in the vectors' dictionaries:
        for vid, val in self._lie_derivatives.iteritems():
            del val[0]._lie_der_along_self[id(self)]
        # Then clears the dictionary of Lie derivatives
        self._lie_derivatives.clear()

    def tensor_type(self):
        r"""
        Return the tensor type of ``self``, when the latter is considered
        as a tensor field on the manifold. This is always `(0, 0)`.

        OUTPUT:

        - always `(0, 0)`

        EXAMPLE::

            sage: M = Manifold(2, 'M')
            sage: c_xy.<x,y> = M.chart()
            sage: f = M.scalar_field(x+2*y)
            sage: f.tensor_type()
            (0, 0)

        """
        return self._tensor_type

    def differential(self):
        r"""
        Return the differential of ``self``.

        OUTPUT:

        - a :class:`~sage.manifolds.differentiable.diff_form.DiffForm` (or of
          :class:`~sage.manifolds.differentiable.diff_form.DiffFormParal` if
          the scalar field's domain is parallelizable) representing the 1-form
          that is the differential of the scalar field

        EXAMPLES:

        Differential of a scalar field on a 3-dimensional differentiable
        manifold::

            sage: M = Manifold(3, 'M')
            sage: c_xyz.<x,y,z> = M.chart()
            sage: f = M.scalar_field(cos(x)*z^3 + exp(y)*z^2, name='f')
            sage: df = f.differential() ; df
            1-form df on the 3-dimensional differentiable manifold M
            sage: df.display()
            df = -z^3*sin(x) dx + z^2*e^y dy + (3*z^2*cos(x) + 2*z*e^y) dz
            sage: latex(df)
            \mathrm{d}f
            sage: df.parent()
            Free module /\^1(M) of 1-forms on the 3-dimensional differentiable
             manifold M

        The result is cached, i.e. is not recomputed unless ``f`` is changed::

            sage: f.differential() is df
            True

        Since the exterior derivative of a scalar field (considered a 0-form)
        is nothing but its differential, ``exterior_derivative()`` is an
        alias of ``differential()``::

            sage: df = f.exterior_derivative() ; df
            1-form df on the 3-dimensional differentiable manifold M
            sage: df.display()
            df = -z^3*sin(x) dx + z^2*e^y dy + (3*z^2*cos(x) + 2*z*e^y) dz
            sage: latex(df)
            \mathrm{d}f

        One may also use the global function
<<<<<<< HEAD
        :func:`~sage.manifolds.utilities.exterior_derivative` instead
        of the method ``exterior_derivative()``::

            sage: exterior_derivative(f) is f.exterior_derivative()
=======
        :func:`~sage.manifolds.utilities.exterior_derivative`
        or its alias :func:`~sage.manifolds.utilities.xder` instead
        of the method ``exterior_derivative()``::

            sage: from sage.manifolds.utilities import xder
            sage: xder(f) is f.exterior_derivative()
>>>>>>> dcb08fc9
            True

        Differential computed on a chart that is not the default one::

            sage: c_uvw.<u,v,w> = M.chart()
            sage: g = M.scalar_field(u*v^2*w^3, c_uvw, name='g')
            sage: dg = g.differential() ; dg
            1-form dg on the 3-dimensional differentiable manifold M
            sage: dg._components
            {Coordinate frame (M, (d/du,d/dv,d/dw)): 1-index components w.r.t.
             Coordinate frame (M, (d/du,d/dv,d/dw))}
            sage: dg.comp(c_uvw.frame())[:, c_uvw]
            [v^2*w^3, 2*u*v*w^3, 3*u*v^2*w^2]
            sage: dg.display(c_uvw.frame(), c_uvw)
            dg = v^2*w^3 du + 2*u*v*w^3 dv + 3*u*v^2*w^2 dw

        The exterior derivative is nilpotent::

            sage: ddf = df.exterior_derivative() ; ddf
            2-form ddf on the 3-dimensional differentiable manifold M
            sage: ddf == 0
            True
            sage: ddf[:] # for the incredule
            [0 0 0]
            [0 0 0]
            [0 0 0]
            sage: ddg = dg.exterior_derivative() ; ddg
            2-form ddg on the 3-dimensional differentiable manifold M
            sage: ddg == 0
            True

        """
        from sage.tensor.modules.format_utilities import (format_unop_txt,
                                                          format_unop_latex)
        if self._differential is None:
            # A new computation is necessary:
            rname = format_unop_txt('d', self._name)
            rlname = format_unop_latex(r'\mathrm{d}', self._latex_name)
            self._differential = self._domain.one_form(name=rname,
                                                       latex_name=rlname)
            if self._is_zero:
                for chart in self._domain._atlas:
                    self._differential.add_comp(chart._frame) # since a newly
                                            # created set of components is zero
            else:
                for chart, func in self._express.iteritems():
                    diff_func = self._differential.add_comp(chart._frame)
                    for i in self._manifold.irange():
                        diff_func[i, chart] = func.diff(i)
        return self._differential

    exterior_derivative = differential

    def lie_derivative(self, vector):
        r"""
        Compute the Lie derivative with respect to a vector field.

        In the present case (scalar field), the Lie derivative is equal to
        the scalar field resulting from the action of the vector field on
        the scalar field.

        INPUT:

        - ``vector`` -- vector field with respect to which the Lie derivative
          is to be taken

        OUTPUT:

        - the scalar field that is the Lie derivative of the scalar field with
          respect to ``vector``

        EXAMPLES:

        Lie derivative on a 2-dimensional manifold::

            sage: M = Manifold(2, 'M')
            sage: c_xy.<x,y> = M.chart()
            sage: f = M.scalar_field(x^2*cos(y))
            sage: v = M.vector_field(name='v')
            sage: v[:] = (-y, x)
<<<<<<< HEAD
            sage: f.lie_der(v)
            Scalar field on the 2-dimensional differentiable manifold M
            sage: f.lie_der(v).expr()
            -x^3*sin(y) - 2*x*y*cos(y)

=======
            sage: f.lie_derivative(v)
            Scalar field on the 2-dimensional differentiable manifold M
            sage: f.lie_derivative(v).expr()
            -x^3*sin(y) - 2*x*y*cos(y)

        The result is cached::

            sage: f.lie_derivative(v) is f.lie_derivative(v)
            True

        An alias is ``lie_der``::

            sage: f.lie_der(v) is f.lie_derivative(v)
            True

>>>>>>> dcb08fc9
        Alternative expressions of the Lie derivative of a scalar field::

            sage: f.lie_der(v) == v(f)  # the vector acting on f
            True
            sage: f.lie_der(v) == f.differential()(v)  # the differential of f acting on the vector
            True

        A vanishing Lie derivative::

            sage: f.set_expr(x^2 + y^2)
            sage: f.lie_der(v).display()
            M --> R
            (x, y) |--> 0

        """
        # The Lie derivative is cached in _lie_derivatives if neither
        #   the scalar field nor ``vector`` have been modified.
        if id(vector) not in self._lie_derivatives:
            # A new computation must be performed
            res = vector(self)
            self._lie_derivatives[id(vector)] = (vector, res)
            vector._lie_der_along_self[id(self)] = self
        return self._lie_derivatives[id(vector)][1]

<<<<<<< HEAD
    lie_der = lie_derivative
=======
    lie_der = lie_derivative
>>>>>>> dcb08fc9
<|MERGE_RESOLUTION|>--- conflicted
+++ resolved
@@ -20,22 +20,13 @@
 
 REFERENCES:
 
-<<<<<<< HEAD
-.. [ONeill83] \B. O'Neill : *Semi-Riemannian Geometry*, Academic Press
-   (San Diego) (1983)
-=======
 - [KN63]_ \S. Kobayashi & K. Nomizu : *Foundations of Differential Geometry*,
   vol. 1, Interscience Publishers (New York) (1963)
 - [Lee13]_ \J.M. Lee : *Introduction to Smooth Manifolds*, 2nd ed., Springer
   (New York) (2013)
 - [ONeill83]_ \B. O'Neill : *Semi-Riemannian Geometry*, Academic Press
   (San Diego) (1983)
->>>>>>> dcb08fc9
-
-- [KN63]_ \S. Kobayashi & K. Nomizu : *Foundations of Differential Geometry*,
-  vol. 1, Interscience Publishers (New York) (1963)
-- [Lee13]_ \J.M. Lee : *Introduction to Smooth Manifolds*, 2nd ed., Springer
-  (New York) (2013)
+
 """
 
 #******************************************************************************
@@ -757,19 +748,12 @@
             \mathrm{d}f
 
         One may also use the global function
-<<<<<<< HEAD
-        :func:`~sage.manifolds.utilities.exterior_derivative` instead
-        of the method ``exterior_derivative()``::
-
-            sage: exterior_derivative(f) is f.exterior_derivative()
-=======
         :func:`~sage.manifolds.utilities.exterior_derivative`
         or its alias :func:`~sage.manifolds.utilities.xder` instead
         of the method ``exterior_derivative()``::
 
             sage: from sage.manifolds.utilities import xder
             sage: xder(f) is f.exterior_derivative()
->>>>>>> dcb08fc9
             True
 
         Differential computed on a chart that is not the default one::
@@ -850,13 +834,6 @@
             sage: f = M.scalar_field(x^2*cos(y))
             sage: v = M.vector_field(name='v')
             sage: v[:] = (-y, x)
-<<<<<<< HEAD
-            sage: f.lie_der(v)
-            Scalar field on the 2-dimensional differentiable manifold M
-            sage: f.lie_der(v).expr()
-            -x^3*sin(y) - 2*x*y*cos(y)
-
-=======
             sage: f.lie_derivative(v)
             Scalar field on the 2-dimensional differentiable manifold M
             sage: f.lie_derivative(v).expr()
@@ -872,7 +849,6 @@
             sage: f.lie_der(v) is f.lie_derivative(v)
             True
 
->>>>>>> dcb08fc9
         Alternative expressions of the Lie derivative of a scalar field::
 
             sage: f.lie_der(v) == v(f)  # the vector acting on f
@@ -897,8 +873,4 @@
             vector._lie_der_along_self[id(self)] = self
         return self._lie_derivatives[id(vector)][1]
 
-<<<<<<< HEAD
-    lie_der = lie_derivative
-=======
-    lie_der = lie_derivative
->>>>>>> dcb08fc9
+    lie_der = lie_derivative