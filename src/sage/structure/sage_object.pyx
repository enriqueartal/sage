--- conflicted
+++ resolved
@@ -223,15 +223,9 @@
 
     def _cache_key(self):
         r"""
-<<<<<<< HEAD
         Return a hashable key which identifies this objects for caching. The
-        output must be hashable itself or a tuple of objects which are hashable
-        or define a ``_cache_key``.
-=======
-        Return a key which identifies this object for caching. The output must
-        be hashable itself, or a tuple of objects which are hashable or define
-        a ``_cache_key``.
->>>>>>> c0a7fb81
+        output must be hashable itself, or a tuple of objects which are
+        hashable or define a ``_cache_key``.
 
         This method will only be called if the object itself is not hashable.
 
@@ -275,17 +269,10 @@
             sage: c._cache_key()
             (..., ((0, 1), (1,)), 0, 20)
 
-<<<<<<< HEAD
-        An implementation must make sure that for elements ``a`` and ``b``, if
-        ``a != b``, then also ``a._cache_key() != b._cache_key()``. In pratice
-        this means that the ``_cache_key`` should always include the ``id`` of
-        the parent.
-=======
         An implementation must make sure that for elements ``a`` and ``b``,
         if ``a != b``, then also ``a._cache_key() != b._cache_key()``.
         In practice this means that the ``_cache_key`` should always include
         the ``id`` of the parent.
->>>>>>> c0a7fb81
 
             sage: S.<a> = Qq(4)
             sage: d = a + O(2)
