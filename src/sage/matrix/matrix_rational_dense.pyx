--- conflicted
+++ resolved
@@ -823,12 +823,8 @@
         K = self.fetch('kernel')
         if not K is None:
             return K
-<<<<<<< HEAD
-        if algorithm == 'padic' or algorithm == 'default':
-=======
         if self._nrows > 0 and self._ncols > 0 and  \
             (algorithm == 'padic' or algorithm == 'default'):
->>>>>>> 875f54a2
             A, _ = self.transpose()._clear_denom()
             K = A._rational_kernel_iml().change_ring(QQ)
             V = K.column_space()
