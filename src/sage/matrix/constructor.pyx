--- conflicted
+++ resolved
@@ -83,13 +83,8 @@
       defaults to ``False``.
 
     - ``space`` -- matrix space which will be the parent of the output
-<<<<<<< HEAD
-      matrix. This determines ``ring``, ``nrows``, ``row_keys``,
+      matrix. This determines ``base_ring``, ``nrows``, ``row_keys``,
       ``ncols``, ``column_keys``, and ``sparse``.
-=======
-      matrix. This determines ``base_ring``, ``nrows``, ``ncols`` and
-      ``sparse``.
->>>>>>> 8ea52146
 
     - ``immutable`` -- (boolean) make the matrix immutable. By default,
       the output matrix is mutable.
