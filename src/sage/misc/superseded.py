--- conflicted
+++ resolved
@@ -20,7 +20,7 @@
 #
 #  Distributed under the terms of the GNU General Public License (GPL)
 #
-#                  http://www.gnu.org/licenses/
+#                  https://www.gnu.org/licenses/
 ########################################################################
 from __future__ import print_function, absolute_import
 from six import iteritems
@@ -288,12 +288,7 @@
         return wrapper
 
 
-<<<<<<< HEAD
 class __experimental_self_test(object):
-=======
-from sage.structure.sage_object import SageObject
-class __experimental_self_test(SageObject):
->>>>>>> ce4e35e1
     r"""
     This is a class only to demonstrate with a doc-test that the @experimental
     decorator only issues a warning message once (see :trac:`20601`).
