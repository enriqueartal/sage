# -*- coding: utf-8 -*-
"""
Functional notation

These are functions so that you can write foo(x) instead of x.foo()
in certain common cases.

AUTHORS:

- William Stein: Initial version

- David Joyner (2005-12-20): More Examples
"""
# ****************************************************************************
#       Copyright (C) 2004 William Stein <wstein@gmail.com>
#
# This program is free software: you can redistribute it and/or modify
# it under the terms of the GNU General Public License as published by
# the Free Software Foundation, either version 2 of the License, or
# (at your option) any later version.
#                  https://www.gnu.org/licenses/
# ****************************************************************************
import builtins
import math

from sage.rings.complex_double import CDF
from sage.rings.real_double import RDF, RealDoubleElement
from sage.rings.integer_ring import ZZ
from sage.rings.integer import Integer
from sage.misc.superseded import deprecation

##############################################################################
# There are many functions on elements of a ring, which mathematicians
# usually write f(x), e.g., it is weird to write x.log() and natural
# to write log(x).  The functions below allow for the more familiar syntax.
##############################################################################


def additive_order(x):
    """
    Return the additive order of ``x``.

    EXAMPLES::

        sage: additive_order(5)
        +Infinity
        sage: additive_order(Mod(5,11))
        11
        sage: additive_order(Mod(4,12))
        3
    """
    return x.additive_order()


def base_ring(x):
    """
    Return the base ring over which ``x`` is defined.

    EXAMPLES::

        sage: R = PolynomialRing(GF(7), 'x')
        sage: base_ring(R)
        Finite Field of size 7
    """
    return x.base_ring()


def base_field(x):
    """
    Return the base field over which ``x`` is defined.

    EXAMPLES::

        sage: R = PolynomialRing(GF(7), 'x')
        sage: base_ring(R)
        Finite Field of size 7
        sage: base_field(R)
        Finite Field of size 7

    This catches base rings which are fields as well, but does
    not implement a ``base_field`` method for objects which do
    not have one::

        sage: R.base_field()
        Traceback (most recent call last):
        ...
        AttributeError: 'PolynomialRing_dense_mod_p_with_category' object has no attribute 'base_field'
    """
    try:
        return x.base_field()
    except AttributeError:
        y = x.base_ring()
        if y.is_field():
            return y
        else:
            raise AttributeError("The base ring of %s is not a field" % x)


def basis(x):
    """
    Return the fixed basis of ``x``.

    EXAMPLES::

        sage: V = VectorSpace(QQ,3)
        sage: S = V.subspace([[1,2,0],[2,2,-1]])
        sage: basis(S)
        [
        (1, 0, -1),
        (0, 1, 1/2)
        ]
    """
    return x.basis()


def category(x):
    """
    Return the category of ``x``.

    EXAMPLES::

        sage: V = VectorSpace(QQ,3)
        sage: category(V)
        Category of finite dimensional vector spaces with basis over
         (number fields and quotient fields and metric spaces)
    """
    try:
        return x.category()
    except AttributeError:
        from sage.categories.objects import Objects
        return Objects()


def characteristic_polynomial(x, var='x'):
    """
    Return the characteristic polynomial of ``x`` in the given variable.

    EXAMPLES::

        sage: M = MatrixSpace(QQ,3,3)
        sage: A = M([1,2,3,4,5,6,7,8,9])
        sage: charpoly(A)
        x^3 - 15*x^2 - 18*x
        sage: charpoly(A, 't')
        t^3 - 15*t^2 - 18*t

        sage: k.<alpha> = GF(7^10); k
        Finite Field in alpha of size 7^10
        sage: alpha.charpoly('T')
        T^10 + T^6 + T^5 + 4*T^4 + T^3 + 2*T^2 + 3*T + 3
        sage: characteristic_polynomial(alpha, 'T')
        T^10 + T^6 + T^5 + 4*T^4 + T^3 + 2*T^2 + 3*T + 3

    Ensure the variable name of the polynomial does not conflict with
    variables used within the matrix, and that non-integral powers of
    variables do not confuse the computation (:trac:`14403`)::

        sage: y = var('y')
        sage: a = matrix([[x,0,0,0],[0,1,0,0],[0,0,1,0],[0,0,0,1]])
        sage: characteristic_polynomial(a).list()
        [x, -3*x - 1, 3*x + 3, -x - 3, 1]
        sage: b = matrix([[y^(1/2),0,0,0],[0,1,0,0],[0,0,1,0],[0,0,0,1]])
        sage: charpoly(b).list()
        [sqrt(y), -3*sqrt(y) - 1, 3*sqrt(y) + 3, -sqrt(y) - 3, 1]
    """
    try:
        return x.charpoly(var)
    except AttributeError:
        raise NotImplementedError("computation of charpoly of M (={}) not implemented".format(x))


charpoly = characteristic_polynomial


def coerce(P, x):
    """
    Coerce ``x`` to type ``P`` if possible.

    EXAMPLES::

        sage: type(5)
        <class 'sage.rings.integer.Integer'>
        sage: type(coerce(QQ,5))
        <class 'sage.rings.rational.Rational'>
    """
    try:
        return P._coerce_(x)
    except AttributeError:
        return P(x)


def cyclotomic_polynomial(n, var='x'):
    """
    Return the `n^{th}` cyclotomic polynomial.

    EXAMPLES::

        sage: cyclotomic_polynomial(3)
        x^2 + x + 1
        sage: cyclotomic_polynomial(4)
        x^2 + 1
        sage: cyclotomic_polynomial(9)
        x^6 + x^3 + 1
        sage: cyclotomic_polynomial(10)
        x^4 - x^3 + x^2 - x + 1
        sage: cyclotomic_polynomial(11)
        x^10 + x^9 + x^8 + x^7 + x^6 + x^5 + x^4 + x^3 + x^2 + x + 1
    """
    return ZZ[var].cyclotomic_polynomial(n)


def decomposition(x):
    """
    Return the decomposition of ``x``.

    EXAMPLES::

        sage: M = matrix([[2, 3], [3, 4]])
        sage: M.decomposition()
        [
        (Ambient free module of rank 2 over the principal ideal domain Integer Ring, True)
        ]

        sage: G.<a,b> = DirichletGroup(20)
        sage: c = a*b
        sage: d = c.decomposition(); d
        [Dirichlet character modulo 4 of conductor 4 mapping 3 |--> -1,
        Dirichlet character modulo 5 of conductor 5 mapping 2 |--> zeta4]
        sage: d[0].parent()
        Group of Dirichlet characters modulo 4 with values in Cyclotomic Field of order 4 and degree 2
    """
    return x.decomposition()


def denominator(x):
    """
    Return the denominator of ``x``.

    EXAMPLES::

        sage: denominator(17/11111)
        11111
        sage: R.<x> = PolynomialRing(QQ)
        sage: F = FractionField(R)
        sage: r = (x+1)/(x-1)
        sage: denominator(r)
        x - 1
    """
    if isinstance(x, int):
        return 1
    return x.denominator()


def det(x):
    """
    Return the determinant of ``x``.

    EXAMPLES::

        sage: M = MatrixSpace(QQ,3,3)
        sage: A = M([1,2,3,4,5,6,7,8,9])
        sage: det(A)
        0
    """
    return x.det()


def dimension(x):
    """
    Return the dimension of ``x``.

    EXAMPLES::

        sage: V = VectorSpace(QQ,3)
        sage: S = V.subspace([[1,2,0],[2,2,-1]])
        sage: dimension(S)
        2
    """
    return x.dimension()


dim = dimension


def discriminant(x):
    """
    Return the discriminant of ``x``.

    EXAMPLES::

        sage: R.<x> = PolynomialRing(QQ)
        sage: S = R.quotient(x^29 - 17*x - 1, 'alpha')
        sage: K = S.number_field()
        sage: discriminant(K)
        -15975100446626038280218213241591829458737190477345113376757479850566957249523
    """
    return x.discriminant()


disc = discriminant


def eta(x):
    r"""
    Return the value of the `\eta` function at ``x``, which must be
    in the upper half plane.

    The `\eta` function is

    .. MATH::

        \eta(z) = e^{\pi i z / 12} \prod_{n=1}^{\infty}(1-e^{2\pi inz})

    EXAMPLES::

        sage: eta(1+I)
        0.7420487758365647 + 0.1988313702299107*I
    """
    try:
        return x.eta()
    except AttributeError:
        return CDF(x).eta()


def fcp(x, var='x'):
    """
    Return the factorization of the characteristic polynomial of ``x``.

    EXAMPLES::

        sage: M = MatrixSpace(QQ,3,3)
        sage: A = M([1,2,3,4,5,6,7,8,9])
        sage: fcp(A, 'x')
        x * (x^2 - 15*x - 18)
    """
    try:
        return x.fcp(var)
    except AttributeError:
        return charpoly(x, var).factor()


def gen(x):
    """
    Return the generator of ``x``.

    EXAMPLES::

        sage: R.<x> = QQ[]; R
        Univariate Polynomial Ring in x over Rational Field
        sage: gen(R)
        x
        sage: gen(GF(7))
        1
        sage: A = AbelianGroup(1, [23])
        sage: gen(A)
        f
    """
    return x.gen()


def gens(x):
    """
    Return the generators of ``x``.

    EXAMPLES::

        sage: R.<x,y> = SR[]
        sage: R
        Multivariate Polynomial Ring in x, y over Symbolic Ring
        sage: gens(R)
        (x, y)
        sage: A = AbelianGroup(5, [5,5,7,8,9])
        sage: gens(A)
        (f0, f1, f2, f3, f4)
    """
    return x.gens()


def hecke_operator(x, n):
    r"""
    Return the `n`-th Hecke operator `T_n` acting on ``x``.

    EXAMPLES::

        sage: M = ModularSymbols(1,12)
        sage: hecke_operator(M,5)
        Hecke operator T_5 on Modular Symbols space of dimension 3 for Gamma_0(1) of weight 12 with sign 0 over Rational Field
    """
    return x.hecke_operator(n)


def image(x):
    """
    Return the image of ``x``.

    EXAMPLES::

        sage: M = MatrixSpace(QQ,3,3)
        sage: A = M([1,2,3,4,5,6,7,8,9])
        sage: image(A)
        Vector space of degree 3 and dimension 2 over Rational Field
        Basis matrix:
        [ 1  0 -1]
        [ 0  1  2]
    """
    return x.image()


def symbolic_sum(expression, *args, **kwds):
    r"""
    Return the symbolic sum `\sum_{v = a}^b expression` with respect
    to the variable `v` with endpoints `a` and `b`.

    INPUT:

    - ``expression`` - a symbolic expression

    - ``v`` - a variable or variable name

    - ``a`` - lower endpoint of the sum

    - ``b`` - upper endpoint of the sum

    - ``algorithm`` - (default: ``'maxima'``)  one of

      - ``'maxima'`` - use Maxima (the default)

      - ``'maple'`` - (optional) use Maple

      - ``'mathematica'`` - (optional) use Mathematica

      - ``'giac'`` - (optional) use Giac

      - ``'sympy'`` - use SymPy

    EXAMPLES::

        sage: k, n = var('k,n')
        sage: sum(k, k, 1, n).factor()
        1/2*(n + 1)*n

    ::

        sage: sum(1/k^4, k, 1, oo)
        1/90*pi^4

    ::

        sage: sum(1/k^5, k, 1, oo)
        zeta(5)

    .. WARNING::

        This function only works with symbolic expressions. To sum any
        other objects like list elements or function return values,
        please use python summation, see
        http://docs.python.org/library/functions.html#sum

        In particular, this does not work::

            sage: n = var('n')
            sage: mylist = [1,2,3,4,5]
            sage: sum(mylist[n], n, 0, 3)
            Traceback (most recent call last):
            ...
            TypeError: unable to convert n to an integer

        Use python ``sum()`` instead::

            sage: sum(mylist[n] for n in range(4))
            10

        Also, only a limited number of functions are recognized in symbolic sums::

            sage: sum(valuation(n,2),n,1,5)
            Traceback (most recent call last):
            ...
            TypeError: unable to convert n to an integer

        Again, use python ``sum()``::

            sage: sum(valuation(n+1,2) for n in range(5))
            3

        (now back to the Sage ``sum`` examples)

    A well known binomial identity::

        sage: sum(binomial(n,k), k, 0, n)
        2^n

    The binomial theorem::

        sage: x, y = var('x, y')
        sage: sum(binomial(n,k) * x^k * y^(n-k), k, 0, n)
        (x + y)^n

    ::

        sage: sum(k * binomial(n, k), k, 1, n)
        2^(n - 1)*n

    ::

        sage: sum((-1)^k*binomial(n,k), k, 0, n)
        0

    ::

        sage: sum(2^(-k)/(k*(k+1)), k, 1, oo)
        -log(2) + 1

    Another binomial identity (:trac:`7952`)::

        sage: t,k,i = var('t,k,i')
        sage: sum(binomial(i+t,t),i,0,k)
        binomial(k + t + 1, t + 1)

    Summing a hypergeometric term::

        sage: sum(binomial(n, k) * factorial(k) / factorial(n+1+k), k, 0, n)
        1/2*sqrt(pi)/factorial(n + 1/2)

    We check a well known identity::

        sage: bool(sum(k^3, k, 1, n) == sum(k, k, 1, n)^2)
        True

    A geometric sum::

        sage: a, q = var('a, q')
        sage: sum(a*q^k, k, 0, n)
        (a*q^(n + 1) - a)/(q - 1)

    The geometric series::

        sage: assume(abs(q) < 1)
        sage: sum(a*q^k, k, 0, oo)
        -a/(q - 1)

    A divergent geometric series.  Don't forget
    to forget your assumptions::

        sage: forget()
        sage: assume(q > 1)
        sage: sum(a*q^k, k, 0, oo)
        Traceback (most recent call last):
        ...
        ValueError: Sum is divergent.

    This summation only Mathematica can perform::

        sage: sum(1/(1+k^2), k, -oo, oo, algorithm = 'mathematica')     # optional - mathematica
        pi*coth(pi)

    Use Maple as a backend for summation::

        sage: sum(binomial(n,k)*x^k, k, 0, n, algorithm = 'maple')      # optional - maple
        (x + 1)^n

    Python ints should work as limits of summation (:trac:`9393`)::

        sage: sum(x, x, 1r, 5r)
        15

    .. note::

       #. Sage can currently only understand a subset of the output of Maxima, Maple and
          Mathematica, so even if the chosen backend can perform the summation the
          result might not be convertible into a Sage expression.

    """
    if hasattr(expression, 'sum'):
        return expression.sum(*args, **kwds)
    elif len(args) <= 1:
        return sum(expression, *args)
    else:
        from sage.symbolic.ring import SR
        return SR(expression).sum(*args, **kwds)


def symbolic_prod(expression, *args, **kwds):
    r"""
    Return the symbolic product `\prod_{v = a}^b expression` with respect
    to the variable `v` with endpoints `a` and `b`.

    INPUT:

    - ``expression`` - a symbolic expression

    - ``v`` - a variable or variable name

    - ``a`` - lower endpoint of the product

    - ``b`` - upper endpoint of the prduct

    - ``algorithm`` - (default: ``'maxima'``)  one of

      - ``'maxima'`` - use Maxima (the default)

      - ``'giac'`` - (optional) use Giac

      - ``'sympy'`` - use SymPy

    - ``hold`` - (default: ``False``) if ``True`` don't evaluate

    EXAMPLES::

        sage: i, k, n = var('i,k,n')
        sage: product(k,k,1,n)
        factorial(n)
        sage: product(x + i*(i+1)/2, i, 1, 4)
        x^4 + 20*x^3 + 127*x^2 + 288*x + 180
        sage: product(i^2, i, 1, 7)
        25401600
        sage: f = function('f')
        sage: product(f(i), i, 1, 7)
        f(7)*f(6)*f(5)*f(4)*f(3)*f(2)*f(1)
        sage: product(f(i), i, 1, n)
        product(f(i), i, 1, n)
        sage: assume(k>0)
        sage: product(integrate (x^k, x, 0, 1), k, 1, n)
        1/factorial(n + 1)
        sage: product(f(i), i, 1, n).log().log_expand()
        sum(log(f(i)), i, 1, n)

    """
    from .misc_c import prod as c_prod
    if hasattr(expression, 'prod'):
        return expression.prod(*args, **kwds)
    elif len(args) <= 1:
        return c_prod(expression, *args)
    else:
        from sage.symbolic.ring import SR
        return SR(expression).prod(*args, **kwds)


def integral(x, *args, **kwds):
    """
    Return an indefinite or definite integral of an object ``x``.

    First call ``x.integral()`` and if that fails make an object and
    integrate it using Maxima, maple, etc, as specified by algorithm.

    For symbolic expression calls
    :func:`sage.calculus.calculus.integral` - see this function for
    available options.

    EXAMPLES::

        sage: f = cyclotomic_polynomial(10)
        sage: integral(f)
        1/5*x^5 - 1/4*x^4 + 1/3*x^3 - 1/2*x^2 + x

    ::

        sage: integral(sin(x),x)
        -cos(x)

    ::

        sage: y = var('y')
        sage: integral(sin(x),y)
        y*sin(x)

    ::

        sage: integral(sin(x), x, 0, pi/2)
        1
        sage: sin(x).integral(x, 0,pi/2)
        1
        sage: integral(exp(-x), (x, 1, oo))
        e^(-1)

    Numerical approximation::

        sage: h = integral(tan(x)/x, (x, 1, pi/3))
        ...
        sage: h
        integrate(tan(x)/x, x, 1, 1/3*pi)
        sage: h.n()
        0.07571599101...

    Specific algorithm can be used for integration::

        sage: integral(sin(x)^2, x, algorithm='maxima')
        1/2*x - 1/4*sin(2*x)
        sage: integral(sin(x)^2, x, algorithm='sympy')
        -1/2*cos(x)*sin(x) + 1/2*x

    TESTS:

    A symbolic integral from :trac:`11445` that was incorrect in
    earlier versions of Maxima::

        sage: f = abs(x - 1) + abs(x + 1) - 2*abs(x)
        sage: integrate(f, (x, -Infinity, Infinity))
        2

    Another symbolic integral, from :trac:`11238`, that used to return
    zero incorrectly; with Maxima 5.26.0 one gets
    ``1/2*sqrt(pi)*e^(1/4)``, whereas with 5.29.1, and even more so
    with 5.33.0, the expression is less pleasant, but still has the
    same value.  Unfortunately, the computation takes a very long time
    with the default settings, so we temporarily use the Maxima
    setting ``domain: real``::

        sage: sage.calculus.calculus.maxima('domain: real')
        real
        sage: f = exp(-x) * sinh(sqrt(x))
        sage: t = integrate(f, x, 0, Infinity); t            # long time
        1/4*sqrt(pi)*(erf(1) - 1)*e^(1/4) - 1/4*(sqrt(pi)*(erf(1) - 1) - sqrt(pi) + 2*e^(-1) - 2)*e^(1/4) + 1/4*sqrt(pi)*e^(1/4) - 1/2*e^(1/4) + 1/2*e^(-3/4)
        sage: t.canonicalize_radical()  # long time
        1/2*sqrt(pi)*e^(1/4)
        sage: sage.calculus.calculus.maxima('domain: complex')
        complex

    An integral which used to return -1 before maxima 5.28. See :trac:`12842`::

        sage: f = e^(-2*x)/sqrt(1-e^(-2*x))
        sage: integrate(f, x, 0, infinity)
        1

    This integral would cause a stack overflow in earlier versions of
    Maxima, crashing sage. See :trac:`12377`. We don't care about the
    result here, just that the computation completes successfully::

        sage: y = (x^2)*exp(x) / (1 + exp(x))^2
        sage: _ = integrate(y, x, -1000, 1000)

    When SymPy cannot solve an integral it gives it back, so we must
    be able to convert SymPy's ``Integral`` (:trac:`14723`)::

        sage: x, y, z = var('x,y,z')
        sage: f = function('f')
        sage: integrate(f(x), x, algorithm='sympy')
        integrate(f(x), x)
        sage: integrate(f(x), x, 0, 1,algorithm='sympy')
        integrate(f(x), x, 0, 1)
        sage: integrate(integrate(integrate(f(x,y,z), x, algorithm='sympy'), y, algorithm='sympy'), z, algorithm='sympy')
        integrate(integrate(integrate(f(x, y, z), x), y), z)
        sage: integrate(sin(x)*tan(x)/(1-cos(x)), x, algorithm='sympy')
        -integrate(sin(x)*tan(x)/(cos(x) - 1), x)
        sage: _ = var('a,b,x')
        sage: integrate(sin(x)*tan(x)/(1-cos(x)), x, a, b, algorithm='sympy')
        -integrate(sin(x)*tan(x)/(cos(x) - 1), x, a, b)
        sage: import sympy
        sage: x, y, z = sympy.symbols('x y z')
        sage: f = sympy.Function('f')
        sage: SR(sympy.Integral(f(x,y,z), x, y, z))
        integrate(integrate(integrate(f(x, y, z), x), y), z)

    Ensure that the following integral containing a signum term from
    :trac:`11590` can be integrated::

        sage: x = SR.symbol('x', domain='real')
        sage: result = integrate(x * sgn(x^2 - 1/4), x, -1, 0)
        ...
        sage: result
        -1/4

    """
    if hasattr(x, 'integral'):
        return x.integral(*args, **kwds)
    else:
        from sage.symbolic.ring import SR
        return SR(x).integral(*args, **kwds)


integrate = integral


def integral_closure(x):
    """
    Return the integral closure of ``x``.

    EXAMPLES::

        sage: integral_closure(QQ)
        Rational Field
        sage: K.<a> = QuadraticField(5)
        sage: O2 = K.order(2*a); O2
        Order in Number Field in a with defining polynomial x^2 - 5 with a = 2.236067977499790?
        sage: integral_closure(O2)
        Maximal Order in Number Field in a with defining polynomial x^2 - 5 with a = 2.236067977499790?
    """
    return x.integral_closure()


def interval(a, b):
    r"""
    Integers between `a` and `b` *inclusive* (`a` and `b` integers).

    EXAMPLES::

        sage: I = interval(1,3)
        sage: 2 in I
        True
        sage: 1 in I
        True
        sage: 4 in I
        False
    """
    return list(range(a, b + 1))


def xinterval(a, b):
    r"""
    Iterator over the integers between `a` and `b`, *inclusive*.

    EXAMPLES::

        sage: I = xinterval(2,5); I
        range(2, 6)
        sage: 5 in I
        True
        sage: 6 in I
        False
    """
    return range(a, b + 1)


def is_commutative(x):
    """
    Return whether or not ``x`` is commutative.

    EXAMPLES::

        sage: R = PolynomialRing(QQ, 'x')
        sage: is_commutative(R)
        doctest:...DeprecationWarning: use X.is_commutative() or X in Rings().Commutative()
        See https://trac.sagemath.org/32347 for details.
        True
    """
    deprecation(32347, "use X.is_commutative() or X in Rings().Commutative()")
    return x.is_commutative()


def is_even(x):
    """
    Return whether or not an integer ``x`` is even, e.g., divisible by 2.

    EXAMPLES::

        sage: is_even(-1)
        False
        sage: is_even(4)
        True
        sage: is_even(-2)
        True
    """
    try:
        return x.is_even()
    except AttributeError:
        return x % 2 == 0


def is_integrally_closed(x):
    """
    Return whether ``x`` is integrally closed.

    EXAMPLES::

        sage: is_integrally_closed(QQ)
        doctest:...DeprecationWarning: use X.is_integrally_closed()
        See https://trac.sagemath.org/32347 for details.
        True
        sage: K.<a> = NumberField(x^2 + 189*x + 394)
        sage: R = K.order(2*a)
        sage: is_integrally_closed(R)
        False
    """
    deprecation(32347, "use X.is_integrally_closed()")
    return x.is_integrally_closed()


def is_field(x, proof=True):
    """
    Return whether or not ``x`` is a field.

    Alternatively, one can use ``x in Fields()``.

    EXAMPLES::

        sage: R = PolynomialRing(QQ, 'x')
        sage: F = FractionField(R)
        sage: is_field(F)
        doctest:...DeprecationWarning: use X.is_field() or X in Fields()
        See https://trac.sagemath.org/32347 for details.
        True
    """
    deprecation(32347, "use X.is_field() or X in Fields()")
    return x.is_field(proof=proof)


def is_odd(x):
    """
    Return whether or not ``x`` is odd.

    This is by definition the complement of :func:`is_even`.

    EXAMPLES::

        sage: is_odd(-2)
        False
        sage: is_odd(-3)
        True
        sage: is_odd(0)
        False
        sage: is_odd(1)
        True
    """
    return not is_even(x)


def kernel(x):
    """
    Return the left kernel of ``x``.

    EXAMPLES::

        sage: M = MatrixSpace(QQ,3,2)
        sage: A = M([1,2,3,4,5,6])
        sage: kernel(A)
        Vector space of degree 3 and dimension 1 over Rational Field
        Basis matrix:
        [ 1 -2  1]
        sage: kernel(A.transpose())
        Vector space of degree 2 and dimension 0 over Rational Field
        Basis matrix:
        []

    Here are two corner cases::

        sage: M = MatrixSpace(QQ,0,3)
        sage: A = M([])
        sage: kernel(A)
        Vector space of degree 0 and dimension 0 over Rational Field
        Basis matrix:
        []
        sage: kernel(A.transpose()).basis()
        [
        (1, 0, 0),
        (0, 1, 0),
        (0, 0, 1)
        ]
    """
    return x.kernel()


def krull_dimension(x):
    """
    Return the Krull dimension of ``x``.

    EXAMPLES::

        sage: krull_dimension(QQ)
        0
        sage: krull_dimension(ZZ)
        1
        sage: krull_dimension(ZZ[sqrt(5)])
        1
        sage: U.<x,y,z> = PolynomialRing(ZZ,3); U
        Multivariate Polynomial Ring in x, y, z over Integer Ring
        sage: U.krull_dimension()
        4
    """
    return x.krull_dimension()


def lift(x):
    """
    Lift an object of a quotient ring `R/I` to `R`.

    EXAMPLES:

    We lift an integer modulo `3`::

        sage: Mod(2,3).lift()
        2

    We lift an element of a quotient polynomial ring::

        sage: R.<x> = QQ['x']
        sage: S.<xmod> = R.quo(x^2 + 1)
        sage: lift(xmod-7)
        x - 7
    """
    try:
        return x.lift()
    except AttributeError:
        raise ArithmeticError("no lift defined.")


def log(x, b=None):
    r"""
    Return the log of ``x`` to the base `b`. The default base is `e`.

    DEPRECATED by :trac:`19444`

    INPUT:

    - ``x`` -- number

    - `b` -- base (default: ``None``, which means natural log)

    OUTPUT: number

    .. NOTE::

        In Magma, the order of arguments is reversed from in Sage,
        i.e., the base is given first. We use the opposite ordering, so
        the base can be viewed as an optional second argument.

    EXAMPLES::

        sage: from sage.misc.functional import log
        sage: log(e^2)
        doctest:warning...
        DeprecationWarning: use .log() or log() from sage.functions.log instead
        See http://trac.sagemath.org/19444 for details.
        2
        sage: log(16,2)
        4
        sage: log(3.)
        1.09861228866811
        sage: log(float(3))  # abs tol 1e-15
        1.0986122886681098
    """
    deprecation(19444, 'use .log() or log() from sage.functions.log instead')
    if b is None:
        if hasattr(x, 'log'):
            return x.log()
        return RDF(x).log()
    else:
        if hasattr(x, 'log'):
            return x.log(b)
        return RDF(x).log(b)


def minimal_polynomial(x, var='x'):
    """
    Return the minimal polynomial of ``x``.

    EXAMPLES::

        sage: a = matrix(ZZ, 2, [1..4])
        sage: minpoly(a)
        x^2 - 5*x - 2
        sage: minpoly(a,'t')
        t^2 - 5*t - 2
        sage: minimal_polynomial(a)
        x^2 - 5*x - 2
        sage: minimal_polynomial(a,'theta')
        theta^2 - 5*theta - 2
    """
    try:
        return x.minpoly(var=var)
    except AttributeError:
        return x.minimal_polynomial(var=var)


minpoly = minimal_polynomial


def multiplicative_order(x):
    r"""
    Return the multiplicative order of ``x``, if ``x`` is a unit, or
    raise ``ArithmeticError`` otherwise.

    EXAMPLES::

        sage: a = mod(5,11)
        sage: multiplicative_order(a)
        5
        sage: multiplicative_order(mod(2,11))
        10
        sage: multiplicative_order(mod(2,12))
        Traceback (most recent call last):
        ...
        ArithmeticError: multiplicative order of 2 not defined since it is not a unit modulo 12
    """
    return x.multiplicative_order()


def ngens(x):
    """
    Return the number of generators of ``x``.

    EXAMPLES::

        sage: R.<x,y> = SR[]; R
        Multivariate Polynomial Ring in x, y over Symbolic Ring
        sage: ngens(R)
        2
        sage: A = AbelianGroup(5, [5,5,7,8,9])
        sage: ngens(A)
        5
        sage: ngens(ZZ)
        1
    """
    return x.ngens()


def norm(x):
    r"""
    Return the norm of ``x``.

    For matrices and vectors, this returns the L2-norm. The L2-norm of a
    vector `\textbf{v} = (v_1, v_2, \dots, v_n)`, also called the Euclidean
    norm, is defined as

    .. MATH::

        |\textbf{v}|
        =
        \sqrt{\sum_{i=1}^n |v_i|^2}

    where `|v_i|` is the complex modulus of `v_i`. The Euclidean norm is often
    used for determining the distance between two points in two- or
    three-dimensional space.

    For complex numbers, the function returns the field norm. If
    `c = a + bi` is a complex number, then the norm of `c` is defined as the
    product of `c` and its complex conjugate:

    .. MATH::

        \text{norm}(c)
        =
        \text{norm}(a + bi)
        =
        c \cdot \overline{c}
        =
        a^2 + b^2.

    The norm of a complex number is different from its absolute value.
    The absolute value of a complex number is defined to be the square
    root of its norm. A typical use of the complex norm is in the
    integral domain `\ZZ[i]` of Gaussian integers, where the norm of
    each Gaussian integer `c = a + bi` is defined as its complex norm.

    For vector fields on a pseudo-Riemannian manifold `(M,g)`, the function
    returns the norm with respect to the metric `g`:

    .. MATH::

        |v| = \sqrt{g(v,v)}

    .. SEEALSO::

        - :meth:`sage.matrix.matrix2.Matrix.norm`

        - :meth:`sage.modules.free_module_element.FreeModuleElement.norm`

        - :meth:`sage.rings.complex_double.ComplexDoubleElement.norm`

        - :meth:`sage.rings.complex_mpfr.ComplexNumber.norm`

        - :meth:`sage.symbolic.expression.Expression.norm`

        - :meth:`sage.manifolds.differentiable.vectorfield.VectorField.norm`

    EXAMPLES:

    The norm of vectors::

        sage: z = 1 + 2*I
        sage: norm(vector([z]))
        sqrt(5)
        sage: v = vector([-1,2,3])
        sage: norm(v)
        sqrt(14)
        sage: _ = var("a b c d", domain='real')
        sage: v = vector([a, b, c, d])
        sage: norm(v)
        sqrt(a^2 + b^2 + c^2 + d^2)

    The norm of matrices::

        sage: z = 1 + 2*I
        sage: norm(matrix([[z]]))
        2.23606797749979
        sage: M = matrix(ZZ, [[1,2,4,3], [-1,0,3,-10]])
        sage: norm(M)  # abs tol 1e-14
        10.690331129154467
        sage: norm(CDF(z))
        5.0
        sage: norm(CC(z))
        5.00000000000000

    The norm of complex numbers::

        sage: z = 2 - 3*I
        sage: norm(z)
        13
        sage: a = randint(-10^10, 100^10)
        sage: b = randint(-10^10, 100^10)
        sage: z = a + b*I
        sage: bool(norm(z) == a^2 + b^2)
        True

    The complex norm of symbolic expressions::

        sage: a, b, c = var("a, b, c")
        sage: assume((a, 'real'), (b, 'real'), (c, 'real'))
        sage: z = a + b*I
        sage: bool(norm(z).simplify() == a^2 + b^2)
        True
        sage: norm(a + b).simplify()
        a^2 + 2*a*b + b^2
        sage: v = vector([a, b, c])
        sage: bool(norm(v).simplify() == sqrt(a^2 + b^2 + c^2))
        True
        sage: forget()
    """
    return x.norm()


def numerator(x):
    """
    Return the numerator of ``x``.

    EXAMPLES::

        sage: R.<x> = PolynomialRing(QQ)
        sage: F = FractionField(R)
        sage: r = (x+1)/(x-1)
        sage: numerator(r)
        x + 1
        sage: numerator(17/11111)
        17
    """
    if isinstance(x, int):
        return x
    return x.numerator()


def numerical_approx(x, prec=None, digits=None, algorithm=None):
    r"""
    Return a numerical approximation of ``self`` with ``prec`` bits
    (or decimal ``digits``) of precision.

    No guarantee is made about the accuracy of the result.

    .. NOTE::

        Lower case :func:`n` is an alias for :func:`numerical_approx`
        and may be used as a method.

    INPUT:

    - ``prec`` -- precision in bits

    - ``digits`` -- precision in decimal digits (only used if
      ``prec`` is not given)

    - ``algorithm`` -- which algorithm to use to compute this
      approximation (the accepted algorithms depend on the object)

    If neither ``prec`` nor ``digits`` is given, the default
    precision is 53 bits (roughly 16 digits).

    EXAMPLES::

        sage: numerical_approx(pi, 10)
        3.1
        sage: numerical_approx(pi, digits=10)
        3.141592654
        sage: numerical_approx(pi^2 + e, digits=20)
        12.587886229548403854
        sage: n(pi^2 + e)
        12.5878862295484
        sage: N(pi^2 + e)
        12.5878862295484
        sage: n(pi^2 + e, digits=50)
        12.587886229548403854194778471228813633070946500941
        sage: a = CC(-5).n(prec=40)
        sage: b = ComplexField(40)(-5)
        sage: a == b
        True
        sage: parent(a) is parent(b)
        True
        sage: numerical_approx(9)
        9.00000000000000

    You can also usually use method notation::

        sage: (pi^2 + e).n()
        12.5878862295484
        sage: (pi^2 + e).numerical_approx()
        12.5878862295484

    Vectors and matrices may also have their entries approximated::

        sage: v = vector(RDF, [1,2,3])
        sage: v.n()
        (1.00000000000000, 2.00000000000000, 3.00000000000000)

        sage: v = vector(CDF, [1,2,3])
        sage: v.n()
        (1.00000000000000, 2.00000000000000, 3.00000000000000)
        sage: _.parent()
        Vector space of dimension 3 over Complex Field with 53 bits of precision
        sage: v.n(prec=20)
        (1.0000, 2.0000, 3.0000)

        sage: u = vector(QQ, [1/2, 1/3, 1/4])
        sage: n(u, prec=15)
        (0.5000, 0.3333, 0.2500)
        sage: n(u, digits=5)
        (0.50000, 0.33333, 0.25000)

        sage: v = vector(QQ, [1/2, 0, 0, 1/3, 0, 0, 0, 1/4], sparse=True)
        sage: u = v.numerical_approx(digits=4)
        sage: u.is_sparse()
        True
        sage: u
        (0.5000, 0.0000, 0.0000, 0.3333, 0.0000, 0.0000, 0.0000, 0.2500)

        sage: A = matrix(QQ, 2, 3, range(6))
        sage: A.n()
        [0.000000000000000  1.00000000000000  2.00000000000000]
        [ 3.00000000000000  4.00000000000000  5.00000000000000]

        sage: B = matrix(Integers(12), 3, 8, srange(24))
        sage: N(B, digits=2)
        [0.00  1.0  2.0  3.0  4.0  5.0  6.0  7.0]
        [ 8.0  9.0  10.  11. 0.00  1.0  2.0  3.0]
        [ 4.0  5.0  6.0  7.0  8.0  9.0  10.  11.]

    Internally, numerical approximations of real numbers are stored in base-2.
    Therefore, numbers which look the same in their decimal expansion might be
    different::

        sage: x=N(pi, digits=3); x
        3.14
        sage: y=N(3.14, digits=3); y
        3.14
        sage: x==y
        False
        sage: x.str(base=2)
        '11.001001000100'
        sage: y.str(base=2)
        '11.001000111101'

    Increasing the precision of a floating point number is not allowed::

        sage: CC(-5).n(prec=100)
        Traceback (most recent call last):
        ...
        TypeError: cannot approximate to a precision of 100 bits, use at most 53 bits
        sage: n(1.3r, digits=20)
        Traceback (most recent call last):
        ...
        TypeError: cannot approximate to a precision of 70 bits, use at most 53 bits
        sage: RealField(24).pi().n()
        Traceback (most recent call last):
        ...
        TypeError: cannot approximate to a precision of 53 bits, use at most 24 bits

    As an exceptional case, ``digits=1`` usually leads to 2 digits (one
    significant) in the decimal output (see :trac:`11647`)::

        sage: N(pi, digits=1)
        3.2
        sage: N(pi, digits=2)
        3.1
        sage: N(100*pi, digits=1)
        320.
        sage: N(100*pi, digits=2)
        310.

    In the following example, ``pi`` and ``3`` are both approximated to two
    bits of precision and then subtracted, which kills two bits of precision::

        sage: N(pi, prec=2)
        3.0
        sage: N(3, prec=2)
        3.0
        sage: N(pi - 3, prec=2)
        0.00

    TESTS::

        sage: numerical_approx(I)
        1.00000000000000*I
        sage: x = QQ['x'].gen()
        sage: F.<k> = NumberField(x^2+2, embedding=sqrt(CC(2))*CC.0)
        sage: numerical_approx(k)
        1.41421356237309*I

        sage: type(numerical_approx(CC(1/2)))
        <class 'sage.rings.complex_mpfr.ComplexNumber'>

    The following tests :trac:`10761`, in which ``n()`` would break when
    called on complex-valued algebraic numbers.  ::

        sage: E = matrix(3, [3,1,6,5,2,9,7,3,13]).eigenvalues(); E
        [18.16815365088822?, -0.08407682544410650? - 0.2190261484802906?*I, -0.08407682544410650? + 0.2190261484802906?*I]
        sage: E[1].parent()
        Algebraic Field
        sage: [a.n() for a in E]
        [18.1681536508882, -0.0840768254441065 - 0.219026148480291*I, -0.0840768254441065 + 0.219026148480291*I]

    Make sure we've rounded up log(10,2) enough to guarantee
    sufficient precision (:trac:`10164`)::

        sage: ks = 4*10**5, 10**6
        sage: check_str_length = lambda k: len(str(numerical_approx(1+10**-k,digits=k+1)))-1 >= k+1
        sage: check_precision = lambda k: numerical_approx(1+10**-k,digits=k+1)-1 > 0
        sage: all(check_str_length(k) and check_precision(k) for k in ks)
        True

    Testing we have sufficient precision for the golden ratio (:trac:`12163`), note
    that the decimal point adds 1 to the string length::

        sage: len(str(n(golden_ratio, digits=5000)))
        5001
        sage: len(str(n(golden_ratio, digits=5000000)))  # long time (4s on sage.math, 2012)
        5000001

    Check that :trac:`14778` is fixed::

        sage: n(0, algorithm='foo')
        0.000000000000000
    """
    if prec is None:
        from sage.arith.numerical_approx import digits_to_bits
        prec = digits_to_bits(digits)
    try:
        n = x.numerical_approx
    except AttributeError:
        from sage.arith.numerical_approx import numerical_approx_generic
        return numerical_approx_generic(x, prec)
    else:
        return n(prec, algorithm=algorithm)


n = numerical_approx
N = numerical_approx


def objgens(x):
    """
    EXAMPLES::

        sage: R, x = objgens(PolynomialRing(QQ,3, 'x'))
        sage: R
        Multivariate Polynomial Ring in x0, x1, x2 over Rational Field
        sage: x
        (x0, x1, x2)
    """
    return x.objgens()


def objgen(x):
    """
    EXAMPLES::

        sage: R, x = objgen(FractionField(QQ['x']))
        sage: R
        Fraction Field of Univariate Polynomial Ring in x over Rational Field
        sage: x
        x
    """
    return x.objgen()


def order(x):
    """
    Return the order of ``x``.

    If ``x`` is a ring or module element, this is
    the additive order of ``x``.

    EXAMPLES::

        sage: C = CyclicPermutationGroup(10)
        sage: order(C)
        10
        sage: F = GF(7)
        sage: order(F)
        7
    """
    return x.order()


def rank(x):
    """
    Return the rank of ``x``.

    EXAMPLES:

    We compute the rank of a matrix::

        sage: M = MatrixSpace(QQ,3,3)
        sage: A = M([1,2,3,4,5,6,7,8,9])
        sage: rank(A)
        2

    We compute the rank of an elliptic curve::

        sage: E = EllipticCurve([0,0,1,-1,0])
        sage: rank(E)
        1
    """
    return x.rank()


def regulator(x):
    """
    Return the regulator of ``x``.

    EXAMPLES::

        sage: regulator(NumberField(x^2-2, 'a'))
        0.881373587019543
        sage: regulator(EllipticCurve('11a'))
        1.00000000000000
    """
    return x.regulator()


def round(x, ndigits=0):
    """
    round(number[, ndigits]) - double-precision real number

    Round a number to a given precision in decimal digits (default 0
    digits). If no precision is specified this just calls the element's
    .round() method.

    EXAMPLES::

        sage: round(sqrt(2),2)
        1.41
        sage: q = round(sqrt(2),5); q
        1.41421
        sage: type(q)
<<<<<<< HEAD
        <class 'sage.rings.real_double...RealDoubleElement...'>
=======
        <class 'sage.rings.real_double.RealDoubleElement'>
>>>>>>> f716a0b3
        sage: q = round(sqrt(2)); q
        1
        sage: type(q)
        <class 'sage.rings.integer.Integer'>
        sage: round(pi)
        3
        sage: b = 5.4999999999999999
        sage: round(b)
        5

    This example addresses :trac:`23502`::

        sage: n = round(6); type(n)
        <class 'sage.rings.integer.Integer'>

    Since we use floating-point with a limited range, some roundings can't
    be performed::

        sage: round(sqrt(Integer('1'*1000)),2)
        +infinity

    IMPLEMENTATION: If ndigits is specified, it calls Python's builtin
    round function, and converts the result to a real double field
    element. Otherwise, it tries the argument's .round() method; if
    that fails, it reverts to the builtin round function, converted to
    a real double field element.

    .. NOTE::

        This is currently slower than the builtin round function, since it does
        more work - i.e., allocating an RDF element and initializing it. To
        access the builtin version do ``import builtins; builtins.round``.
    """
    try:
        if ndigits:
            x = float(x)
            return RealDoubleElement(builtins.round(x, ndigits))
        else:
            try:
                return x.round()
            except AttributeError:
                return RealDoubleElement(builtins.round(x, 0))
    except ArithmeticError:
        if not isinstance(x, RealDoubleElement):
            return round(RDF(x), ndigits)
        else:
            raise


def quotient(x, y, *args, **kwds):
    """
    Return the quotient object x/y, e.g., a quotient of numbers or of a
    polynomial ring x by the ideal generated by y, etc.

    EXAMPLES::

        sage: quotient(5,6)
        5/6
        sage: quotient(5.,6.)
        0.833333333333333
        sage: R.<x> = ZZ[]; R
        Univariate Polynomial Ring in x over Integer Ring
        sage: I = Ideal(R, x^2+1)
        sage: quotient(R, I)
        Univariate Quotient Polynomial Ring in xbar over Integer Ring with modulus x^2 + 1
    """
    try:
        return x.quotient(y, *args, **kwds)
    except AttributeError:
        return x / y


quo = quotient


def isqrt(x):
    """
    Return an integer square root, i.e., the floor of a square root.

    EXAMPLES::

        sage: isqrt(10)
        3
        sage: isqrt(10r)
        3
    """
    try:
        return x.isqrt()
    except AttributeError:
        from sage.functions.all import floor
        n = Integer(floor(x))
        return n.isqrt()


def squarefree_part(x):
    """
    Return the square free part of ``x``, i.e., a divisor
    `z` such that `x = z y^2`, for a perfect square
    `y^2`.

    EXAMPLES::

        sage: squarefree_part(100)
        1
        sage: squarefree_part(12)
        3
        sage: squarefree_part(10)
        10
        sage: squarefree_part(216r) # see #8976
        6

    ::

        sage: x = QQ['x'].0
        sage: S = squarefree_part(-9*x*(x-6)^7*(x-3)^2); S
        -9*x^2 + 54*x
        sage: S.factor()
        (-9) * (x - 6) * x

    ::

        sage: f = (x^3 + x + 1)^3*(x-1); f
        x^10 - x^9 + 3*x^8 + 3*x^5 - 2*x^4 - x^3 - 2*x - 1
        sage: g = squarefree_part(f); g
        x^4 - x^3 + x^2 - 1
        sage: g.factor()
        (x - 1) * (x^3 + x + 1)
    """
    try:
        return x.squarefree_part()
    except AttributeError:
        pass
    from sage.arith.all import factor
    from sage.structure.all import parent
    F = factor(x)
    n = parent(x)(1)
    for p, e in F:
        if e % 2:
            n *= p
    return n * F.unit()


def _do_sqrt(x, prec=None, extend=True, all=False):
    r"""
    Used internally to compute the square root of x.

    INPUT:

    -  ``x`` - a number

    -  ``prec`` - None (default) or a positive integer
       (bits of precision) If not None, then compute the square root
       numerically to prec bits of precision.

    -  ``extend`` - bool (default: True); this is a place
       holder, and is always ignored since in the symbolic ring everything
       has a square root.

    -  ``extend`` - bool (default: True); whether to extend
       the base ring to find roots. The extend parameter is ignored if
       prec is a positive integer.

    -  ``all`` - bool (default: False); whether to return
       a list of all the square roots of x.


    EXAMPLES::

        sage: from sage.misc.functional import _do_sqrt
        sage: _do_sqrt(3)
        sqrt(3)
        sage: _do_sqrt(3,prec=10)
        1.7
        sage: _do_sqrt(3,prec=100)
        1.7320508075688772935274463415
        sage: _do_sqrt(3,all=True)
        [sqrt(3), -sqrt(3)]

    Note that the extend parameter is ignored in the symbolic ring::

        sage: _do_sqrt(3,extend=False)
        sqrt(3)
    """
    if prec:
        if x >= 0:
            from sage.rings.real_mpfr import RealField
            return RealField(prec)(x).sqrt(all=all)
        else:
            from sage.rings.complex_mpfr import ComplexField
            return ComplexField(prec)(x).sqrt(all=all)
    if x == -1:
        from sage.symbolic.expression import I
        z = I
    else:
        from sage.symbolic.ring import SR
        z = SR(x).sqrt()

    if all:
        if z:
            return [z, -z]
        else:
            return [z]
    return z


def sqrt(x, *args, **kwds):
    r"""
    INPUT:

    -  ``x`` - a number

    -  ``prec`` - integer (default: None): if None, returns
       an exact square root; otherwise returns a numerical square root if
       necessary, to the given bits of precision.

    -  ``extend`` - bool (default: True); this is a place
       holder, and is always ignored or passed to the sqrt function for x,
       since in the symbolic ring everything has a square root.

    -  ``all`` - bool (default: False); if True, return all
       square roots of self, instead of just one.

    EXAMPLES::

        sage: sqrt(-1)
        I
        sage: sqrt(2)
        sqrt(2)
        sage: sqrt(2)^2
        2
        sage: sqrt(4)
        2
        sage: sqrt(4,all=True)
        [2, -2]
        sage: sqrt(x^2)
        sqrt(x^2)

    For a non-symbolic square root, there are a few options.
    The best is to numerically approximate afterward::

        sage: sqrt(2).n()
        1.41421356237310
        sage: sqrt(2).n(prec=100)
        1.4142135623730950488016887242

    Or one can input a numerical type.

        sage: sqrt(2.)
        1.41421356237310
        sage: sqrt(2.000000000000000000000000)
        1.41421356237309504880169
        sage: sqrt(4.0)
        2.00000000000000

    To prevent automatic evaluation, one can use the ``hold`` parameter
    after coercing to the symbolic ring::

        sage: sqrt(SR(4),hold=True)
        sqrt(4)
        sage: sqrt(4,hold=True)
        Traceback (most recent call last):
        ...
        TypeError: ..._do_sqrt() got an unexpected keyword argument 'hold'

    This illustrates that the bug reported in :trac:`6171` has been fixed::

        sage: a = 1.1
        sage: a.sqrt(prec=100)  # this is supposed to fail
        Traceback (most recent call last):
        ...
        TypeError: ...sqrt() got an unexpected keyword argument 'prec'
        sage: sqrt(a, prec=100)
        1.0488088481701515469914535137
        sage: sqrt(4.00, prec=250)
        2.0000000000000000000000000000000000000000000000000000000000000000000000000

    One can use numpy input as well::

        sage: import numpy
        sage: a = numpy.arange(2,5)
        sage: sqrt(a)
        array([1.41421356, 1.73205081, 2.        ])
    """
    if isinstance(x, float):
        return math.sqrt(x)
    elif type(x).__module__ == 'numpy':
        from numpy import sqrt
        return sqrt(x)
    try:
        return x.sqrt(*args, **kwds)
    # The following includes TypeError to catch cases where sqrt
    # is called with a "prec" keyword, for example, but the sqrt
    # method for x doesn't accept such a keyword.
    except (AttributeError, TypeError):
        pass
    return _do_sqrt(x, *args, **kwds)


def transpose(x):
    """
    Return the transpose of ``x``.

    EXAMPLES::

        sage: M = MatrixSpace(QQ,3,3)
        sage: A = M([1,2,3,4,5,6,7,8,9])
        sage: transpose(A)
        [1 4 7]
        [2 5 8]
        [3 6 9]
    """
    return x.transpose()<|MERGE_RESOLUTION|>--- conflicted
+++ resolved
@@ -1537,11 +1537,7 @@
         sage: q = round(sqrt(2),5); q
         1.41421
         sage: type(q)
-<<<<<<< HEAD
         <class 'sage.rings.real_double...RealDoubleElement...'>
-=======
-        <class 'sage.rings.real_double.RealDoubleElement'>
->>>>>>> f716a0b3
         sage: q = round(sqrt(2)); q
         1
         sage: type(q)
