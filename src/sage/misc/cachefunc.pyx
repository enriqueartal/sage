--- conflicted
+++ resolved
@@ -472,18 +472,10 @@
     INPUT:
 
     - ``f`` -- a function
-<<<<<<< HEAD
     - ``name`` -- (optional string) name that the cached version
       of ``f`` should be provided with
     - ``key`` -- (optional callable) takes the input and returns a
       key for the cache, typically one would use this to normalize input
-=======
-    - ``name`` (optional string) -- name that the cached version
-      of ``f`` should be provided with.
-    - ``create_key`` -- a function or ``None`` (default: ``None``), the
-      parameters to ``f`` are normalized with this function when computing a
-      key for the cache
->>>>>>> fe7a01a7
 
     If ``f`` is a function, do either ``g = CachedFunction(f)``
     or ``g = cached_function(f)`` to make a cached version of ``f``,
@@ -527,36 +519,25 @@
         sage: mul(5,2)
         'foo'
 
-    The parameter ``create_key`` can be used to ignore parameters for
+    The parameter ``key`` can be used to ignore parameters for
     caching. In this example we ignore the parameter ``algorithm``::
 
-        sage: @cached_function(create_key = (lambda x, y, algorithm: (x,y)))
+        sage: @cached_function(key=lambda x,y,algorithm: (x,y))
         ....: def mul(x, y, algorithm="default"):
         ....:     return x*y
         sage: mul(1,1,algorithm="default") is mul(1,1,algorithm="algorithm") is mul(1,1) is mul(1,1,'default')
         True
 
     """
-<<<<<<< HEAD
     def __init__(self, f, classmethod=False, name=None, key=None):
-=======
-    def __init__(self, f, classmethod=False, name=None, create_key=None):
->>>>>>> fe7a01a7
         """
         Create a cached version of a function, which only recomputes
         values it hasn't already computed. A custom name can be
         provided by an optional argument "name".
 
-<<<<<<< HEAD
         If ``f`` is a function, do either ``g = CachedFunction(f)``
         to make a cached version of ``f``, or put ``@CachedFunction``
-        right before the definition of ``f`` (i.e., use Python decorators,
-        but then the optional argument ``name`` can not be used)::
-=======
-        If f is a function, do either g = CachedFunction(f) to make
-        a cached version of f, or put @CachedFunction right before
-        the definition of f (i.e., use Python decorators)::
->>>>>>> fe7a01a7
+        right before the definition of ``f`` (i.e., use Python decorators)::
 
             @CachedFunction
             def f(...):
@@ -574,7 +555,7 @@
             sage: g(5)
             7
             sage: g.cache
-            {((5, 'default'), ()): 7}
+            {((5, None, 'default'), ()): 7}
             sage: def f(t=1): print(t)
             sage: h = CachedFunction(f)
             sage: w = walltime()
@@ -585,17 +566,10 @@
 
         """
         self.is_classmethod = classmethod
-<<<<<<< HEAD
         self._common_init(f, None, name=name, key=key)
         self.cache = {}
 
     def _common_init(self, f, argument_fixer, name=None, key=None):
-=======
-        self._common_init(f, None, name=name, create_key=create_key)
-        self.cache = {}
-
-    def _common_init(self, f, argument_fixer, name=None, create_key=None):
->>>>>>> fe7a01a7
         """
         Perform initialization common to CachedFunction and CachedMethodCaller.
 
@@ -620,7 +594,6 @@
             self.__module__ = f.__module__
         except AttributeError:
             self.__module__ = f.__objclass__.__module__
-        self._create_key = create_key
         if argument_fixer is not None: # it is None unless the argument fixer
                                        # was known previously. See #15038.
             self._argument_fixer = argument_fixer
@@ -646,7 +619,7 @@
         """
         A = ArgumentFixer(self.f,classmethod=self.is_classmethod)
         self._argument_fixer = A
-        if self._create_key:
+        if self.key:
             self._fix_to_pos = self._fix_to_pos_and_create_key
         else:
             self._fix_to_pos = A.fix_to_pos
@@ -660,17 +633,16 @@
 
         TESTS::
 
-            sage: @cached_function(create_key = (lambda x, y, algorithm: (x,y)))
+            sage: @cached_function(key=lambda x,y,algorithm: (x,y))
             ....: def mul(x, y, algorithm="default"):
             ....:     return x*y
             sage: mul(2,3) # this initializes _argument_fixer
             6
             sage: mul._fix_to_pos_and_create_key(1,1,"default")
             (1, 1)
-
         """
         args, kwargs = self._argument_fixer.fix_to_pos(*args, **kwargs)
-        return self._create_key(*args, **dict(kwargs))
+        return self.key(*args, **dict(kwargs))
 
     def __reduce__(self):
         """
@@ -798,7 +770,7 @@
             sage: g = CachedFunction(number_of_partitions)
             sage: a = g(5)
             sage: g.get_cache()
-            {((5, 'default'), ()): 7}
+            {((5, None, 'default'), ()): 7}
             sage: a = g(10^5)   # indirect doctest
             sage: a == number_of_partitions(10^5)
             True
@@ -808,21 +780,18 @@
             True
 
         """
-        if self.key is None:
-            # We shortcut a common case of no arguments
-            if args or kwds:
+        # We shortcut a common case of no arguments
+        if args or kwds:
+            if self._argument_fixer is None:
+                self.argfix_init()
+            k = self._fix_to_pos(*args, **kwds)
+        else:
+            if self._default_key is not None:
+                k = self._default_key
+            else:
                 if self._argument_fixer is None:
                     self.argfix_init()
-                k = self._fix_to_pos(*args, **kwds)
-            else:
-                if self._default_key is not None:
-                    k = self._default_key
-                else:
-                    if self._argument_fixer is None:
-                        self.argfix_init()
-                    k = self._default_key = self._fix_to_pos()
-        else:
-            k = self.key(*args, **kwds)
+                k = self._default_key = self._fix_to_pos()
 
         try:
             return (<dict>self.cache)[k]
@@ -840,7 +809,7 @@
             sage: g = CachedFunction(number_of_partitions)
             sage: a = g(5)
             sage: g.get_cache()
-            {((5, 'default'), ()): 7}
+            {((5, None, 'default'), ()): 7}
 
         """
         return self.cache
@@ -865,9 +834,6 @@
             sage: a.f.is_in_cache(3,y=0)
             True
         """
-        if self.key is not None:
-            return self.key(*args, **kwds) in (<dict>self.cache)
-
         if self._argument_fixer is None:
             self.argfix_init()
         return self._fix_to_pos(*args, **kwds) in (<dict>self.cache)
@@ -883,10 +849,10 @@
             sage: g = CachedFunction(number_of_partitions)
             sage: a = g(5)
             sage: g.get_cache()
-            {((5, 'default'), ()): 7}
+            {((5, None, 'default'), ()): 7}
             sage: g.set_cache(17, 5)
             sage: g.get_cache()
-            {((5, 'default'), ()): 17}
+            {((5, None, 'default'), ()): 17}
             sage: g(5)
             17
 
@@ -900,12 +866,9 @@
             sage: g(5)         # todo: not implemented
             19
         """
-        if self.key is None:
-            if self._argument_fixer is None:
-                self.argfix_init()
-            (<dict>self.cache)[self._fix_to_pos(*args, **kwds)] = value
-        else:
-            (<dict>self.cache)[self.key(*args, **kwds)] = value
+        if self._argument_fixer is None:
+            self.argfix_init()
+        (<dict>self.cache)[self._fix_to_pos(*args, **kwds)] = value
 
     def get_key(self, *args, **kwds):
         """
@@ -924,8 +887,6 @@
             sage: foo.get_key(x=3)
             ((3,), ())
         """
-        if self.key is not None:
-            return self.key(*args, **kwds)
         if self._argument_fixer is None:
             self.argfix_init()
         return self._fix_to_pos(*args, **kwds)
@@ -952,7 +913,7 @@
             sage: g = CachedFunction(number_of_partitions)
             sage: a = g(5)
             sage: g.get_cache()
-            {((5, 'default'), ()): 7}
+            {((5, None, 'default'), ()): 7}
             sage: g.clear_cache()
             sage: g.get_cache()
             {}
@@ -979,13 +940,11 @@
         """
         from sage.parallel.decorate import parallel, normalize_input
         P = parallel(num_processes)(self.f)
-        if self.key is None:
-            if self._argument_fixer is None:
-                self.argfix_init()
-            get_key = self._fix_to_pos
-        else:
-            get_key = self.key
-        new = lambda x: get_key(*x[0],**x[1]) not in self.cache
+        has_key = self.cache.has_key
+        if self._argument_fixer is None:
+            self.argfix_init()
+        get_key = self._fix_to_pos
+        new = lambda x: not has_key(get_key(*x[0],**x[1]))
         arglist = filter(new, map(normalize_input, arglist))
         for ((args,kwargs), val) in P(arglist):
             self.set_cache(val, *args, **kwargs)
@@ -997,9 +956,9 @@
     """
     A version of :class:`CachedFunction` using weak references on the values.
 
-    If f is a function, do either ``g = weak_cached_function(f)`` to make
-    a cached version of f, or put ``@weak_cached_function`` right before
-    the definition of f (i.e., use Python decorators)::
+    If ``f`` is a function, do either ``g = weak_cached_function(f)`` to make
+    a cached version of ``f``, or put ``@weak_cached_function`` right before
+    the definition of ``f`` (i.e., use Python decorators)::
 
         @weak_cached_function
         def f(...):
@@ -1033,21 +992,16 @@
         sage: a = f()
         doing a computation
 
-    The parameter ``create_key`` can be used to ignore parameters for
+    The parameter ``key`` can be used to ignore parameters for
     caching. In this example we ignore the parameter ``algorithm``::
 
-        sage: @weak_cached_function(create_key = (lambda x, algorithm: x))
+        sage: @weak_cached_function(key=lambda x,algorithm: x)
         ....: def mod_ring(x, algorithm="default"):
         ....:     return IntegerModRing(x)
         sage: mod_ring(1,algorithm="default") is mod_ring(1,algorithm="algorithm") is mod_ring(1) is mod_ring(1,'default')
         True
-
     """
-<<<<<<< HEAD
     def __init__(self, f, classmethod=False, name=None, key=None):
-=======
-    def __init__(self, f, classmethod=False, name=None, create_key=None):
->>>>>>> fe7a01a7
         """
         The inputs to the function must be hashable.
         The outputs to the function must be weakly referenceable.
@@ -1073,11 +1027,7 @@
             '<WeakValueDictionary at 0x...>'
 
         """
-<<<<<<< HEAD
         self._common_init(f, None, name=name, key=key)
-=======
-        self._common_init(f, None, name=name, create_key=create_key)
->>>>>>> fe7a01a7
         self.cache = WeakValueDictionary()
 
     def __call__(self, *args, **kwds):
@@ -1114,21 +1064,18 @@
             doing a computation
 
         """
-        if self.key is None:
-            # We shortcut a common case of no arguments
-            if args or kwds:
+        # We shortcut a common case of no arguments
+        if args or kwds:
+            if self._argument_fixer is None:
+                self.argfix_init()
+            k = self._fix_to_pos(*args, **kwds)
+        else:
+            if self._default_key is not None:
+                k = self._default_key
+            else:
                 if self._argument_fixer is None:
                     self.argfix_init()
-                k = self._fix_to_pos(*args, **kwds)
-            else:
-                if self._default_key is not None:
-                    k = self._default_key
-                else:
-                    if self._argument_fixer is None:
-                        self.argfix_init()
-                    k = self._default_key = self._fix_to_pos()
-        else:
-            k = self.key(*args, **kwds)
+                k = self._default_key = self._fix_to_pos()
 
         try:
             return self.cache[k]
@@ -1168,9 +1115,6 @@
             False
 
         """
-        if self.key is not None:
-            return self.key(*args, **kwds) in self.cache
-
         if self._argument_fixer is None:
             self.argfix_init()
         return self._fix_to_pos(*args, **kwds) in self.cache
@@ -1196,12 +1140,9 @@
             Integer Ring
 
         """
-        if self.key is None:
-            if self._argument_fixer is None:
-                self.argfix_init()
-            self.cache[self._fix_to_pos(*args, **kwds)] = value
-        else:
-            self.cache[self.key(*args, **kwds)] = value
+        if self._argument_fixer is None:
+            self.argfix_init()
+        self.cache[self._fix_to_pos(*args, **kwds)] = value
 
 
 weak_cached_function = decorator_keywords(WeakCachedFunction)
@@ -1455,7 +1396,7 @@
         True
 
     """
-    def __init__(self, CachedMethod cachedmethod, inst, cache=None, inst_in_key=False, name=None, create_key=None):
+    def __init__(self, CachedMethod cachedmethod, inst, cache=None, inst_in_key=False, name=None, key=None):
         """
         EXAMPLES::
 
@@ -1479,14 +1420,10 @@
         # cached method.
         if cachedmethod._cachedfunc._argument_fixer is None:
             cachedmethod._cachedfunc.argfix_init()
-<<<<<<< HEAD
         self._common_init(cachedmethod._cachedfunc.f,
-                          cachedmethod._cachedfunc._argument_fixer,
-                          name=name,
-                          key=cachedmethod._cachedfunc.key)
-=======
-        self._common_init(cachedmethod._cachedfunc.f, cachedmethod._cachedfunc._argument_fixer, name=name, create_key=create_key)
->>>>>>> fe7a01a7
+						  cachedmethod._cachedfunc._argument_fixer,
+						  name=name,
+					 	  key=key)
         self.cache = {} if cache is None else cache
         self._instance = inst
         self._inst_in_key = inst_in_key
@@ -1545,12 +1482,11 @@
 
             sage: class A(object):
             ....:     def _f_normalize(self, x, algorithm): return x
-            ....:     @cached_method(create_key=_f_normalize)
+            ....:     @cached_method(key=_f_normalize)
             ....:     def f(self, x, algorithm='default'): return x
             sage: a = A()
             sage: a.f(1, algorithm="default") is a.f(1) is a.f(1, algorithm="algorithm")
             True
-
         """
         args, kwargs = self._argument_fixer.fix_to_pos(*args, **kwargs)
         ret= self._create_key(self._instance, *args, **dict(kwargs))
@@ -1597,7 +1533,7 @@
         :meth:`sage.misc.superseded.deprecated_function_alias`::
 
             sage: a.g(5) is a.f(5)
-            doctest:1: DeprecationWarning: g is deprecated. Please use f instead.
+            doctest:...: DeprecationWarning: g is deprecated. Please use f instead.
             See http://trac.sagemath.org/57 for details.
             True
             sage: Foo.g(a, 5) is a.f(5)
@@ -1605,7 +1541,7 @@
             sage: Foo.g(a, y=1,x=5) is a.f(5)
             True
 
-        We test that #5843 is fixed::
+        We test that :trac:`5843` is fixed::
 
             sage: class Foo:
             ....:     def __init__(self, x):
@@ -2148,24 +2084,20 @@
 
     So, you would hardly ever see an instance of this class alive.
 
-    The parameter ``create_key`` can be used to pass a function which creates a
+    The parameter ``key`` can be used to pass a function which creates a
     custom cache key for inputs. In the following example, this parameter is
     used to ignore the ``algorithm`` keyword for caching::
 
         sage: class A(object):
         ....:     def _f_normalize(self, x, algorithm): return x
-        ....:     @cached_method(create_key=_f_normalize)
+        ....:     @cached_method(key=_f_normalize)
         ....:     def f(self, x, algorithm='default'): return x
         sage: a = A()
         sage: a.f(1, algorithm="default") is a.f(1) is a.f(1, algorithm="algorithm")
         True
 
     """
-<<<<<<< HEAD
     def __init__(self, f, name=None, key=None):
-=======
-    def __init__(self, f, name=None, create_key=None):
->>>>>>> fe7a01a7
         """
         EXAMPLES::
 
@@ -2227,11 +2159,7 @@
             '__main__'
         """
         self._cache_name = '_cache__' + (name or f.__name__)
-<<<<<<< HEAD
         self._cachedfunc = CachedFunction(f, classmethod=True, name=name, key=key)
-=======
-        self._cachedfunc = CachedFunction(f, classmethod=True, name=name, create_key=create_key)
->>>>>>> fe7a01a7
         self.__name__ = self._cachedfunc.__name__
         self.__module__ = self._cachedfunc.__module__
 
@@ -2405,15 +2333,14 @@
                 self.nargs = 2 # don't need the exact number
                 Caller = CachedMethodCaller(self, inst,
                                             cache=self._get_instance_cache(inst),
-                                            name=name,
-                                            create_key=self._cachedfunc._create_key)
+                                            name=name)
         elif self.nargs==1:
             Caller = CachedMethodCallerNoArgs(inst, f, name=name)
         else:
             Caller = CachedMethodCaller(self, inst,
                                         cache=self._get_instance_cache(inst),
                                         name=name,
-                                        create_key=self._cachedfunc._create_key)
+                                        key=self._cachedfunc.key)
         try:
             setattr(inst, name, Caller)
             return Caller
@@ -2433,7 +2360,7 @@
         #     return self._instance_call(inst, *args, **kwds)
         # return caller
         # The disadvantage to this is that it does not provide
-        # is_in_cache(), set_cache(), clear_cache(), ....: methods.
+        # is_in_cache(), set_cache(), clear_cache(), ... methods.
 
 cdef class CachedSpecialMethod(CachedMethod):
     """
@@ -2535,20 +2462,14 @@
                 self.nargs = 2 # don't need the exact number
                 Caller = CachedMethodCaller(self, inst,
                                             cache=self._get_instance_cache(inst),
-<<<<<<< HEAD
                                             name=name)
         elif self.nargs == 1:
-=======
-                                            name=name,
-                                            create_key=self._cachedfunc._create_key)
-        elif self.nargs==1:
->>>>>>> fe7a01a7
             Caller = CachedMethodCallerNoArgs(inst, f, name=name)
         else:
             Caller = CachedMethodCaller(self, inst,
                                         cache=self._get_instance_cache(inst),
                                         name=name,
-                                        create_key=self._cachedfunc._create_key)
+                                        key=self._cachedfunc.key)
         if inst is not None:
             try:
                 setattr(inst,name, Caller)
@@ -2558,16 +2479,11 @@
             D[name] = Caller
         return Caller
 
-<<<<<<< HEAD
+@decorator_keywords
 def cached_method(f, name=None, key=None):
     """
     A decorator for cached methods.
 
-=======
-@decorator_keywords
-def cached_method(f, name=None, create_key=None):
-    """
->>>>>>> fe7a01a7
     EXAMPLES:
 
     In the following examples, one can see how a cached method works
@@ -2613,13 +2529,8 @@
     """
     cdef str fname = name or f.__name__
     if fname in special_method_names:
-<<<<<<< HEAD
-        return CachedSpecialMethod(f, name, key)
-    return CachedMethod(f, name, key)
-=======
-        return CachedSpecialMethod(f, name, create_key=create_key)
-    return CachedMethod(f, name, create_key=create_key)
->>>>>>> fe7a01a7
+        return CachedSpecialMethod(f, name, key=key)
+    return CachedMethod(f, name, key=key)
 
 cdef class CachedInParentMethod(CachedMethod):
     r"""
@@ -2649,11 +2560,7 @@
 
     """
 
-<<<<<<< HEAD
     def __init__(self, f, name=None, key=None):
-=======
-    def __init__(self, f, name=None, create_key=None):
->>>>>>> fe7a01a7
         """
         Constructs a new method with cache stored in the parent of the instance.
 
@@ -2685,24 +2592,20 @@
             sage: a.parent()._cache__element_f is a.f.cache
             True
 
-        Test that ``create_key`` works::
+        Test that ``key`` works::
 
             sage: class A(object):
             ....:     _parent = MyParent()
             ....:     def parent(self): return self._parent
             ....:     def _f_normalize(self, x, algorithm): return x
-            ....:     @cached_in_parent_method(create_key=_f_normalize)
+            ....:     @cached_in_parent_method(key=_f_normalize)
             ....:     def f(self, x, algorithm='default'): return x
             sage: a = A()
             sage: a.f(1, algorithm="default") is a.f(1) is a.f(1, algorithm="algorithm")
             True
         """
         self._cache_name = '_cache__' + 'element_' + (name or f.__name__)
-<<<<<<< HEAD
         self._cachedfunc = CachedFunction(f, classmethod=True, name=name, key=key)
-=======
-        self._cachedfunc = CachedFunction(f, classmethod=True, name=name, create_key=create_key)
->>>>>>> fe7a01a7
 
     cpdef dict _get_instance_cache(self, inst):
         """
@@ -2781,7 +2684,7 @@
         Get a CachedMethodCaller bound to this specific instance of
         the class of the cached-in-parent method.
         """
-        Caller = CachedMethodCaller(self, inst, cache=self._get_instance_cache(inst), inst_in_key=True, create_key=self._cachedfunc._create_key)
+        Caller = CachedMethodCaller(self, inst, cache=self._get_instance_cache(inst), inst_in_key=True, key=self._cachedfunc.key)
         try:
             setattr(inst,self._cachedfunc.__name__, Caller)
         except AttributeError:
