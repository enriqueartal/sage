--- conflicted
+++ resolved
@@ -493,10 +493,4 @@
             t,w = self.support_of_term()
             c = ~self.coefficients()[0]
             telt = H.monomial( (tuple((H._d - e) % H._d for e in t), H._Pn.one()) )
-<<<<<<< HEAD
-            return c * telt * H.prod(H.inverse_g(i) for i in reversed(w.reduced_word()))
-
-        __invert__ = inverse
-=======
-            return c * telt * H.prod(H.inverse_g(i) for i in reversed(w.reduced_word()))
->>>>>>> bc7fe1e6
+            return c * telt * H.prod(H.inverse_g(i) for i in reversed(w.reduced_word()))