r"""
Permutation group elements

AUTHORS:

- David Joyner (2006-02)

- David Joyner (2006-03): word problem method and reorganization

- Robert Bradshaw (2007-11): convert to Cython

There are several ways to define a permutation group element:

-  Define a permutation group `G`, then use ``G.gens()``
   and multiplication ``*`` to construct elements.

-  Define a permutation group `G`, then use, e.g.,
   ``G([(1,2),(3,4,5)])`` to construct an element of the
   group. You could also use ``G('(1,2)(3,4,5)')``

-  Use, e.g.,
   ``PermutationGroupElement([(1,2),(3,4,5)])`` or
   ``PermutationGroupElement('(1,2)(3,4,5)')`` to make a
   permutation group element with parent `S_5`.

EXAMPLES:

We illustrate construction of permutation using several
different methods.

First we construct elements by multiplying together generators for
a group::

    sage: G = PermutationGroup(['(1,2)(3,4)', '(3,4,5,6)'], canonicalize=False)
    sage: s = G.gens()
    sage: s[0]
    (1,2)(3,4)
    sage: s[1]
    (3,4,5,6)
    sage: s[0]*s[1]
    (1,2)(3,5,6)
    sage: (s[0]*s[1]).parent()
    Permutation Group with generators [(1,2)(3,4), (3,4,5,6)]

Next we illustrate creation of a permutation using coercion into an
already-created group::

    sage: g = G([(1,2),(3,5,6)])
    sage: g
    (1,2)(3,5,6)
    sage: g.parent()
    Permutation Group with generators [(1,2)(3,4), (3,4,5,6)]
    sage: g == s[0]*s[1]
    True

We can also use a string or one-line notation to specify the
permutation::

    sage: h = G('(1,2)(3,5,6)')
    sage: i = G([2,1,5,4,6,3])
    sage: g == h == i
    True

The Rubik's cube group::

    sage: f = [(17,19,24,22),(18,21,23,20),( 6,25,43,16),( 7,28,42,13),( 8,30,41,11)]
    sage: b = [(33,35,40,38),(34,37,39,36),( 3, 9,46,32),( 2,12,47,29),( 1,14,48,27)]
    sage: l = [( 9,11,16,14),(10,13,15,12),( 1,17,41,40),( 4,20,44,37),( 6,22,46,35)]
    sage: r = [(25,27,32,30),(26,29,31,28),( 3,38,43,19),( 5,36,45,21),( 8,33,48,24)]
    sage: u = [( 1, 3, 8, 6),( 2, 5, 7, 4),( 9,33,25,17),(10,34,26,18),(11,35,27,19)]
    sage: d = [(41,43,48,46),(42,45,47,44),(14,22,30,38),(15,23,31,39),(16,24,32,40)]
    sage: cube = PermutationGroup([f, b, l, r, u, d])
    sage: F, B, L, R, U, D = cube.gens()
    sage: cube.order()
    43252003274489856000
    sage: F.order()
    4

We create element of a permutation group of large degree::

    sage: G = SymmetricGroup(30)
    sage: s = G(srange(30,0,-1)); s
    (1,30)(2,29)(3,28)(4,27)(5,26)(6,25)(7,24)(8,23)(9,22)(10,21)(11,20)(12,19)(13,18)(14,17)(15,16)
"""

#*****************************************************************************
#       Copyright (C) 2006 William Stein <wstein@gmail.com>
#       Copyright (C) 2006 David Joyner
#
# This program is free software: you can redistribute it and/or modify
# it under the terms of the GNU General Public License as published by
# the Free Software Foundation, either version 2 of the License, or
# (at your option) any later version.
#                  http://www.gnu.org/licenses/
#*****************************************************************************

from __future__ import absolute_import, print_function

import random

import sage.groups.old as group

from cysignals.memory cimport sig_malloc, sig_realloc, sig_free
from cpython.list cimport *

from sage.ext.stdsage cimport HAS_DICTIONARY
from sage.rings.all      import ZZ, Integer
from sage.rings.polynomial.polynomial_element import is_Polynomial
from sage.rings.polynomial.multi_polynomial import is_MPolynomial
from sage.structure.element import is_Matrix
from sage.matrix.all     import MatrixSpace
from sage.interfaces.all import gap
from sage.interfaces.gap import is_GapElement
from sage.sets.finite_enumerated_set import FiniteEnumeratedSet
import sage.structure.coerce as coerce
from sage.structure.richcmp cimport richcmp_not_equal, rich_to_bool

from sage.libs.gap.element cimport GapElement_List
from sage.libs.gap.gap_includes cimport libGAP_Obj, libGAP_INT_INTOBJ, libGAP_ELM_LIST

import operator

from sage.rings.fast_arith cimport arith_llong
cdef arith_llong arith = arith_llong()
cdef extern from *:
    long long LLONG_MAX

#import permgroup_named

def make_permgroup_element(G, x):
    """
    Returns a PermutationGroupElement given the permutation group
    ``G`` and the permutation ``x`` in list notation.

    This is function is used when unpickling old (pre-domain) versions
    of permutation groups and their elements.  This now does a bit of
    processing and calls :func:`make_permgroup_element_v2` which is
    used in unpickling the current PermutationGroupElements.

    EXAMPLES::

        sage: from sage.groups.perm_gps.permgroup_element import make_permgroup_element
        sage: S = SymmetricGroup(3)
        sage: make_permgroup_element(S, [1,3,2])
        (2,3)
    """
    domain = FiniteEnumeratedSet(range(1, len(x)+1))
    return make_permgroup_element_v2(G, x, domain)

def make_permgroup_element_v2(G, x, domain):
    """
    Returns a PermutationGroupElement given the permutation group
    ``G``, the permutation ``x`` in list notation, and the domain
    ``domain`` of the permutation group.

    This is function is used when unpickling permutation groups and
    their elements.

    EXAMPLES::

        sage: from sage.groups.perm_gps.permgroup_element import make_permgroup_element_v2
        sage: S = SymmetricGroup(3)
        sage: make_permgroup_element_v2(S, [1,3,2], S.domain())
        (2,3)
    """
    # Note that it has to be in-sync with the __init__ method of
    # PermutationGroup_generic since the elements have to be created
    # before the PermutationGroup_generic is initialized.  The
    # constructor for PermutationGroupElement requires that
    # G._domain_to_gap be set.
    G._domain = domain
    G._deg = len(domain)
    G._domain_to_gap = {key: i+1 for i, key in enumerate(domain)}
    G._domain_from_gap = {i+1: key for i, key in enumerate(domain)}
    return G.element_class(x, G, check=False)


def is_PermutationGroupElement(x):
    """
    Returns True if ``x`` is a PermutationGroupElement.

    EXAMPLES::

        sage: p = PermutationGroupElement([(1,2),(3,4,5)])
        sage: from sage.groups.perm_gps.permgroup_element import is_PermutationGroupElement
        sage: is_PermutationGroupElement(p)
        True
    """
    return isinstance(x, PermutationGroupElement)

def string_to_tuples(g):
    """
    EXAMPLES::

        sage: from sage.groups.perm_gps.permgroup_element import string_to_tuples
        sage: string_to_tuples('(1,2,3)')
        [(1, 2, 3)]
        sage: string_to_tuples('(1,2,3)(4,5)')
        [(1, 2, 3), (4, 5)]
        sage: string_to_tuples(' (1,2, 3) (4,5)')
        [(1, 2, 3), (4, 5)]
        sage: string_to_tuples('(1,2)(3)')
        [(1, 2), (3,)]
    """
    from sage.misc.all import sage_eval

    if not isinstance(g, str):
        raise ValueError("g (= %s) must be a string" % g)
    elif g == '()':
        return []
    g = g.replace('\n','').replace(' ', '').replace(')(', '),(').replace(')', ',)')
    g = '[' + g + ']'
    return sage_eval(g, preparse=False)

def standardize_generator(g, convert_dict=None):
    """
    Standardizes the input for permutation group elements to a list of
    tuples.  This was factored out of the
    PermutationGroupElement.__init__ since
    PermutationGroup_generic.__init__ needs to do the same computation
    in order to compute the domain of a group when it's not explicitly
    specified.

    INPUT:

    - ``g`` - a list, tuple, string, GapElement,
      PermutationGroupElement, Permutation

    - ``convert_dict`` - (optional) a dictionary used to convert the
      points to a number compatible with GAP.

    OUTPUT:

    The permutation in as a list of cycles.

    EXAMPLES::

        sage: from sage.groups.perm_gps.permgroup_element import standardize_generator
        sage: standardize_generator('(1,2)')
        [(1, 2)]

        sage: p = PermutationGroupElement([(1,2)])
        sage: standardize_generator(p)
        [(1, 2)]
        sage: standardize_generator(p._gap_())
        [(1, 2)]
        sage: standardize_generator((1,2))
        [(1, 2)]
        sage: standardize_generator([(1,2)])
        [(1, 2)]
        sage: standardize_generator(Permutation([2,1,3]))
        [(1, 2), (3,)]

    ::

        sage: d = {'a': 1, 'b': 2}
        sage: p = SymmetricGroup(['a', 'b']).gen(0); p
        ('a','b')
        sage: standardize_generator(p, convert_dict=d)
        [(1, 2)]
        sage: standardize_generator(p._gap_(), convert_dict=d)
        [(1, 2)]
        sage: standardize_generator(('a','b'), convert_dict=d)
        [(1, 2)]
        sage: standardize_generator([('a','b')], convert_dict=d)
        [(1, 2)]

    """
    from sage.interfaces.gap import GapElement
    from sage.combinat.permutation import Permutation
    from sage.libs.pari.all import pari_gen

    if isinstance(g, pari_gen):
        g = list(g)

    if isinstance(g, xrange):
        g = list(g)

    needs_conversion = True
    if isinstance(g, GapElement):
        g = str(g)
        needs_conversion = False
    if isinstance(g, Permutation):
        return g.cycle_tuples()
    if isinstance(g, PermutationGroupElement):
        g = g.cycle_tuples()
    if isinstance(g, str):
        g = string_to_tuples(g)
    if isinstance(g, tuple) and (len(g) == 0 or not isinstance(g[0], tuple)):
        g = [g]

    #Get the permutation in list notation
    if isinstance(g, list) and (len(g) == 0 or not isinstance(g[0], tuple)):
        if convert_dict is not None and needs_conversion:
            g = [convert_dict[x] for x in g]
        return Permutation(g).cycle_tuples()
    else:
        if convert_dict is not None and needs_conversion:
            g = [tuple([convert_dict[x] for x in cycle])for cycle in g]

    return g

cdef class PermutationGroupElement(MultiplicativeGroupElement):
    """
    An element of a permutation group.

    EXAMPLES::

        sage: G = PermutationGroup(['(1,2,3)(4,5)'])
        sage: G
        Permutation Group with generators [(1,2,3)(4,5)]
        sage: g = G.random_element()
        sage: g in G
        True
        sage: g = G.gen(0); g
        (1,2,3)(4,5)
        sage: print(g)
        (1,2,3)(4,5)
        sage: g*g
        (1,3,2)
        sage: g**(-1)
        (1,3,2)(4,5)
        sage: g**2
        (1,3,2)
        sage: G = PermutationGroup([(1,2,3)])
        sage: g = G.gen(0); g
        (1,2,3)
        sage: g.order()
        3

    This example illustrates how permutations act on multivariate
    polynomials.

    ::

        sage: R = PolynomialRing(RationalField(), 5, ["x","y","z","u","v"])
        sage: x, y, z, u, v = R.gens()
        sage: f = x**2 - y**2 + 3*z**2
        sage: G = PermutationGroup(['(1,2,3)(4,5)', '(1,2,3,4,5)'])
        sage: sigma = G.gen(0)
        sage: f * sigma
        3*x^2 + y^2 - z^2
    """
    def __init__(self, g, parent = None, check = True):
        r"""
        Create element of a permutation group.

        There are several ways to define a permutation group element:


        -  Define a permutation group `G`, then use
           ``G.gens()`` and multiplication \* to construct
           elements.

        -  Define a permutation group `G`, then use e.g.,
           ``G([(1,2),(3,4,5)])`` to construct an element of the
           group. You could also use ``G('(1,2)(3,4,5)')``

        -  Use e.g.,
           ``PermutationGroupElement([(1,2),(3,4,5)])`` or
           ``PermutationGroupElement('(1,2)(3,4,5)')`` to make a
           permutation group element with parent `S_5`.


        INPUT:


        -  ``g`` - defines element

        -  ``parent (optional)`` - defines parent group (g must
           be in parent if specified, or a TypeError is raised).

        -  ``check`` - bool (default: True), if False assumes g
           is a gap element in parent (if specified).


        EXAMPLES: We illustrate construction of permutation using several
        different methods.

        First we construct elements by multiplying together generators for
        a group.

        ::

            sage: G = PermutationGroup(['(1,2)(3,4)', '(3,4,5,6)'], canonicalize=False)
            sage: s = G.gens()
            sage: s[0]
            (1,2)(3,4)
            sage: s[1]
            (3,4,5,6)
            sage: s[0]*s[1]
            (1,2)(3,5,6)
            sage: (s[0]*s[1]).parent()
            Permutation Group with generators [(1,2)(3,4), (3,4,5,6)]

        Next we illustrate creation of a permutation using coercion into an
        already-created group.

        ::

            sage: g = G([(1,2),(3,5,6)])
            sage: g
            (1,2)(3,5,6)
            sage: g.parent()
            Permutation Group with generators [(1,2)(3,4), (3,4,5,6)]
            sage: g == s[0]*s[1]
            True

        We can also use a string instead of a list to specify the
        permutation.

        ::

            sage: h = G('(1,2)(3,5,6)')
            sage: g == h
            True

        We can also make a permutation group element directly using the
        ``PermutationGroupElement`` command. Note that the
        parent is then the full symmetric group `S_n`, where
        `n` is the largest integer that is moved by the
        permutation.

        ::

            sage: k = PermutationGroupElement('(1,2)(3,5,6)')
            sage: k
            (1,2)(3,5,6)
            sage: k.parent()
            Symmetric group of order 6! as a permutation group

        Note the comparison of permutations doesn't require that the parent
        groups are the same.

        ::

            sage: k == g
            True

        Arithmetic with permutations having different parents is also
        defined::

            sage: k*g
            (3,6,5)
            sage: (k*g).parent()
            Symmetric group of order 6! as a permutation group

        ::

            sage: G = PermutationGroup([[(1,2,3),(4,5)],[(3,4)]])
            sage: loads(dumps(G.0)) == G.0
            True

        EXAMPLES::

            sage: k = PermutationGroupElement('(1,2)(3,5,6)')
            sage: k._gap_()
            (1,2)(3,5,6)
            sage: k._gap_().parent()
            Gap

        List notation::

            sage: PermutationGroupElement([1,2,4,3,5])
            (3,4)

        TESTS::

            sage: PermutationGroupElement(())
            ()
            sage: PermutationGroupElement([()])
            ()

        We check that :trac:`16678` is fixed::

            sage: Permutations.options.display='cycle'
            sage: p = Permutation((1,2))
            sage: PermutationGroupElement(p)
            (1,2)
        """
        from sage.groups.perm_gps.permgroup_named import SymmetricGroup
        from sage.groups.perm_gps.permgroup import PermutationGroup_generic
        from sage.combinat.permutation import from_cycles

        convert_dict = parent._domain_to_gap if parent is not None else None
        try:
            v = standardize_generator(g, convert_dict)
        except KeyError:
            raise ValueError("Invalid permutation vector: %s" % g)

        degree = max([1] + [max(cycle+(1,)) for cycle in v])
        v = from_cycles(degree, v)

        self.__gap = 'PermList({})'.format(list(v)) # Make sure it is a list

        if parent is None:
            parent = SymmetricGroup(len(v))

        if check and parent.__class__ != SymmetricGroup:
            if not (parent is None or isinstance(parent, PermutationGroup_generic)):
                raise TypeError('parent must be a permutation group')
            if parent is not None:
                P = parent._gap_()
                if not P.parent()(self.__gap) in P:
                    raise TypeError('permutation %s not in %s' % (g, parent))

        Element.__init__(self, parent)

        self.n = max(parent.degree(), 1)

        if self.perm is NULL or self.perm is self.perm_buf:
            self.perm = <int *>sig_malloc(sizeof(int) * self.n)
        else:
            self.perm = <int *>sig_realloc(self.perm, sizeof(int) * self.n)


        cdef int i, vn = len(v)
        assert(vn <= self.n)
        for i from 0 <= i < vn:
            self.perm[i] = v[i] - 1
        for i from vn <= i < self.n:
            self.perm[i] = i

        # We do this check even if check=False because it's fast
        # (relative to other things in this function) and the
        # rest of the code is assumes that self.perm specifies
        # a valid permutation (else segfaults, infinite loops may occur).
        if not is_valid_permutation(self.perm, vn):
            raise ValueError("Invalid permutation vector: %s" % v)

    def __dealloc__(self):
        if self.perm is not NULL and self.perm is not self.perm_buf:
            sig_free(self.perm)

    def __reduce__(self):
        """
        Returns a function and its arguments needed to create this
        permutation group element.  This is used in pickling.

        EXAMPLES::

           sage: g = PermutationGroupElement([(1,2,3),(4,5)]); g
           (1,2,3)(4,5)
           sage: func, args = g.__reduce__()
           sage: func(*args)
           (1,2,3)(4,5)
        """
        return make_permgroup_element_v2, (self._parent, self.domain(), self._parent.domain())

    cdef PermutationGroupElement _new_c(self):
        cdef type t = type(self)
        cdef PermutationGroupElement other = t.__new__(t)
        if HAS_DICTIONARY(self):
            other.__class__ = self.__class__
        other._parent = self._parent
        other.n = self.n
        if other.n <= sizeof(other.perm_buf) / sizeof(int):
            other.perm = other.perm_buf
        else:
            other.perm = <int *>sig_malloc(sizeof(int) * other.n)
        return other

    def _gap_(self, gap=None):
        """
        Returns

        EXAMPLES::

            sage: g = PermutationGroupElement([(1,2,3),(4,5)]); g
            (1,2,3)(4,5)
            sage: a = g._gap_(); a
            (1,2,3)(4,5)
            sage: g._gap_() is g._gap_()
            True

        Note that only one GapElement is cached:

            sage: gap2 = Gap()
            sage: b = g._gap_(gap2)
            sage: c = g._gap_()
            sage: a is c
            False
        """
        if (self._gap_element is None or
            (gap is not None and self._gap_element._parent is not gap)):
            if gap is None:
                from sage.interfaces.gap import gap
            self._gap_element = gap(self._gap_init_())
        return self._gap_element

    def _gap_init_(self):
        """
        Returns a GAP string representation for this
        PermutationGroupElement.

        EXAMPLES::

            sage: g = PermutationGroupElement([(1,2,3),(4,5)])
            sage: g._gap_init_()
            'PermList([2, 3, 1, 5, 4])'
        """
        return 'PermList(%s)'%self._gap_list()

    def _repr_(self):
        """
        Return string representation of this permutation.

        EXAMPLES:

        We create the permutation `(1,2,3)(4,5)` and
        print it. ::

            sage: g = PermutationGroupElement([(1,2,3),(4,5)])
            sage: g._repr_()
            '(1,2,3)(4,5)'

        Permutation group elements support renaming them so they print
        however you want, as illustrate below::

            sage: g.rename('sigma')
            sage: g
            sigma
            sage: g.rename()
            sage: g
            (1,2,3)(4,5)
        """
        return self.cycle_string()

    def _latex_(self):
        r"""
        Returns a latex representation of this permutation.

        EXAMPLES::

            sage: g = PermutationGroupElement([(1,2,3),(4,5)])
            sage: latex(g)
            (1,2,3)(4,5)

            sage: S = SymmetricGroup(['a', 'b'])
            sage: latex(S.gens())
            \left[(\text{\texttt{a}},\text{\texttt{b}})\right]
        """
        from sage.misc.latex import latex
        return "".join(["(" + ",".join([latex(x) for x in cycle])+")" for cycle in self.cycle_tuples()])

    def __getitem__(self, i):
        """
        Return the ith permutation cycle in the disjoint cycle
        representation of self.

        INPUT:


        -  ``i`` - integer


        OUTPUT: a permutation group element

        EXAMPLES::

            sage: G = PermutationGroup([[(1,2,3),(4,5)]],5)
            sage: g = G.gen(0)
            sage: g[0]
            (1,2,3)
            sage: g[1]
            (4,5)
        """
        return self.cycles()[i]

    cpdef _richcmp_(self, other, int op):
        """
        Compare group elements ``self`` and ``other``.

        EXAMPLES::

            sage: G = PermutationGroup([[(3,4)], [(1,2,3),(4,5)]])
            sage: G.gen(0) != G.gen(1)
            True
            sage: G.gen(0) == G.gen(1)
            False

        Permutations are ordered left lexicographically on their
        associated 'lists'; thus in the symmetric group S(5), the
        permutation (1,2)(3,4), which corresponds to the list
        [2,1,4,3,5], is larger than (1,2), which corresponds to the
        list [2,1,3,4,5].

        ::

            sage: S = SymmetricGroup(5)
            sage: S("(1,2)(3,4)") < S("(1,2)")
            False
            sage: S("(1,2)(3,4)") > S("(1,2)")
            True

        TESTS:

        Verify that we fixed bug :trac:`5537`::

            sage: h = PermutationGroupElement('(1,3,2)')
            sage: k = PermutationGroupElement('(1,2,3),(4,5)')
            sage: k^2 == h, h == k^2
            (True, True)
            sage: k^6 == PermutationGroupElement('()')
            True
        """
        cdef int i
        cdef PermutationGroupElement right = <PermutationGroupElement>other
        for i in range(self.n):  # Equal parents, so self.n == other.n
            li = self.perm[i]
            ri = right.perm[i]
            if li != ri:
                return richcmp_not_equal(li, ri, op)
        return rich_to_bool(op, 0)

    def __call__(self, i):
        """
        Returns the image of the integer i under this permutation.
        Alternately, if i is a list, tuple or string, returns the result of
        self acting on i.

        EXAMPLES::

            sage: G = PermutationGroup(['(1,2,3)(4,5)'])
            sage: G
            Permutation Group with generators [(1,2,3)(4,5)]
            sage: g = G.gen(0)
            sage: g(5)
            4
            sage: g('abcde')
            'bcaed'
            sage: g([0,1,2,3,4])
            [1, 2, 0, 4, 3]
            sage: g(('who','what','when','where','why'))
            ('what', 'when', 'who', 'why', 'where')

        ::

            sage: g(x)
            Traceback (most recent call last):
            ...
            ValueError: Must be in the domain or a list, tuple or string.
            sage: g(3/2)
            Traceback (most recent call last):
            ...
            ValueError: Must be in the domain or a list, tuple or string.
        """
        to_gap = self._parent._domain_to_gap
        from_gap = self._parent._domain_from_gap
        cdef int j

        try:
            i = to_gap[i]
        except (KeyError, TypeError):
            # We currently have to include this to maintain the
            # current behavior where if you pass in an integer which
            # is not in the domain of the permutation group, then that
            # integer itself will be returned.
            if isinstance(i, (long, int, Integer)):
                return i


            if not isinstance(i,(list,tuple,str)):
                raise ValueError("Must be in the domain or a list, tuple or string.")

            permuted = [i[self.perm[j]] for j from 0 <= j < self.n]
            if isinstance(i, tuple):
                permuted = tuple(permuted)
            elif isinstance(i, str):
                permuted = ''.join(permuted)
            permuted += i[self.n:]
            return permuted
        else:
            j = i
            if 1 <= j <= self.n:
                return from_gap[self.perm[j-1]+1]
            else:
                return from_gap[i]

    cpdef list _act_on_list_on_position(self, list x):
        """
        Returns the right action of ``self`` on the list ``x``. This is the
        action on positions.

        EXAMPLES::

            sage: G = PermutationGroup([[(1,2,3,4,5,6)]])
            sage: p = G.gen()^2; p
            (1,3,5)(2,4,6)
            sage: p._act_on_list_on_position([1,2,3,4,5,6])
            [3, 4, 5, 6, 1, 2]
            sage: p._act_on_list_on_position(['a','b','c','d','e','f'])
            ['c', 'd', 'e', 'f', 'a', 'b']
            sage: p._act_on_list_on_position(['c','d','e','f','a','b'])
            ['e', 'f', 'a', 'b', 'c', 'd']
            sage: p._act_on_list_on_position([])
            Traceback (most recent call last):
            ...
            AssertionError: (1,3,5)(2,4,6) and [] should have the same length
            sage: p._act_on_list_on_position([1,2,3,4,5,6,7])
            Traceback (most recent call last):
            ...
            AssertionError: (1,3,5)(2,4,6) and [1, 2, 3, 4, 5, 6, 7] should have the same length
        """
        assert len(x) == self.n, '%s and %s should have the same length'%(self, x)
        return [ x[self.perm[i]] for i in range(self.n) ]

    cpdef ClonableIntArray _act_on_array_on_position(self, ClonableIntArray x):
        """
        Returns the right action of ``self`` on the ClonableIntArray
        ``x``. This is the action on positions.

        EXAMPLES::

            sage: from sage.structure.list_clone_demo import IncreasingIntArrays
            sage: v = IncreasingIntArrays()([1,2,3,4])
            sage: G = PermutationGroup([[(1,2,3,4)]])
            sage: id = G.identity()
            sage: id._act_on_array_on_position(v)
            [1, 2, 3, 4]
        """
        cdef int i
        cdef ClonableIntArray y
        cdef int l = self.n
        assert x._len == l, '%s and %s should have the same length'%(self, x)
        y = x.clone()
        for i in range(l):
            y._list[i] = x._list[self.perm[i]]
        y.set_immutable()
        return y

    cpdef _act_on_(self, x, bint self_on_left):
        """
        Return the right action of self on left.

        For example, if f=left is a polynomial, then this function returns
        f(sigma\*x), which is image of f under the right action of sigma on
        the indeterminates. This is a right action since the image of
        f(sigma\*x) under tau is f(sigma\*tau\*x).

        Additionally, if ``left`` is a matrix, then sigma acts on the matrix
        by permuting the rows.

        INPUT:


        -  ``left`` - element of space on which permutations
           act from the right


        EXAMPLES::

            sage: G = PermutationGroup(['(1,2,3)(4,5)', '(1,2,3,4,5)'])
            sage: R.<x,y,z,u,v> = PolynomialRing(QQ,5)
            sage: f = x^2 + y^2 - z^2 + 2*u^2
            sage: sigma, tau = G.gens()
            sage: f*sigma
            -x^2 + y^2 + z^2 + 2*v^2
            sage: f*tau
            y^2 + z^2 - u^2 + 2*v^2
            sage: f*(sigma*tau)
            2*x^2 - y^2 + z^2 + u^2
            sage: (f*sigma)*tau
            2*x^2 - y^2 + z^2 + u^2

            sage: M = matrix(ZZ,[[1,0,0,0,0],[0,2,0,0,0],[0,0,3,0,0],[0,0,0,4,0],[0,0,0,0,5]])
            sage: M*sigma
            [0 2 0 0 0]
            [0 0 3 0 0]
            [1 0 0 0 0]
            [0 0 0 0 5]
            [0 0 0 4 0]

        """
        if not self_on_left:
            left = x
            if is_Polynomial(left):
                if self != 1:
                    raise ValueError("%s does not act on %s" % (self,
                                                                left.parent()))
                return left
            elif is_MPolynomial(left):
                R = left.parent()
                vars = R.gens()
                try:
                    sigma_x  = [vars[self(i+1)-1] for i in range(R.ngens())]
                except IndexError:
                    raise TypeError("%s does not act on %s" % (self,
                                                               left.parent()))
                return left(tuple(sigma_x))
            elif is_Matrix(left):
                return left.with_permuted_rows(self)

    cpdef _mul_(left, _right):
        """
        EXAMPLES::

            sage: S = SymmetricGroup(['a', 'b'])
            sage: s = S([('a', 'b')]); s
            ('a','b')
            sage: s*s
            ()
        """
        cdef PermutationGroupElement prod = left._new_c()
        cdef PermutationGroupElement right = <PermutationGroupElement>_right
        cdef int i
        for i from 0 <= i < left.n:
            prod.perm[i] = right.perm[left.perm[i]]
        return prod

<<<<<<< HEAD
    cpdef _generate_new(self, list v):
        """
=======
    cpdef PermutationGroupElement _generate_new(self, list v):
        """
        Generate a new permutation group element with the same parent
        as ``self`` from ``v``.

>>>>>>> 1a3a69aa
        EXAMPLES::

            sage: P = PermutationGroup([(1,2),(1,2,3,4)])
            sage: one = P.one()
            sage: one._generate_new([])
            ()
            sage: one._generate_new([4,3,2,1])
            (1,4)(2,3)
        """
        cdef PermutationGroupElement new = self._new_c()
<<<<<<< HEAD
        cdef int i, j, vn = len(v)
        assert(vn <= self.n)
        for i from 0 <= i < vn:
            j = v[i]
            new.perm[i] = j - 1
        for i from vn <= i < self.n:
            new.perm[i] = i
        return new

    cpdef _generate_new_GAP(self, lst_in):
        """
=======
        cdef Py_ssize_t i, j, vn = len(v)
        assert vn <= self.n
        for i in range(vn):
            j = v[i]
            new.perm[i] = j - 1
        for i in range(vn, self.n):
            new.perm[i] = i
        return new

    cpdef PermutationGroupElement _generate_new_GAP(self, lst_in):
        """
        Generate a new permutation group element with the same parent
        as ``self`` from the GAP list ``lst_in``.

>>>>>>> 1a3a69aa
        EXAMPLES::

            sage: from sage.libs.gap.libgap import libgap

            sage: P = PermutationGroup([(1,2),(1,2,3,4)])
            sage: one = P.one()
            sage: perm = libgap.eval('[]')
            sage: one._generate_new_GAP(perm)
            ()
            sage: perm = libgap.eval('[4,3,2,1]')
            sage: one._generate_new_GAP(perm)
            (1,4)(2,3)
        """
<<<<<<< HEAD
        cdef GapElement_List lst = <GapElement_List> lst_in
        cdef libGAP_Obj obj = lst.value

        cdef PermutationGroupElement tmp = <PermutationGroupElement> self

        cdef PermutationGroupElement new = tmp._new_c()
        cdef int i, j, vn = lst.__len__()

        assert(vn <= tmp.n)

        for i from 0 <= i < vn:
            j = libGAP_INT_INTOBJ(libGAP_ELM_LIST(obj, i+1))
            new.perm[i] = j-1
        for i from vn <= i < tmp.n:
=======
        cdef GapElement_List lst = <GapElement_List?> lst_in
        cdef libGAP_Obj obj = lst.value

        cdef PermutationGroupElement new = self._new_c()
        cdef Py_ssize_t i, j, vn = len(lst)

        assert vn <= self.n

        for i in range(vn):
            j = libGAP_INT_INTOBJ(libGAP_ELM_LIST(obj, i+1))
            new.perm[i] = j - 1
        for i in range(vn, self.n):
>>>>>>> 1a3a69aa
            new.perm[i] = i
        return new

    def __invert__(self):
        """
        Return the inverse of this permutation.

        EXAMPLES::

            sage: g = PermutationGroupElement('(1,2,3)(4,5)')
            sage: ~g
            (1,3,2)(4,5)
            sage: (~g) * g
            ()
        """
        cdef PermutationGroupElement inv = self._new_c()
        cdef int i
        for i from 0 <= i < self.n:
            inv.perm[self.perm[i]] = i
        return inv

    cpdef _gap_list(self):
        """
        Returns this permutation in list notation compatible with the
        GAP numbering.

        EXAMPLES::

            sage: S = SymmetricGroup(3)
            sage: s = S.gen(0); s
            (1,2,3)
            sage: s._gap_list()
            [2, 3, 1]

        ::

            sage: S = SymmetricGroup(['a', 'b', 'c'])
            sage: s = S.gen(0); s
            ('a','b','c')
            sage: s._gap_list()
            [2, 3, 1]
        """
        cdef int i
        return [self.perm[i]+1 for i from 0 <= i < self.n]

    def _gap_cycle_string(self):
        """
        Returns a cycle string for this permutation compatible with
        the GAP numbering.

        EXAMPLES::

            sage: S = SymmetricGroup(3)
            sage: s = S.gen(0); s
            (1,2,3)
            sage: s._gap_cycle_string()
            '(1,2,3)'

        ::

            sage: S = SymmetricGroup(['a', 'b', 'c'])
            sage: s = S.gen(0); s
            ('a','b','c')
            sage: s._gap_cycle_string()
            '(1,2,3)'
        """
        from sage.combinat.permutation import Permutation
        return Permutation(self._gap_list()).cycle_string()

    cpdef domain(self):
        """
        Returns the domain of self.

        EXAMPLES::

            sage: G = SymmetricGroup(4)
            sage: x = G([2,1,4,3]); x
            (1,2)(3,4)
            sage: v = x.domain(); v
            [2, 1, 4, 3]
            sage: type(v[0])
            <... 'int'>
            sage: x = G([2,1]); x
            (1,2)
            sage: x.domain()
            [2, 1, 3, 4]

        TESTS::

            sage: S = SymmetricGroup(0)
            sage: x = S.one(); x
            ()
            sage: x.domain()
            []
        """
        cdef int i

        #We need to do this to handle the case of SymmetricGroup(0)
        #where the domain is (), but the permutation group element has
        #an underlying representation of [1].  The 1 doesn't
        #correspond to anything in the domain
        if len(self._parent._domain) == 0:
            return []
        else:
            from_gap = self._parent._domain_from_gap
            return [from_gap[self.perm[i]+1] for i from 0 <= i < self.n]

    def __hash__(self):
        """
        Return a hash for this permutation.

        EXAMPLES::

            sage: G = SymmetricGroup(5)
            sage: hash(G([2,1,5,3,4]))
            -1203337681           # 32-bit
            -1527414595000039889  # 64-bit

        Check that the hash looks reasonable::

            sage: s = set()
            sage: s.update(map(hash,SymmetricGroup(1)))
            sage: s.update(map(hash,SymmetricGroup(2)))
            sage: s.update(map(hash,SymmetricGroup(3)))
            sage: s.update(map(hash,SymmetricGroup(4)))
            sage: s.update(map(hash,SymmetricGroup(5)))
            sage: len(s) == 1 + 2 + 6 + 24 + 120
            True
        """
        cdef size_t i
        cdef long ans = self.n
        for i in range(self.n):
            ans = (ans ^ (self.perm[i])) * 1000003L
        if ans == -1:
            ans = -2
        return ans

    def tuple(self):
        """
        Return tuple of images of the domain under self.

        EXAMPLES::

            sage: G = SymmetricGroup(5)
            sage: s = G([2,1,5,3,4])
            sage: s.tuple()
            (2, 1, 5, 3, 4)

            sage: S = SymmetricGroup(['a', 'b'])
            sage: S.gen().tuple()
            ('b', 'a')
        """
        if self.__tuple is None:
            self.__tuple = tuple(self.domain())
        return self.__tuple

    def dict(self):
        """
        Returns a dictionary associating each element of the domain with its
        image.

        EXAMPLES::

            sage: G = SymmetricGroup(4)
            sage: g = G((1,2,3,4)); g
            (1,2,3,4)
            sage: v = g.dict(); v
            {1: 2, 2: 3, 3: 4, 4: 1}
            sage: type(v[1])
            <... 'int'>
            sage: x = G([2,1]); x
            (1,2)
            sage: x.dict()
            {1: 2, 2: 1, 3: 3, 4: 4}
        """
        from_gap = self._parent._domain_from_gap
        to_gap = self._parent._domain_to_gap
        cdef int i
        return {e:from_gap[self.perm[i-1]+1] for e,i in to_gap.iteritems()}

    def multiplicative_order(self):
        """
        Return the order of this group element, which is the smallest
        positive integer `n` for which `g^n = 1`.

        EXAMPLES::

            sage: s = PermutationGroupElement('(1,2)(3,5,6)')
            sage: s.multiplicative_order()
            6

        ``order`` is just an alias for ``multiplicative_order``::

            sage: s.order()
            6

        TESTS::

            sage: prod(primes(150))
            1492182350939279320058875736615841068547583863326864530410
            sage: L = [tuple(range(sum(primes(p))+1, sum(primes(p))+1+p)) for p in primes(150)]
            sage: t=PermutationGroupElement(L).multiplicative_order(); t
            1492182350939279320058875736615841068547583863326864530410
            sage: type(t)
            <type 'sage.rings.integer.Integer'>
        """
        order = None
        cdef long long order_c = 1
        cdef int cycle_len
        cdef int i, k
        cdef bint* seen = <bint *>sig_malloc(sizeof(bint) * self.n)
        for i from 0 <= i < self.n: seen[i] = 0
        for i from 0 <= i < self.n:
            if seen[i] or self.perm[i] == i:
                continue
            k = self.perm[i]
            cycle_len = 1
            while k != i:
                seen[k] = 1
                k = self.perm[k]
                cycle_len += 1
            if order is not None:
                order = order.lcm(cycle_len)
            else:
                order_c = (order_c * cycle_len) / arith.c_gcd_longlong(order_c, cycle_len)
                if order_c > LLONG_MAX / (self.n - i):
                    order = Integer(order_c)
        sig_free(seen)
        return Integer(order_c) if order is None else order

    def inverse(self):
        r"""
        Returns the inverse permutation.

        OUTPUT:

        For an element of a permutation group, this method returns the inverse
        element, which is both the inverse function and the inverse as an
        element of a group.

        EXAMPLES::

            sage: s = PermutationGroupElement("(1,2,3)(4,5)")
            sage: s.inverse()
            (1,3,2)(4,5)

            sage: A = AlternatingGroup(4)
            sage: t = A("(1,2,3)")
            sage: t.inverse()
            (1,3,2)

        There are several ways (syntactically) to get an inverse
        of a permutation group element.  ::

            sage: s = PermutationGroupElement("(1,2,3,4)(6,7,8)")
            sage: s.inverse() == s^-1
            True
            sage: s.inverse() == ~s
            True
        """
        return ~self

    def sign(self):
        """
        Returns the sign of self, which is `(-1)^{s}`, where
        `s` is the number of swaps.

        EXAMPLES::

            sage: s = PermutationGroupElement('(1,2)(3,5,6)')
            sage: s.sign()
            -1

        ALGORITHM: Only even cycles contribute to the sign, thus

        .. MATH::

            sign(sigma) = (-1)^{\sum_c len(c)-1}


        where the sum is over cycles in self.
        """
        cdef int cycle_len_sum = 0
        cdef int i, k
        cdef bint* seen = <bint *>sig_malloc(sizeof(bint) * self.n)
        for i from 0 <= i < self.n: seen[i] = 0
        for i from 0 <= i < self.n:
            if seen[i] or self.perm[i] == i:
                continue
            k = self.perm[i]
            while k != i:
                seen[k] = 1
                k = self.perm[k]
                cycle_len_sum += 1
        sig_free(seen)
        return 1 - 2*(cycle_len_sum % 2) # == (-1)^cycle_len


    def orbit(self, n, bint sorted=True):
        """
        Returns the orbit of the integer `n` under this group
        element, as a sorted list.

        EXAMPLES::

            sage: G = PermutationGroup(['(1,2,3)(4,5)'])
            sage: g = G.gen(0)
            sage: g.orbit(4)
            [4, 5]
            sage: g.orbit(3)
            [1, 2, 3]
            sage: g.orbit(10)
            [10]

        ::

            sage: s = SymmetricGroup(['a', 'b']).gen(0); s
            ('a','b')
            sage: s.orbit('a')
            ['a', 'b']
        """
        to_gap = self._parent._domain_to_gap
        from_gap = self._parent._domain_from_gap
        try:
            n = to_gap[n]
        except KeyError:
            return [n]

        cdef int i = n
        cdef int start = i
        if 1 <= i <= self.n:
            L = [from_gap[i]]
            i = self.perm[i-1]+1
            while i != start:
                PyList_Append(L,from_gap[i])
                i = self.perm[i-1]+1
            if sorted:
                L.sort()
            return L
        else:
            return from_gap[n]

    def cycles(self):
        """
        Return self as a list of disjoint cycles.

        EXAMPLES::

            sage: G = PermutationGroup(['(1,2,3)(4,5,6,7)'])
            sage: g = G.0
            sage: g.cycles()
            [(1,2,3), (4,5,6,7)]
            sage: a, b = g.cycles()
            sage: a(1), b(1)
            (2, 1)
        """
        L = []
        cdef PermutationGroupElement cycle
        cdef int i, j, k, next_k
        cdef bint* seen = <bint *>sig_malloc(sizeof(bint) * self.n)
        for i from 0 <= i < self.n: seen[i] = 0
        for i from 0 <= i < self.n:
            if seen[i] or self.perm[i] == i:
                continue
            cycle = self._new_c()
            for j from 0 <= j < self.n: cycle.perm[j] = j
            k = cycle.perm[i] = self.perm[i]
            while k != i:
                seen[k] = 1
                next_k = cycle.perm[k] = self.perm[k]
                k = next_k
            PyList_Append(L, cycle)
        sig_free(seen)
        return L

    def cycle_tuples(self, singletons=False):
        """
        Return self as a list of disjoint cycles, represented as tuples
        rather than permutation group elements.

        INPUT:

        - ``singletons`` - boolean (default: False) whether or not consider the
          cycle that correspond to fixed point

        EXAMPLES::

            sage: p = PermutationGroupElement('(2,6)(4,5,1)')
            sage: p.cycle_tuples()
            [(1, 4, 5), (2, 6)]
            sage: p.cycle_tuples(singletons=True)
            [(1, 4, 5), (2, 6), (3,)]

        EXAMPLES::

            sage: S = SymmetricGroup(4)
            sage: S.gen(0).cycle_tuples()
            [(1, 2, 3, 4)]

        ::

            sage: S = SymmetricGroup(['a','b','c','d'])
            sage: S.gen(0).cycle_tuples()
            [('a', 'b', 'c', 'd')]
            sage: S([('a', 'b'), ('c', 'd')]).cycle_tuples()
            [('a', 'b'), ('c', 'd')]
        """
        from_gap = self._parent._domain_from_gap
        L = []
        cdef int i, k
        cdef bint* seen = <bint *>sig_malloc(sizeof(bint) * self.n)
        for i from 0 <= i < self.n: seen[i] = 0
        for i from 0 <= i < self.n:
            if seen[i]:
                continue
            if self.perm[i] == i:
                if singletons:
                    PyList_Append(L, (from_gap[i+1],))
                    # it is not necessary to put seen[i] to 1 as we will never
                    # see i again
                else:
                    continue
            else:
                cycle = [from_gap[i+1]]
                k = self.perm[i]
                while k != i:
                    PyList_Append(cycle, from_gap[k+1])
                    seen[k] = 1
                    k = self.perm[k]
                PyList_Append(L, tuple(cycle))
        sig_free(seen)
        return L

    def cycle_string(self, singletons=False):
        """
        Return string representation of this permutation.

       EXAMPLES::

            sage: g = PermutationGroupElement([(1,2,3),(4,5)])
            sage: g.cycle_string()
            '(1,2,3)(4,5)'

            sage: g = PermutationGroupElement([3,2,1])
            sage: g.cycle_string(singletons=True)
            '(1,3)(2)'
        """
        cycles = self.cycle_tuples(singletons)
        if len(cycles) == 0:
            return '()'
        return ''.join([repr(c) for c in cycles]).replace(', ',',').replace(',)',')')

    def cycle_type(self, singletons=True, as_list=False):
        r"""
        Return the partition that gives the cycle type of ``g`` as an element of
        ``self``.

        INPUT:

        - ``g`` -- an element of the permutation group ``self.parent()``
        
        - ``singletons`` -- ``True`` or ``False`` depending on whether on or not
          trivial cycles should be counted (default: ``True``)

        - ``as_list`` -- ``True`` or ``False`` depending on whether the cycle
          type should be returned as a ``list`` or as a :class:`Partition` 
          (default: ``False``)

        OUTPUT:

        A :class:`Partition`, or list if ``is_list`` is ``True``,
        giving the cycle type of ``g``

        If speed is a concern then ``as_list=True`` should be used.

        EXAMPLES::

            sage: G = DihedralGroup(3)
            sage: [g.cycle_type() for g in G]
            [[1, 1, 1], [3], [3], [2, 1], [2, 1], [2, 1]]
            sage: PermutationGroupElement('(1,2,3)(4,5)(6,7,8)').cycle_type()
            [3, 3, 2]
            sage: G = SymmetricGroup(3); G('(1,2)').cycle_type()
            [2, 1]
            sage: G = SymmetricGroup(4); G('(1,2)').cycle_type()
            [2, 1, 1]
            sage: G = SymmetricGroup(4); G('(1,2)').cycle_type(singletons=False)
            [2]
            sage: G = SymmetricGroup(4); G('(1,2)').cycle_type(as_list=False)
            [2, 1, 1]
        """
        cycle_type = [len(c) for c in self.cycle_tuples(singletons)]
        cycle_type.sort(reverse = True)
        if as_list:
            return cycle_type
        else:
            from sage.combinat.partition import _Partitions
            return _Partitions(cycle_type)

    def has_descent(self, i, side = "right", positive = False):
        """
        INPUT:

         - ``i``: an element of the index set
         - ``side``: "left" or "right" (default: "right")
         - ``positive``: a boolean (default: False)

        Returns whether ``self`` has a left (resp. right) descent at
        position ``i``. If ``positive`` is True, then test for a non
        descent instead.

        Beware that, since permutations are acting on the right, the
        meaning of descents is the reverse of the usual
        convention. Hence, ``self`` has a left descent at position
        ``i`` if ``self(i) > self(i+1)``.

        EXAMPLES::

            sage: S = SymmetricGroup([1,2,3])
            sage: S.one().has_descent(1)
            False
            sage: S.one().has_descent(2)
            False
            sage: s = S.simple_reflections()
            sage: x = s[1]*s[2]
            sage: x.has_descent(1, side = "right")
            False
            sage: x.has_descent(2, side = "right")
            True
            sage: x.has_descent(1, side = "left")
            True
            sage: x.has_descent(2, side = "left")
            False
            sage: S._test_has_descent()

        The symmetric group acting on a set not of the form
        `(1,\dots,n)` is also supported::

            sage: S = SymmetricGroup([2,4,1])
            sage: s = S.simple_reflections()
            sage: x = s[2]*s[4]
            sage: x.has_descent(4)
            True
            sage: S._test_has_descent()
        """
        to_gap = self._parent._domain_to_gap
        from_gap = self._parent._domain_from_gap
        if side == "right":
            self = ~self

        try:
            i1 = from_gap[to_gap[i]+1]
        except KeyError:
            return False

        return (to_gap[self(i)] > to_gap[self(i1)]) is not positive

    def matrix(self):
        """
        Returns deg x deg permutation matrix associated to the permutation
        self

        EXAMPLES::

            sage: G = PermutationGroup(['(1,2,3)(4,5)'])
            sage: g = G.gen(0)
            sage: g.matrix()
            [0 1 0 0 0]
            [0 0 1 0 0]
            [1 0 0 0 0]
            [0 0 0 0 1]
            [0 0 0 1 0]
        """
        M = MatrixSpace(ZZ, self.n, self.n, sparse=True)
        cdef int i
        entries = {}
        for i from 0 <= i < self.n:
            entries[i, self.perm[i]] = 1
        return M(entries)

    def word_problem(self, words, display=True):
        """
        G and H are permutation groups, g in G, H is a subgroup of G
        generated by a list (words) of elements of G. If g is in H, return
        the expression for g as a word in the elements of (words).

        This function does not solve the word problem in Sage. Rather it
        pushes it over to GAP, which has optimized algorithms for the word
        problem. Essentially, this function is a wrapper for the GAP
        functions "EpimorphismFromFreeGroup" and
        "PreImagesRepresentative".

        EXAMPLES::

            sage: G = PermutationGroup([[(1,2,3),(4,5)],[(3,4)]], canonicalize=False)
            sage: g1, g2 = G.gens()
            sage: h = g1^2*g2*g1
            sage: h.word_problem([g1,g2], False)
            ('x1^2*x2^-1*x1', '(1,2,3)(4,5)^2*(3,4)^-1*(1,2,3)(4,5)')
            sage: h.word_problem([g1,g2])
               x1^2*x2^-1*x1
               [['(1,2,3)(4,5)', 2], ['(3,4)', -1], ['(1,2,3)(4,5)', 1]]
            ('x1^2*x2^-1*x1', '(1,2,3)(4,5)^2*(3,4)^-1*(1,2,3)(4,5)')
        """
        if not self._parent._has_natural_domain():
            raise NotImplementedError

        import copy
        from sage.groups.perm_gps.permgroup import PermutationGroup
        from sage.interfaces.all import gap

        G = gap(words[0].parent())
        g = words[0].parent()(self)
        H = gap.Group(words)
        ans = G.EpimorphismFromFreeGroup().PreImagesRepresentative(g)

        l1 = str(ans)
        l2 = copy.copy(l1)
        l4 = []
        l3 = l1.split("*")
        for i in range(1,len(words)+1):
            l2 = l2.replace("x"+str(i),str(words[i-1]))

        if display:
            for i in range(len(l3)):    ## parsing the word for display
                if len(l3[i].split("^"))==2:
                    l4.append([l3[i].split("^")[0],int(l3[i].split("^")[1])])
                if len(l3[i].split("^"))==1:
                    l4.append([l3[i].split("^")[0],1])
            l5 = copy.copy(l4)
            for i in range(len(l4)):
                for j in range(1,len(words)+1):
                    l5[i][0] = l5[i][0].replace("x"+str(j),str(words[j-1]))
            print(l1)
            print(l5)
        return l1, l2

cdef class SymmetricGroupElement(PermutationGroupElement):
    """
    An element of the symmetric group.
    """
    def absolute_length(self):
        """
        Return the absolute length of ``self``.

        The absolute length is the size minus the number of its disjoint
        cycles. Alternatively, it is the length of the shortest
        expression of the element as a product of reflections.

        .. SEEALSO::

            :meth:`absolute_le`

        EXAMPLES::

            sage: S = SymmetricGroup(3)
            sage: [x.absolute_length() for x in S]
            [0, 1, 2, 1, 2, 1]
        """
        from sage.combinat.permutation import Permutation
        return Permutation(self).absolute_length()

cdef bint is_valid_permutation(int* perm, int n):
    """
    This is used in the __init__ method.

    Returns True iff the first n elements of perm are literally a
    permutation of [0, ..., n-1].

    TESTS::

        sage: S = SymmetricGroup(10)
        sage: PermutationGroupElement([2,1],S,check=False)
        (1,2)
        sage: PermutationGroupElement([1,1],S,check=False)
        Traceback (most recent call last):
        ...
        ValueError: The permutation has length 2 but its maximal element is 1. Some element may be repeated, or an element is missing, but there is something wrong with its length.
        sage: PermutationGroupElement([1,-1],S,check=False)
        Traceback (most recent call last):
        ...
        ValueError: Invalid permutation vector: [1, -1]
        sage: PermutationGroupElement([1,2,3,10],S,check=False)
        Traceback (most recent call last):
        ...
        ValueError: The permutation has length 4 but its maximal element is 10. Some element may be repeated, or an element is missing, but there is something wrong with its length.
    """
    cdef int i, ix
    # make everything is in bounds
    for i from 0 <= i < n:
        if not 0 <= perm[i] < n:
            return False
    # mark hit points by sign
    for i from 0 <= i < n:
        ix = -1-perm[i] if perm[i] < 0 else perm[i]
        perm[ix] = -1-perm[ix]
    # make sure everything is hit once, and reset signs
    for i from 0 <= i < n:
        if perm[i] >= 0:
            return False
        perm[i] = -1-perm[i]

    return True<|MERGE_RESOLUTION|>--- conflicted
+++ resolved
@@ -908,16 +908,11 @@
             prod.perm[i] = right.perm[left.perm[i]]
         return prod
 
-<<<<<<< HEAD
-    cpdef _generate_new(self, list v):
-        """
-=======
     cpdef PermutationGroupElement _generate_new(self, list v):
         """
         Generate a new permutation group element with the same parent
         as ``self`` from ``v``.
 
->>>>>>> 1a3a69aa
         EXAMPLES::
 
             sage: P = PermutationGroup([(1,2),(1,2,3,4)])
@@ -928,19 +923,6 @@
             (1,4)(2,3)
         """
         cdef PermutationGroupElement new = self._new_c()
-<<<<<<< HEAD
-        cdef int i, j, vn = len(v)
-        assert(vn <= self.n)
-        for i from 0 <= i < vn:
-            j = v[i]
-            new.perm[i] = j - 1
-        for i from vn <= i < self.n:
-            new.perm[i] = i
-        return new
-
-    cpdef _generate_new_GAP(self, lst_in):
-        """
-=======
         cdef Py_ssize_t i, j, vn = len(v)
         assert vn <= self.n
         for i in range(vn):
@@ -955,7 +937,6 @@
         Generate a new permutation group element with the same parent
         as ``self`` from the GAP list ``lst_in``.
 
->>>>>>> 1a3a69aa
         EXAMPLES::
 
             sage: from sage.libs.gap.libgap import libgap
@@ -969,22 +950,6 @@
             sage: one._generate_new_GAP(perm)
             (1,4)(2,3)
         """
-<<<<<<< HEAD
-        cdef GapElement_List lst = <GapElement_List> lst_in
-        cdef libGAP_Obj obj = lst.value
-
-        cdef PermutationGroupElement tmp = <PermutationGroupElement> self
-
-        cdef PermutationGroupElement new = tmp._new_c()
-        cdef int i, j, vn = lst.__len__()
-
-        assert(vn <= tmp.n)
-
-        for i from 0 <= i < vn:
-            j = libGAP_INT_INTOBJ(libGAP_ELM_LIST(obj, i+1))
-            new.perm[i] = j-1
-        for i from vn <= i < tmp.n:
-=======
         cdef GapElement_List lst = <GapElement_List?> lst_in
         cdef libGAP_Obj obj = lst.value
 
@@ -997,7 +962,6 @@
             j = libGAP_INT_INTOBJ(libGAP_ELM_LIST(obj, i+1))
             new.perm[i] = j - 1
         for i in range(vn, self.n):
->>>>>>> 1a3a69aa
             new.perm[i] = i
         return new
 
