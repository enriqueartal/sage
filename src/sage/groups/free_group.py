--- conflicted
+++ resolved
@@ -744,8 +744,6 @@
 
         return hash((self.__class__, self._names))
 
-<<<<<<< HEAD
-=======
     def _richcmp_(self, other, op):
         """
         Compare ``self`` and ``other``.
@@ -765,7 +763,6 @@
         """
         return richcmp(self._names, other._names, op)
 
->>>>>>> eb941f46
     def __reduce__(self):
         """
         Implement pickling.
