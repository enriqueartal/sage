--- conflicted
+++ resolved
@@ -8170,15 +8170,11 @@
             sage: to_V(from_V(V([0,-1/7,0])))
             (0, -1/7, 0)
         """
-<<<<<<< HEAD
-        if basis is not None or (base is not None and base is not QQ):
-=======
         if base is None:
             base = QQ
         elif base is self:
             return super(NumberField_absolute, self).free_module(base=base, basis=basis, map=map)
         if basis is not None or base is not QQ:
->>>>>>> 242fecce
             raise NotImplementedError
         V = QQ**self.degree()
         if not map:
