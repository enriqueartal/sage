--- conflicted
+++ resolved
@@ -74,10 +74,7 @@
         True
 
         sage: R.<x> = QQ[]
-<<<<<<< HEAD
         sage: x = polygen(ZZ, 'x')
-=======
->>>>>>> 3202f651
         sage: K.<i> = NumberField(x^2 + 1)
         sage: L = K.change_names('j').change_names('i')
         sage: K is L  # K and L differ in "structure", one is the "name-change" of the other
