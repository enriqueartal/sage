--- conflicted
+++ resolved
@@ -2658,16 +2658,10 @@
     imaginary parts.
     """
     z = <ComplexDoubleElement>ComplexDoubleElement.__new__(ComplexDoubleElement)
-<<<<<<< HEAD
     GSL_SET_COMPLEX(&z._complex, re, im)
     return z
-=======
-    z._complex.real = re
-    z._complex.imag = im
-    return z
 
 
 # Support Python's numbers abstract base class
 import numbers
-numbers.Complex.register(ComplexDoubleElement)
->>>>>>> 8024209b
+numbers.Complex.register(ComplexDoubleElement)