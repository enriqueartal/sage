--- conflicted
+++ resolved
@@ -1511,7 +1511,6 @@
 
         INPUT:
 
-<<<<<<< HEAD
           - ``prec`` -- integer (default: ``None``): if not ``None`` and the series
             has infinite precision, truncates series at precision
             ``prec``.
@@ -1523,29 +1522,11 @@
             power series with odd degree leading coefficient is
             defined as an element of a formal extension ring.
 
-          - ``name`` -- string; if ``extend`` is True, you must also specify the print
+          - ``name`` -- string; if ``extend`` is ``True``, you must also specify the print
             name of the formal square root.
 
           - ``all`` -- bool (default: ``False``); if ``True``, return all square
             roots of ``self``, instead of just one.
-=======
-          - ``prec`` - integer (default: ``None``): if not ``None``
-            and the series has infinite precision, truncates series at
-            precision prec.
-
-          - ``extend`` - bool (default: ``False``); if ``True``, return a square
-            root in an extension ring, if necessary. Otherwise, raise
-            a :class:`ValueError` if the square root is not in the
-            base power series ring. For example, if ``extend`` is ``True``
-            the square root of a power series with odd degree leading
-            coefficient is defined as an element of a formal extension ring.
-
-          - ``name`` - string; if ``extend`` is ``True``, you must also specify the print
-            name of the formal square root.
-
-          - ``all`` - bool (default: ``False``); if ``True``, return all square
-            roots of self, instead of just one.
->>>>>>> 07a2afd6
 
         ALGORITHM: Newton's method
 
