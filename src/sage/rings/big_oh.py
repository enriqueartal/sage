"""
Big O for various types (power series, p-adics, etc.)
"""

import sage.rings.arith as arith
import laurent_series_ring_element
import sage.rings.padics.factory as padics_factory
import sage.rings.padics.padic_generic_element as padic_generic_element
import power_series_ring_element
import integer
import rational
from sage.rings.polynomial.polynomial_element import Polynomial
import multi_power_series_ring_element


def O(*x, **kwds):
    """
    Big O constructor for various types.

    EXAMPLES:

    This is useful for writing power series elements::

        sage: R.<t> = ZZ[['t']]
        sage: (1+t)^10 + O(t^5)
        1 + 10*t + 45*t^2 + 120*t^3 + 210*t^4 + O(t^5)

    A power series ring is created implicitly if a polynomial
    element is passed::

        sage: R.<x> = QQ['x']
        sage: O(x^100)
        O(x^100)
        sage: 1/(1+x+O(x^5))
        1 - x + x^2 - x^3 + x^4 + O(x^5)
        sage: R.<u,v> = QQ[[]]
        sage: 1 + u + v^2 + O(u, v)^5
        1 + u + v^2 + O(u, v)^5

    This is also useful to create `p`-adic numbers::

        sage: O(7^6)
        O(7^6)
        sage: 1/3 + O(7^6)
        5 + 4*7 + 4*7^2 + 4*7^3 + 4*7^4 + 4*7^5 + O(7^6)

    It behaves well with respect to adding negative powers of `p`::

        sage: a = O(11^-32); a
        O(11^-32)
        sage: a.parent()
        11-adic Field with capped relative precision 20

    There are problems if you add a rational with very negative
    valuation to an `O`-Term::

        sage: 11^-12 + O(11^15)
        11^-12 + O(11^8)

    The reason that this fails is that the constructor doesn't know
    the right precision cap to use. If you cast explicitly or use
    other means of element creation, you can get around this issue::

        sage: K = Qp(11, 30)
        sage: K(11^-12) + O(11^15)
        11^-12 + O(11^15)
        sage: 11^-12 + K(O(11^15))
        11^-12 + O(11^15)
        sage: K(11^-12, absprec = 15)
        11^-12 + O(11^15)
        sage: K(11^-12, 15)
        11^-12 + O(11^15)
<<<<<<< HEAD
=======

    TESTS::

        sage: var('x, y')
        (x, y)
        sage: O(x)
        Traceback (most recent call last):
        ...
        ArithmeticError: O(x) not defined
        sage: O(y)
        Traceback (most recent call last):
        ...
        ArithmeticError: O(y) not defined
        sage: O(x, y)
        Traceback (most recent call last):
        ...
        ArithmeticError: O(x, y) not defined
        sage: O(4, 2)
        Traceback (most recent call last):
        ...
        ArithmeticError: O(4, 2) not defined
>>>>>>> 58f931d0
    """
    if len(x) > 1:
        if isinstance(x[0], multi_power_series_ring_element.MPowerSeries):
            return multi_power_series_ring_element.MO(x, **kwds)
<<<<<<< HEAD
=======
        else:
            raise ArithmeticError("O(%s) not defined" %
                                  (', '.join(str(e) for e in x),))

>>>>>>> 58f931d0
    x = x[0]

    if isinstance(x, power_series_ring_element.PowerSeries):
        return x.parent()(0, x.degree(), **kwds)

    elif isinstance(x, Polynomial):
        if x.parent().ngens() != 1:
            raise NotImplementedError("completion only currently defined "
                                      "for univariate polynomials")
        if not x.is_monomial():
            raise NotImplementedError("completion only currently defined "
                                      "for the maximal ideal (x)")
        return x.parent().completion(x.parent().gen())(0, x.degree(), **kwds)

    elif isinstance(x, laurent_series_ring_element.LaurentSeries):
        return laurent_series_ring_element.LaurentSeries(x.parent(), 0).\
            add_bigoh(x.valuation(), **kwds)

    elif isinstance(x, (int, long, integer.Integer, rational.Rational)):
        # p-adic number
        if x <= 0:
            raise ArithmeticError("x must be a prime power >= 2")
        F = arith.factor(x)
        if len(F) != 1:
            raise ArithmeticError("x must be prime power")
        p, r = F[0]
        if r >= 0:
            return padics_factory.Zp(p, prec=max(r, 20),
                                     type='capped-rel')(0, absprec=r, **kwds)
        else:
            return padics_factory.Qp(p, prec=max(r, 20),
                                     type='capped-rel')(0, absprec=r, **kwds)

    elif isinstance(x, padic_generic_element.pAdicGenericElement):
         return x.parent()(0, absprec=x.valuation(), **kwds)
    elif hasattr(x, 'O'):
        return x.O(**kwds)
<<<<<<< HEAD
    raise ArithmeticError("O(x) not defined")
=======
    raise ArithmeticError("O(%s) not defined" % (x,))
>>>>>>> 58f931d0
<|MERGE_RESOLUTION|>--- conflicted
+++ resolved
@@ -70,8 +70,6 @@
         11^-12 + O(11^15)
         sage: K(11^-12, 15)
         11^-12 + O(11^15)
-<<<<<<< HEAD
-=======
 
     TESTS::
 
@@ -93,18 +91,14 @@
         Traceback (most recent call last):
         ...
         ArithmeticError: O(4, 2) not defined
->>>>>>> 58f931d0
     """
     if len(x) > 1:
         if isinstance(x[0], multi_power_series_ring_element.MPowerSeries):
             return multi_power_series_ring_element.MO(x, **kwds)
-<<<<<<< HEAD
-=======
         else:
             raise ArithmeticError("O(%s) not defined" %
                                   (', '.join(str(e) for e in x),))
 
->>>>>>> 58f931d0
     x = x[0]
 
     if isinstance(x, power_series_ring_element.PowerSeries):
@@ -142,8 +136,4 @@
          return x.parent()(0, absprec=x.valuation(), **kwds)
     elif hasattr(x, 'O'):
         return x.O(**kwds)
-<<<<<<< HEAD
-    raise ArithmeticError("O(x) not defined")
-=======
-    raise ArithmeticError("O(%s) not defined" % (x,))
->>>>>>> 58f931d0
+    raise ArithmeticError("O(%s) not defined" % (x,))