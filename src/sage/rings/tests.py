"""
Tests for rings

TESTS::

    sage: K.<x>=FractionField(QQ['x'])
    sage: V.<z> = K[]
    sage: x+z
    z + x
"""

import sage.misc.prandom as random

from sage.misc.all import get_memory_usage
from sage.misc.random_testing import random_testing

def prime_finite_field():
    """
    Create a random prime finite field with cardinality at most 10^20.

    OUTPUT: a prime finite field

    EXAMPLES::

        sage: import sage.rings.tests
        sage: K = sage.rings.tests.prime_finite_field(); K
        Finite Field of size ...
        sage: K.cardinality().is_prime()
        True
    """
    from sage.all import ZZ, GF
    return GF(ZZ.random_element(x=2, y=10**20 - 12).next_prime())

def finite_field():
    """
    Create a random finite field with degree at most 20 and prime at most 10^6.

    OUTPUT: a finite field

    EXAMPLES::

        sage: import sage.rings.tests
        sage: K = sage.rings.tests.finite_field(); K
        Finite Field...of size ...
        sage: K.cardinality().is_prime_power()
        True
        sage: while K.cardinality().is_prime():
        ....:     K = sage.rings.tests.finite_field()
    """
    from sage.all import ZZ, GF
    p = ZZ.random_element(x=2, y=10**6-18).next_prime()
    d = ZZ.random_element(x=1, y=20)
    return GF(p**d,'a')

def small_finite_field():
    """
    Create a random finite field with cardinality at most 2^16.

    OUTPUT: a finite field

    EXAMPLES::

        sage: import sage.rings.tests
        sage: K = sage.rings.tests.small_finite_field(); K
        Finite Field...of size ...
        sage: q = K.cardinality()
        sage: q.is_prime_power()
        True
        sage: q <= 2^16
        True
    """
    from sage.all import ZZ, GF
    while True:
        q = ZZ.random_element(x=2,y=2**16)
        if q.is_prime_power():
            return GF(q,'a')

def integer_mod_ring():
    """
    Return a random ring of integers modulo n with n at most 50000.

    EXAMPLES::

        sage: import sage.rings.tests
        sage: R = sage.rings.tests.integer_mod_ring(); R
        Ring of integers modulo ...
        sage: R.cardinality() <= 50000
        True
    """
    from sage.all import ZZ, IntegerModRing
    n = ZZ.random_element(x=2,y=50000)
    return IntegerModRing(n)

def quadratic_number_field():
    """
    Return a quadratic extension of QQ.

    EXAMPLES::

        sage: import sage.rings.tests
        sage: K = sage.rings.tests.quadratic_number_field(); K
        Number Field in a with defining polynomial x^2 ... with a = ...
    """
    from sage.all import ZZ, QuadraticField
    while True:
        d = ZZ.random_element(x=-10**5, y=10**5)
        if not d.is_square():
            return QuadraticField(d,'a')

def absolute_number_field(maxdeg=10):
    """
    Return an absolute extension of QQ of degree at most 10.

    EXAMPLES::

        sage: import sage.rings.tests
        sage: K = sage.rings.tests.absolute_number_field(); K
        Number Field in a with defining polynomial ...
        sage: K.degree() <= 10
        True
    """
    from sage.all import ZZ, NumberField
    R = ZZ['x']
    while True:
        f = R.random_element(degree=ZZ.random_element(x=1,y=maxdeg),x=-100,y=100)
        if f.degree() <= 0:
            continue
        f = f + R.gen()**(f.degree()+1)  # make monic
        if f.is_irreducible():
            return NumberField(f, 'a')

def relative_number_field(n=2, maxdeg=2):
    """
    Return a tower of at most n extensions each of degree at most maxdeg.

    EXAMPLES::

        sage: import sage.rings.tests
<<<<<<< HEAD
        sage: sage.rings.tests.relative_number_field(3)
        Number Field in aaa with defining polynomial x^2 - 79*x - 53 over its base field
=======
        sage: K = sage.rings.tests.relative_number_field(3); K
        Number Field in aaa with defining polynomial x^2 ... over its base field
        sage: K.relative_degree()
        2
        sage: L = K.base_ring()
        sage: L.relative_degree()
        2
        sage: M = L.base_ring()
        sage: M.relative_degree()
        2
        sage: M.base_ring() is QQ
        True
>>>>>>> 53306920

    TESTS:

    Check that :trac:`32117` is fixed::

        sage: set_random_seed(3030)
        sage: from sage.rings.tests import relative_number_field
        sage: _ = relative_number_field(3)
    """
    from sage.all import ZZ
    K = absolute_number_field(maxdeg)
    n -= 1
    var = 'aa'
    R = ZZ['x']
    R1 = K['x']
    while n >= 1:
        while True:
            f = R.random_element(degree=ZZ.random_element(x=1,y=maxdeg),x=-100,y=100)
            if f.degree() <= 0:
                continue
            f = f * f.denominator()  # bug trac #4781
            f = f + R.gen()**maxdeg  # make monic
            if R1(f).is_irreducible():
                break
        K = K.extension(f,var)
        R1 = K['x']
        var += 'a'
        n -= 1
    return K


def rings0():
    """
    Return a list of pairs (f, desc), where f is a function that when
    called creates a random ring of a certain representative type
    described by desc.

    RINGS:

    - ZZ
    - QQ
    - ZZ/nZZ
    - GF(p)
    - GF(q)
    - quadratic number fields
    - absolute number fields
    - relative number fields (disabled in the automatic tests for now)

    EXAMPLES::

        sage: import sage.rings.tests
        sage: type(sage.rings.tests.rings0())
        <... 'list'>
    """
    from sage.all import IntegerRing, RationalField
    v = [(IntegerRing, 'ring of integers'),
         (RationalField, 'field of rational numbers'),
         (integer_mod_ring, 'integers modulo n for n at most 50000'),
         (prime_finite_field, 'a prime finite field with cardinality at most 10^20'),
         (finite_field, 'finite field with degree at most 20 and prime at most 10^6'),
         (small_finite_field, 'finite field with cardinality at most 2^16'),
         (quadratic_number_field, 'a quadratic number field'),
         (absolute_number_field, 'an absolute number field of degree at most 10')
         #(relative_number_field, 'a tower of at most 2 extensions each of degree at most 2')  # relative numbers are totally broken -- 4782
         ]

    return v


def rings1():
    """
    Return an iterator over random rings.

    Return a list of pairs (f, desc), where f is a function that
    outputs a random ring that takes a ring and possibly
    some other data as constructor.

    RINGS:

    - polynomial ring in one variable over a rings0() ring.
    - polynomial ring over a rings1() ring.
    - multivariate polynomials

    EXAMPLES::

        sage: import sage.rings.tests
        sage: type(sage.rings.tests.rings0())
        <... 'list'>
    """
    v = rings0()
    X = random_rings(level=0)
    from sage.all import PolynomialRing, ZZ
    v = [(lambda : PolynomialRing(next(X), names='x'), 'univariate polynomial ring over level 0 ring'),
         (lambda : PolynomialRing(next(X), abs(ZZ.random_element(x=2,y=10)), names='x'),
                     'multivariate polynomial ring in between 2 and 10 variables over a level 0 ring')]
    return v

MAX_LEVEL=99999

def random_rings(level=MAX_LEVEL):
    """
    Return an iterator over random rings up to the given "level" of complexity.

    EXAMPLES::

        sage: import sage.rings.tests
        sage: type(sage.rings.tests.random_rings())
        <... 'generator'>
    """
    v = rings0()
    if level >= 1:
        v += rings1()
    while True:
        yield random.choice(v)[0]()

@random_testing
def test_random_elements(level=MAX_LEVEL, trials=1):
    """
    Create random elements of random rings until a crash occurs, in
    which case an exception is raised.  Defaults to running a single
    trial, but more can be specified.  To run tests in an infinite
    loop, you could use:
        while True: test_random_elements(trials=100, print_seed=True)

    INPUT:

    - level -- (default: MAX_LEVEL); controls the types of rings to use
    - trials -- A positive integer (default 1); the number of trials
      to run.
    - seed -- the random seed to use; if not specified, uses a truly
      random seed.
    - print_seed -- If True (default False), prints the random seed chosen.

    EXAMPLES::

        sage: import sage.rings.tests
        sage: sage.rings.tests.test_random_elements(trials=2, seed=0)
        survived 0 tests (memory usage = ...)
        Rational Field
        -1/2
        ----
        survived 1 tests (memory usage = ...)
        Finite Field of size 49549
        2214
        ----
        sage: sage.rings.tests.test_random_elements(trials=10)
        survived 0 tests...
        sage: sage.rings.tests.test_random_elements(trials=1000)  # long time (5 seconds)
        survived 0 tests...
    """
    r = random_rings(level)
    i = 0
    for R in r:
        print("survived %s tests (memory usage = %s)" %
              (i, get_memory_usage()))
        i += 1
        print(R)
        print(R.random_element())
        print("----")
        if i >= trials:
            return

@random_testing
def test_random_arith(level=MAX_LEVEL, trials=1):
    """
    Create random elements of random rings and does some arithmetic
    with them, until a crash occurs, in which case an exception is
    raised.  Defaults to running a single trial, but more can be
    specified.  To run tests in an infinite loop, you could use:
        while True: test_random_arith(trials=100, print_seed=True)

    INPUT:

    - level -- (default: MAX_LEVEL); controls the types of rings to use
    - trials -- A positive integer (default 1); the number of trials
      to run.
    - seed -- the random seed to use; if not specified, uses a truly
      random seed.
    - print_seed -- If True (default False), prints the random seed chosen.

    EXAMPLES::

        sage: import sage.rings.tests
        sage: sage.rings.tests.test_random_arith(trials=2, seed=0)
        survived 0 tests (memory usage = ...)
        Rational Field
        -1/2 -1/95
        49/95
        survived 1 tests (memory usage = ...)
        Finite Field of size 49549
        2214 16474
        40662
        sage: sage.rings.tests.test_random_arith(trials=10)
        survived 0 tests...
        sage: sage.rings.tests.test_random_arith(trials=1000)   # long time (5 seconds?)
        survived 0 tests...
    """
    i = 0
    for x in random_rings(level):
        print("survived %s tests (memory usage = %s)" %
              (i, get_memory_usage()))
        i += 1
        print(x)
        a = x.random_element()
        b = x.random_element()
        print(a, b)
        print(a*b+a-b+1)
        if i >= trials:
            return

@random_testing
def test_karatsuba_multiplication(base_ring, maxdeg1, maxdeg2,
        ref_mul=lambda f, g: f._mul_generic(g), base_ring_random_elt_args=[],
        numtests=10, verbose=False):
    """
    Test univariate karatsuba multiplication against other multiplication algorithms.

    EXAMPLES:

    First check that random tests are reproducible::

        sage: import sage.rings.tests
        sage: sage.rings.tests.test_karatsuba_multiplication(ZZ, 6, 5, verbose=True, seed=42)
        test_karatsuba_multiplication: ring=Univariate Polynomial Ring in x over Integer Ring, threshold=2
        (2*x^6 - x^5 - x^4 - 3*x^3 + 4*x^2 + 4*x + 1)*(4*x^4 + x^3 - 2*x^2 - 20*x + 3)
          (16*x^2)*(-41*x + 1)
          (x^6 + 2*x^5 + 8*x^4 - x^3 + x^2 + x)*(-x^2 - 4*x + 3)
          (-x^3 - x - 8)*(-1)
          (x - 1)*(-x^5 + 3*x^4 - x^3 + 2*x + 1)
          (x^3 + x^2 + x + 1)*(4*x^3 + 76*x^2 - x - 1)
          (x^6 - 5*x^4 - x^3 + 6*x^2 + 1)*(5*x^2 - x + 4)
          (3*x - 2)*(x - 1)
          (21)*(14*x^5 - x^2 + 4*x + 1)
          (12*x^5 - 12*x^2 + 2*x + 1)*(26*x^4 + x^3 + 1)

    Test Karatsuba multiplication of polynomials of small degree over some common rings::

        sage: for C in [QQ, ZZ[I], ZZ[I, sqrt(2)], GF(49, 'a'), MatrixSpace(GF(17), 3)]:
        ....:     sage.rings.tests.test_karatsuba_multiplication(C, 10, 10)

    Zero-tests over ``QQbar`` are currently very slow, so we test only very small examples::

        sage.rings.tests.test_karatsuba_multiplication(QQbar, 3, 3, numtests=2)

    Larger degrees (over ``ZZ``, using FLINT)::

        sage: sage.rings.tests.test_karatsuba_multiplication(ZZ, 1000, 1000, ref_mul=lambda f,g: f*g, base_ring_random_elt_args=[1000])

    Some more aggressive tests::

        sage: for C in [QQ, ZZ[I], ZZ[I, sqrt(2)], GF(49, 'a'), MatrixSpace(GF(17), 3)]:
        ....:     sage.rings.tests.test_karatsuba_multiplication(C, 10, 10) # long time
        sage: sage.rings.tests.test_karatsuba_multiplication(ZZ, 10000, 10000, ref_mul=lambda f,g: f*g, base_ring_random_elt_args=[100000])

    """
    from sage.all import randint, PolynomialRing
    threshold = randint(0, min(maxdeg1,maxdeg2))
    R = PolynomialRing(base_ring, 'x')
    if verbose:
        print("test_karatsuba_multiplication: ring={}, threshold={}".format(R, threshold))
    for i in range(numtests):
        f = R.random_element(randint(0, maxdeg1), *base_ring_random_elt_args)
        g = R.random_element(randint(0, maxdeg2), *base_ring_random_elt_args)
        if verbose:
            print("  ({})*({})".format(f, g))
        if ref_mul(f, g) -  f._mul_karatsuba(g, threshold) != 0:
            raise ValueError("Multiplication failed")
    return<|MERGE_RESOLUTION|>--- conflicted
+++ resolved
@@ -136,10 +136,6 @@
     EXAMPLES::
 
         sage: import sage.rings.tests
-<<<<<<< HEAD
-        sage: sage.rings.tests.relative_number_field(3)
-        Number Field in aaa with defining polynomial x^2 - 79*x - 53 over its base field
-=======
         sage: K = sage.rings.tests.relative_number_field(3); K
         Number Field in aaa with defining polynomial x^2 ... over its base field
         sage: K.relative_degree()
@@ -152,7 +148,6 @@
         2
         sage: M.base_ring() is QQ
         True
->>>>>>> 53306920
 
     TESTS:
 
