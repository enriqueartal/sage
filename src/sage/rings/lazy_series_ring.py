r"""
Lazy Series Rings

We provide lazy implementations for various `\NN`-graded rings.

.. csv-table::
    :class: contentstable
    :widths: 30, 70
    :delim: |

    :class:`LazyLaurentSeriesRing` | The ring of lazy Laurent series.
    :class:`LazyTaylorSeriesRing` | The ring of (possibly multivariate) lazy Taylor series.
    :class:`LazySymmetricFunctions` | The ring of (possibly multivariate) lazy symmetric functions.
    :class:`LazyDirichletSeriesRing` | The ring of lazy Dirichlet series.

AUTHORS:

- Kwankyu Lee (2019-02-24): initial version
- Tejasvi Chebrolu, Martin Rubey, Travis Scrimshaw (2021-08):
  refactored and expanded functionality
"""

# ****************************************************************************
#       Copyright (C) 2019 Kwankyu Lee <ekwankyu@gmail.com>
#
# This program is free software: you can redistribute it and/or modify
# it under the terms of the GNU General Public License as published by
# the Free Software Foundation, either version 2 of the License, or
# (at your option) any later version.
#                  https://www.gnu.org/licenses/
# ****************************************************************************

from sage.structure.unique_representation import UniqueRepresentation
from sage.structure.parent import Parent
from sage.structure.element import parent

from sage.categories.algebras import Algebras
from sage.categories.rings import Rings
from sage.categories.integral_domains import IntegralDomains
from sage.categories.fields import Fields
from sage.categories.complete_discrete_valuation import (CompleteDiscreteValuationFields,
                                                         CompleteDiscreteValuationRings)

from sage.misc.cachefunc import cached_method

from sage.rings.integer_ring import ZZ
from sage.rings.polynomial.laurent_polynomial_ring import LaurentPolynomialRing
from sage.rings.polynomial.polynomial_ring_constructor import PolynomialRing
from sage.rings.lazy_series import (LazyModuleElement,
                                    LazyLaurentSeries,
                                    LazyTaylorSeries,
                                    LazySymmetricFunction,
                                    LazyDirichletSeries)
from sage.structure.global_options import GlobalOptions
from sage.symbolic.ring import SR

from sage.data_structures.stream import (
    Stream_zero,
    Stream_function,
    Stream_exact,
    Stream_uninitialized
)

class LazySeriesRing(UniqueRepresentation, Parent):
    """
    Abstract base class for lazy series.
    """
    def _element_constructor_(self, x=None, valuation=None, degree=None, constant=None, coefficients=None):
        r"""
        Construct a lazy series from ``x``.

        INPUT:

        - ``x`` -- data used to the define a series
        - ``valuation`` -- integer (optional); integer; a lower bound for
          the valuation of the series
        - ``degree`` -- (optional) the degree when the series is ``constant``
        - ``constant`` -- (optional) the eventual constant of the series
        - ``coefficients`` -- (optional) a callable that defines the
          coefficients of the series; must be ``None`` if ``x`` is provided;
          see note below

        If ``valuation`` is specified and ``x`` is convertible into
        an element of the underlying ring corresponding to series
        with finite support or ``x`` is a lazy series of the same
        parent, then the data is shifted so that the result has the
        specified valuation.

        .. WARNING::

            If ``valuation`` is specified and ``x`` is a lazy series, then
            the valuation will be computed. If the series ``x`` is not
            known to be zero, then this will run forever.

        .. NOTE::

            When working over a base ring that takes callables as valid
            input, then passing a function as ``x`` might be converted to
            the base ring. If instead the input is to be treated as the
            function giving the coefficients of the lazy series being
            constructed, then use the ``coefficients`` argument in this
            case and do not provide ``x``.

        .. WARNING::

            Polynomials, but also :class:`LazyLaurentSeries` and
            :class:`LazyDirichletSeries` are callable.  Therefore, an
            argument ``x`` which is not convertible into an element
            of the underlying ring corresponding to series with
            finite support is interpreted as a function providing the
            coefficients when evaluated at integers.  Examples are
            provided below.

        EXAMPLES::

            sage: L = LazyLaurentSeriesRing(GF(2), 'z')
            sage: L(2)
            0
            sage: L(3)
            1

            sage: L.<z> = LazyLaurentSeriesRing(ZZ)

            sage: L(lambda i: i, valuation=5, constant=1, degree=10)
            5*z^5 + 6*z^6 + 7*z^7 + 8*z^8 + 9*z^9 + z^10 + z^11 + z^12 + O(z^13)
            sage: L(lambda i: i, valuation=5, constant=(1, 10))
            5*z^5 + 6*z^6 + 7*z^7 + 8*z^8 + 9*z^9 + z^10 + z^11 + z^12 + O(z^13)

            sage: X = L(constant=5, degree=2); X
            5*z^2 + 5*z^3 + 5*z^4 + O(z^5)
            sage: X.valuation()
            2

            sage: def g(i):
            ....:     if i < 0:
            ....:         return 1
            ....:     else:
            ....:         return 1 + sum(k for k in range(i+1))
            sage: e = L(g, valuation=-5); e
            z^-5 + z^-4 + z^-3 + z^-2 + z^-1 + 1 + 2*z + O(z^2)
            sage: f = e^-1; f
            z^5 - z^6 - z^11 + O(z^12)
            sage: f.coefficient(10)
            0
            sage: f[20]
            9
            sage: f[30]
            -219

            sage: L(valuation=2, constant=1)
            z^2 + z^3 + z^4 + O(z^5)
            sage: L(constant=1)
            Traceback (most recent call last):
            ...
            ValueError: you must specify the degree for the polynomial 0

        Alternatively, ``x`` can be a list of elements of the base ring.
        Then these elements are read as coefficients of the terms of
        degrees starting from the ``valuation``. In this case, ``constant``
        may be just an element of the base ring instead of a tuple or can be
        simply omitted if it is zero::

            sage: f = L([1,2,3,4], valuation=-5)
            sage: f
            z^-5 + 2*z^-4 + 3*z^-3 + 4*z^-2
            sage: g = L([1,3,5,7,9], valuation=5, constant=-1)
            sage: g
            z^5 + 3*z^6 + 5*z^7 + 7*z^8 + 9*z^9 - z^10 - z^11 - z^12 + O(z^13)

        Finally, ``x`` can be a Laurent polynomial::

            sage: P.<x> = LaurentPolynomialRing(QQ)
            sage: p = x^-2 + 3*x^3
            sage: L.<x> = LazyLaurentSeriesRing(ZZ)
            sage: L(p)
            x^-2 + 3*x^3

            sage: L(p, valuation=0)
            1 + 3*x^5

            sage: L(p, valuation=1)
            x + 3*x^6

        We construct a lazy Laurent series over another lazy Laurent series::

            sage: R.<s> = LazyLaurentSeriesRing(QQ)
            sage: L.<z> = LazyLaurentSeriesRing(R)
            sage: e = L(lambda n: 1/factorial(n), 0); e
            1 + z + 1/2*z^2 + 1/6*z^3 + 1/24*z^4 + 1/120*z^5 + 1/720*z^6 + O(z^7)
            sage: L(lambda n: 1/(1 + s^n), 0)
            1/2 + (1 - s + s^2 - s^3 + s^4 - s^5 + s^6 + O(s^7))*z
             + (1 - s^2 + s^4 - s^6 + O(s^7))*z^2
             + (1 - s^3 + s^6 + O(s^7))*z^3 + (1 - s^4 + O(s^7))*z^4
             + (1 - s^5 + O(s^7))*z^5 + (1 - s^6 + O(s^7))*z^6 + O(z^7)

        We note that ``e`` builds correctly because ``R`` additionally
        requires the valuation to be specified.

        In the next example the argument is interpreted as a constant
        polynomial, which happens to be a Dirichlet series::

            sage: D = LazyDirichletSeriesRing(QQ, "s")
            sage: L.<z> = LazyLaurentSeriesRing(D)
            sage: L(lambda n: 1/factorial(n), valuation=0)
            (1 + 1/2/2^s + 1/6/3^s + 1/24/4^s + 1/120/5^s + 1/720/6^s + 1/5040/7^s + O(1/(8^s)))

        We can also specify that the given function should be
        interpreted as the coefficients of the Laurent series::

            sage: L(coefficients=lambda n: 1/factorial(n), valuation=0)
            1 + z + 1/2*z^2 + 1/6*z^3 + 1/24*z^4 + 1/120*z^5 + 1/720*z^6 + O(z^7)

        When the argument ``x`` is callable and not convertible into
        an element of the underlying ring of series of finite
        support, it is evaluated at integers to compute the
        coefficients::

            sage: R.<q> = QQ[]
            sage: D = LazyDirichletSeriesRing(ZZ, 't')
            sage: D(1+2*q)
            3 + 5/2^t + 7/3^t + 9/4^t + 11/5^t + 13/6^t + 15/7^t + O(1/(8^t))

        In this example, the Dirichlet series ``m`` is considered as an
        element in the base ring::

            sage: m = D(moebius)
            sage: s = L(m, valuation=0)
            sage: s[0]
            1 - 1/(2^s) - 1/(3^s) - 1/(5^s) + 1/(6^s) - 1/(7^s) + O(1/(8^s))
            sage: s[1]
            0

        TESTS:

        Checking the valuation is consistent::

            sage: L.<z> = LazyLaurentSeriesRing(ZZ)
            sage: L([0,0,2,3], valuation=-4)
            2*z^-4 + 3*z^-3
            sage: L(range(5), valuation=-4)
            z^-4 + 2*z^-3 + 3*z^-2 + 4*z^-1
            sage: P.<x> = ZZ[]
            sage: L(x^2 + x^5, valuation=-4)
            z^-4 + z^-1
            sage: L(1, valuation=-4)
            z^-4
            sage: L(L(1), valuation=-4)
            z^-4
            sage: L(1/(1-z), valuation=-4)
            z^-4 + z^-3 + z^-2 + O(z^-1)
            sage: L(z^-3/(1-z), valuation=-4)
            z^-4 + z^-3 + z^-2 + O(z^-1)
            sage: L(z^3/(1-z), valuation=-4)
            z^-4 + z^-3 + z^-2 + O(z^-1)

            sage: L(z^3/(1-z), valuation=0)
            1 + z + z^2 + O(z^3)

            sage: L = LazyLaurentSeriesRing(ZZ, 'z')
            sage: L(lambda n: 1/(n+1), degree=3)
            Traceback (most recent call last):
            ...
            ValueError: the valuation must be specified

            sage: L(5, valuation=3.1)
            Traceback (most recent call last):
            ...
            ValueError: the valuation must be an integer

            sage: L(5, valuation=6/2)
            5*z^3

        Checking that series are not interpreted as coefficients when
        they can be interpreted as series::

            sage: P.<s> = ZZ[]
            sage: L.<z> = LazyLaurentSeriesRing(ZZ)
            sage: M.<w> = LazyLaurentSeriesRing(QQ)
            sage: L(M(s^2 + s^5), valuation=-4)
            z^-4 + z^-1

            sage: D = LazyDirichletSeriesRing(ZZ, "s")
            sage: E = LazyDirichletSeriesRing(QQ, "t")
            sage: D(E([1,2,3]))
            1 + 2/2^s + 3/3^s

        This gives zero::

            sage: L = LazyLaurentSeriesRing(ZZ, 'z')
            sage: L(lambda n: 0, degree=3, valuation=0)
            0
            sage: L(L.zero(), degree=3)
            0
            sage: L(L.zero(), degree=3, valuation=2)
            0
            sage: L(L.zero(), degree=3, constant=0)
            0
            sage: L(L.zero(), degree=3, valuation=2, constant=0)
            0

        This does not::

            sage: L(lambda n: 0, degree=3, constant=1, valuation=0)
            z^3 + z^4 + z^5 + O(z^6)
            sage: L(L.zero(), degree=-3, constant=1)
            z^-3 + z^-2 + z^-1 + O(1)
            sage: L(L.zero(), valuation=2, constant=1)
            z^2 + z^3 + z^4 + O(z^5)

        This raises an error::

            sage: L(lambda n: 0, valuation=3, constant=1)
            Traceback (most recent call last):
            ...
            ValueError: constant may only be specified if the degree is specified

        We support the old input format for ``constant``::

            sage: f = L(lambda i: i, valuation=-3, constant=-1, degree=3)
            sage: g = L(lambda i: i, valuation=-3, constant=(-1,3))
            sage: f == g
            True
            sage: g = L(lambda i: i, -3, (-1,3))
            sage: f == g
            True

        .. TODO::

            Add a method to change the sparse/dense implementation.

        """
        if valuation is not None and valuation not in ZZ:
            raise ValueError("the valuation must be an integer")

        if x is None and coefficients is None:
            if valuation is None:
                raise ValueError("the valuation must be specified")
            return self.element_class(self, Stream_uninitialized(self._sparse, valuation))

        if coefficients is not None and (x is not None and (not isinstance(x, int) or x)):
            raise ValueError("coefficients must be None if x is provided")

        BR = self.base_ring()
        if isinstance(constant, (tuple, list)):
            constant, degree = constant
        if isinstance(degree, (tuple, list)):
            constant, degree = degree
        if constant is not None:
            constant = BR(constant)

        if coefficients is None:
            # Try to build stuff using the internal polynomial ring constructor
            R = self._internal_poly_ring
            try:
                x = R(x)
            except (TypeError, ValueError):
                pass

            # If x has been converted to the internal polynomial ring
            if parent(x) is R:
                if not x and not constant:
                    return self.zero()
                if x and valuation is not None:
                    x = x.shift(valuation - x.valuation())
                if degree is None and not x:
                    if valuation is None:
                        raise ValueError("you must specify the degree for the polynomial 0")
                    degree = valuation
                if x == R.zero():
                    coeff_stream = Stream_exact([], self._sparse, order=degree, constant=constant)
                    return self.element_class(self, coeff_stream)
                initial_coefficients = [x[i] for i in range(x.valuation(), x.degree() + 1)]
                coeff_stream = Stream_exact(initial_coefficients, self._sparse,
                                            order=x.valuation(), constant=constant, degree=degree)
                return self.element_class(self, coeff_stream)

            # Handle when it is a lazy series
            if isinstance(x, self.Element):
                if x._coeff_stream._is_sparse is not self._sparse:
                    # TODO: Implement a way to make a self._sparse copy
                    raise NotImplementedError("cannot convert between sparse and dense")

                # If x is known to be 0
                if isinstance(x._coeff_stream, Stream_zero):
                    if not constant:
                        if self is parent(x):
                            return x
                        return self.element_class(self, x._coeff_stream)
                    if degree is None:
                        if valuation is None:
                            raise ValueError("you must specify the degree for the polynomial 0")
                        degree = valuation
                    coeff_stream = Stream_exact([], self._sparse, order=degree,
                                                constant=constant)
                    return self.element_class(self, coeff_stream)

                # Make the result exact
                if degree is not None:
                    # truncate the series and then possibly make constant
                    x_val = x._coeff_stream.order()
                    if not valuation:
                        valuation = x_val
                    initial_coefficients = [x[x_val+i] for i in range(degree-valuation)]
                    if not any(initial_coefficients):
                        if not constant:
                            return self.zero()
                        # We learned some stuff about x; pass it along
                        x._coeff_stream._approximate_order += len(initial_coefficients)
                        initial_coefficients = []
                    coeff_stream = Stream_exact(initial_coefficients, self._sparse,
                                                order=valuation, constant=constant, degree=degree)
                    return self.element_class(self, coeff_stream)

                # We are just possibly shifting the result
                ret = self.element_class(self, x._coeff_stream)
                if valuation is None:
                    return ret
                return ret.shift(valuation - x._coeff_stream.order())

        else:
            x = coefficients

        if callable(x):
            if valuation is None:
                raise ValueError("the valuation must be specified")
            if degree is None:
                if constant is not None:
                    raise ValueError("constant may only be specified if the degree is specified")
                coeff_stream = Stream_function(x, self.base_ring(), self._sparse, valuation)
                return self.element_class(self, coeff_stream)

            # degree is not None
            if constant is None:
                constant = BR.zero()
            p = [BR(x(i)) for i in range(valuation, degree)]
            if not any(p) and not constant:
                return self.zero()
            coeff_stream = Stream_exact(p, self._sparse, order=valuation,
                                        constant=constant, degree=degree)
            return self.element_class(self, coeff_stream)

        raise ValueError(f"unable to convert {x} into {self}")

    def unknown(self, valuation=None):
        """
        Return an uninitialized series.

        INPUT:

        - ``valuation`` -- integer; a lower bound for the valuation of the series

        Power series can be defined recursively (see
        :meth:`sage.rings.lazy_series.LazyModuleElement.define()` for
        more examples)::

        EXAMPLES::

            sage: L.<z> = LazyTaylorSeriesRing(QQ)
            sage: s = L.unknown(1)
            sage: s.define(z + (s^2+s(z^2))/2)
            sage: s
            z + z^2 + z^3 + 2*z^4 + 3*z^5 + 6*z^6 + 11*z^7 + O(z^8)
        """
        return self(None, valuation=valuation)

    class options(GlobalOptions):
        r"""
        Set and display the options for Lazy Laurent series.

        If no parameters are set, then the function returns a copy of
        the options dictionary.

        The ``options`` to Lazy Laurent series can be accessed as using
        :class:`LazyLaurentSeriesRing.options` of :class:`LazyLaurentSeriesRing`.

        @OPTIONS@

        EXAMPLES::

            sage: LLS.<z> = LazyLaurentSeriesRing(QQ)
            sage: LLS.options.display_length
            7
            sage: f = 1 / (1 + z)
            sage: f
            1 - z + z^2 - z^3 + z^4 - z^5 + z^6 + O(z^7)
            sage: LLS.options.display_length = 10
            sage: f
            1 - z + z^2 - z^3 + z^4 - z^5 + z^6 - z^7 + z^8 - z^9 + O(z^10)
            sage: g = LLS(lambda n: n^2, valuation=-2, degree=5, constant=42)
            sage: g
            4*z^-2 + z^-1 + z + 4*z^2 + 9*z^3 + 16*z^4 + 42*z^5 + 42*z^6 + 42*z^7 + O(z^8)
            sage: h = 1 / (1 - z)  # This is exact
            sage: h
            1 + z + z^2 + O(z^3)
            sage: LLS.options.constant_length = 1
            sage: g
            4*z^-2 + z^-1 + z + 4*z^2 + 9*z^3 + 16*z^4 + 42*z^5 + O(z^6)
            sage: h
            1 + O(z)
            sage: LazyLaurentSeriesRing.options._reset()
            sage: LazyLaurentSeriesRing.options.display_length
            7
        """
#        NAME = 'LazyLaurentSeriesRing'
        module = 'sage.rings.lazy_series_ring'
        display_length = dict(default=7,
                              description='the number of coefficients to display from the valuation',
                              checker=lambda x: x in ZZ and x > 0)
        constant_length = dict(default=3,
                               description='the number of coefficients to display for nonzero constant series',
                               checker=lambda x: x in ZZ and x > 0)

class LazyLaurentSeriesRing(LazySeriesRing):
    """
    The ring of lazy Laurent series.

    The ring of Laurent series over a ring with the usual arithmetic
    where the coefficients are computed lazily.

    INPUT:

    - ``base_ring`` -- base ring
    - ``names`` -- name of the generator
    - ``sparse`` -- (default: ``True``) whether the implementation of
      the series is sparse or not

    EXAMPLES::

        sage: L.<z> = LazyLaurentSeriesRing(QQ)
        sage: 1 / (1 - z)
        1 + z + z^2 + O(z^3)
        sage: 1 / (1 - z) == 1 / (1 - z)
        True
        sage: L in Fields
        True

    Lazy Laurent series ring over a finite field::

        sage: L.<z> = LazyLaurentSeriesRing(GF(3)); L
        Lazy Laurent Series Ring in z over Finite Field of size 3
        sage: e = 1 / (1 + z)
        sage: e.coefficient(100)
        1
        sage: e.coefficient(100).parent()
        Finite Field of size 3

    Series can be defined by specifying a coefficient function
    along with a valuation or a degree where after the series
    is evenutally constant::

        sage: R.<x,y> = QQ[]
        sage: L.<z> = LazyLaurentSeriesRing(R)
        sage: def coeff(n):
        ....:     if n < 0:
        ....:         return -2 + n
        ....:     if n == 0:
        ....:         return 6
        ....:     return x + y^n
        sage: f = L(coeff, valuation=-5)
        sage: f
        -7*z^-5 - 6*z^-4 - 5*z^-3 - 4*z^-2 - 3*z^-1 + 6 + (x + y)*z + O(z^2)
        sage: 1 / (1 - f)
        1/7*z^5 - 6/49*z^6 + 1/343*z^7 + 8/2401*z^8 + 64/16807*z^9
         + 17319/117649*z^10 + (1/49*x + 1/49*y - 180781/823543)*z^11 + O(z^12)
        sage: L(coeff, valuation=-3, degree=3, constant=x)
        -5*z^-3 - 4*z^-2 - 3*z^-1 + 6 + (x + y)*z + (y^2 + x)*z^2
         + x*z^3 + x*z^4 + x*z^5 + O(z^6)

    Similarly, we can specify a polynomial or the initial
    coefficients with anything that converts into the
    corresponding Laurent polynomial ring::

        sage: L([1, x, y, 0, x+y])
        1 + x*z + y*z^2 + (x + y)*z^4
        sage: L([1, x, y, 0, x+y], constant=2)
        1 + x*z + y*z^2 + (x + y)*z^4 + 2*z^5 + 2*z^6 + 2*z^7 + O(z^8)
        sage: L([1, x, y, 0, x+y], degree=7, constant=2)
        1 + x*z + y*z^2 + (x + y)*z^4 + 2*z^7 + 2*z^8 + 2*z^9 + O(z^10)
        sage: L([1, x, y, 0, x+y], valuation=-2)
        z^-2 + x*z^-1 + y + (x + y)*z^2
        sage: L([1, x, y, 0, x+y], valuation=-2, constant=3)
        z^-2 + x*z^-1 + y + (x + y)*z^2 + 3*z^3 + 3*z^4 + 3*z^5 + O(z^6)
        sage: L([1, x, y, 0, x+y], valuation=-2, degree=4, constant=3)
        z^-2 + x*z^-1 + y + (x + y)*z^2 + 3*z^4 + 3*z^5 + 3*z^6 + O(z^7)

    Some additional examples over the integer ring::

        sage: L.<z> = LazyLaurentSeriesRing(ZZ)
        sage: L in Fields
        False
        sage: 1 / (1 - 2*z)^3
        1 + 6*z + 24*z^2 + 80*z^3 + 240*z^4 + 672*z^5 + 1792*z^6 + O(z^7)

        sage: R.<x> = LaurentPolynomialRing(ZZ)
        sage: L(x^-2 + 3 + x)
        z^-2 + 3 + z
        sage: L(x^-2 + 3 + x, valuation=-5, constant=2)
        z^-5 + 3*z^-3 + z^-2 + 2*z^-1 + 2 + 2*z + O(z^2)
        sage: L(x^-2 + 3 + x, valuation=-5, degree=0, constant=2)
        z^-5 + 3*z^-3 + z^-2 + 2 + 2*z + 2*z^2 + O(z^3)

    We can also truncate, shift, and make eventually constant any
    Laurent series::

        sage: f = 1 / (z + z^2)
        sage: f
        z^-1 - 1 + z - z^2 + z^3 - z^4 + z^5 + O(z^6)
        sage: L(f, valuation=2)
        z^2 - z^3 + z^4 - z^5 + z^6 - z^7 + z^8 + O(z^9)
        sage: L(f, degree=3)
        z^-1 - 1 + z - z^2
        sage: L(f, degree=3, constant=2)
        z^-1 - 1 + z - z^2 + 2*z^3 + 2*z^4 + 2*z^5 + O(z^6)
        sage: L(f, valuation=1, degree=4)
        z - z^2 + z^3
        sage: L(f, valuation=1, degree=4, constant=5)
        z - z^2 + z^3 + 5*z^4 + 5*z^5 + 5*z^6 + O(z^7)

    Power series can be defined recursively (see
    :meth:`sage.rings.lazy_series.LazyModuleElement.define()` for
    more examples)::

        sage: L.<z> = LazyLaurentSeriesRing(ZZ)
        sage: s = L(None, valuation=0)
        sage: s.define(1 + z*s^2)
        sage: s
        1 + z + 2*z^2 + 5*z^3 + 14*z^4 + 42*z^5 + 132*z^6 + O(z^7)

    If we do not explcitly know the exact value of every coefficient,
    then equality checking will depend on the computed coefficients.
    If at a certain point we cannot prove two series are different
    (which involves the coefficients we have computed), then we will
    raise an error::

        sage: f = 1 / (z + z^2); f
        z^-1 - 1 + z - z^2 + z^3 - z^4 + z^5 + O(z^6)
        sage: f2 = f * 2  # currently no coefficients computed
        sage: f3 = f * 3  # currently no coefficients computed
        sage: f2 == f3
        Traceback (most recent call last):
        ...
        ValueError: undecidable
        sage: f2  # computes some of the coefficients of f2
        2*z^-1 - 2 + 2*z - 2*z^2 + 2*z^3 - 2*z^4 + 2*z^5 + O(z^6)
        sage: f3  # computes some of the coefficients of f3
        3*z^-1 - 3 + 3*z - 3*z^2 + 3*z^3 - 3*z^4 + 3*z^5 + O(z^6)
        sage: f2 == f3
        False

    The implementation of the ring can be either be a sparse or a dense one.
    The default is a sparse implementation::

        sage: L.<z> = LazyLaurentSeriesRing(ZZ)
        sage: L.is_sparse()
        True
        sage: L.<z> = LazyLaurentSeriesRing(ZZ, sparse=False)
        sage: L.is_sparse()
        False

    """
    Element = LazyLaurentSeries

    def __init__(self, base_ring, names, sparse=True, category=None):
        """
        Initialize ``self``.

        TESTS::

            sage: L = LazyLaurentSeriesRing(ZZ, 't')
            sage: elts = L.some_elements()[:-2]  # skip the non-exact elements
            sage: TestSuite(L).run(elements=elts, skip=['_test_elements', '_test_associativity', '_test_distributivity', '_test_zero'])
            sage: L.category()
            Category of infinite commutative no zero divisors algebras over
             (euclidean domains and infinite enumerated sets and metric spaces)

            sage: L = LazyLaurentSeriesRing(QQ, 't')
            sage: L.category()
            Join of Category of complete discrete valuation fields
             and Category of commutative algebras over (number fields and quotient fields and metric spaces)
             and Category of infinite sets
            sage: L = LazyLaurentSeriesRing(ZZ['x,y'], 't')
            sage: L.category()
            Category of infinite commutative no zero divisors algebras over
             (unique factorization domains and commutative algebras over
              (euclidean domains and infinite enumerated sets and metric spaces)
              and infinite sets)
            sage: E.<x,y> = ExteriorAlgebra(QQ)
            sage: L = LazyLaurentSeriesRing(E, 't')  # not tested
        """
        self._sparse = sparse
        # We always use the dense because our CS_exact is implemented densely
        self._laurent_poly_ring = LaurentPolynomialRing(base_ring, names)
        self._internal_poly_ring = self._laurent_poly_ring

        category = Algebras(base_ring.category())
        if base_ring in Fields():
            category &= CompleteDiscreteValuationFields()
        else:
            if "Commutative" in base_ring.category().axioms():
                category = category.Commutative()
            if base_ring in IntegralDomains():
                category &= IntegralDomains()

        if base_ring.is_zero():
            category = category.Finite()
        else:
            category = category.Infinite()

        Parent.__init__(self, base=base_ring, names=names, category=category)

    def _repr_(self):
        """
        Return a string representation of ``self``.

        EXAMPLES::

            sage: LazyLaurentSeriesRing(GF(2), 'z')
            Lazy Laurent Series Ring in z over Finite Field of size 2
        """
        return "Lazy Laurent Series Ring in {} over {}".format(self.variable_name(), self.base_ring())

    def _latex_(self):
        r"""
        Return a latex representation of ``self``.

        EXAMPLES::

            sage: L = LazyLaurentSeriesRing(GF(2), 'z')
            sage: latex(L)
            \Bold{F}_{2} (\!(z)\!)
        """
        from sage.misc.latex import latex
        return latex(self.base_ring()) + r"(\!({})\!)".format(self.variable_name())

    def characteristic(self):
        """
        Return the characteristic of this lazy power series ring, which
        is the same as the characteristic of its base ring.

        EXAMPLES::

            sage: L.<t> = LazyLaurentSeriesRing(ZZ)
            sage: L.characteristic()
            0
            sage: R.<w> = LazyLaurentSeriesRing(GF(11)); R
            Lazy Laurent Series Ring in w over Finite Field of size 11
            sage: R.characteristic()
            11

        """
        return self.base_ring().characteristic()

    def is_sparse(self):
        """
        Return whether ``self`` is sparse or not.

        EXAMPLES::

            sage: L = LazyLaurentSeriesRing(ZZ, 'z', sparse=False)
            sage: L.is_sparse()
            False

            sage: L = LazyLaurentSeriesRing(ZZ, 'z', sparse=True)
            sage: L.is_sparse()
            True
        """
        return self._sparse

    @cached_method
    def gen(self, n=0):
        r"""
        Return the ``n``-th generator of ``self``.

        EXAMPLES::

            sage: L = LazyLaurentSeriesRing(ZZ, 'z')
            sage: L.gen()
            z
            sage: L.gen(3)
            Traceback (most recent call last):
            ...
            IndexError: there is only one generator
        """
        if n != 0:
            raise IndexError("there is only one generator")
        R = self.base_ring()
        coeff_stream = Stream_exact([R.one()], self._sparse,
                                    constant=R.zero(), order=1)
        return self.element_class(self, coeff_stream)

    def ngens(self):
        r"""
        Return the number of generators of ``self``.

        This is always 1.

        EXAMPLES::

            sage: L.<z> = LazyLaurentSeriesRing(ZZ)
            sage: L.ngens()
            1
        """
        return 1

    @cached_method
    def gens(self):
        """
        Return the generators of ``self``.

        EXAMPLES::

            sage: L.<z> = LazyLaurentSeriesRing(ZZ)
            sage: L.gens()
            (z,)
            sage: 1/(1 - z)
            1 + z + z^2 + O(z^3)
        """
        return tuple([self.gen(n) for n in range(self.ngens())])

    def _coerce_map_from_(self, S):
        """
        Return ``True`` if a coercion from ``S`` exists.

        EXAMPLES::

            sage: L = LazyLaurentSeriesRing(GF(2), 'z')
            sage: L.has_coerce_map_from(ZZ)
            True
            sage: L.has_coerce_map_from(GF(2))
            True
        """
        if self.base_ring().has_coerce_map_from(S):
            return True

        R = self._laurent_poly_ring
        return R.has_coerce_map_from(S)

    def _coerce_map_from_base_ring(self):
        """
        Return a coercion map from the base ring of ``self``.

        EXAMPLES::

            sage: L = LazyLaurentSeriesRing(QQ, 'z')
            sage: phi = L._coerce_map_from_base_ring()
            sage: phi(2)
            2
            sage: phi(2, valuation=-2)
            2*z^-2
            sage: phi(2, valuation=-2, constant=3, degree=1)
            2*z^-2 + 3*z + 3*z^2 + 3*z^3 + O(z^4)
        """
        # Return a DefaultConvertMap_unique; this can pass additional
        # arguments to _element_constructor_, unlike the map returned
        # by UnitalAlgebras.ParentMethods._coerce_map_from_base_ring.
        return self._generic_coerce_map(self.base_ring())

    def _an_element_(self):
        """
        Return a Laurent series in ``self``.

        EXAMPLES::

            sage: L = LazyLaurentSeriesRing(ZZ, 'z')
            sage: L.an_element()
            z^-2 + 3*z^-1 + 2*z + z^2 + z^3 + z^4 + z^5 + O(z^6)
        """
        R = self.base_ring()
        coeff_stream = Stream_exact([R.an_element(), 3, 0, 2*R.an_element(), 1],
                                    self._sparse, order=-2, constant=R.one())
        return self.element_class(self, coeff_stream)

    def some_elements(self):
        """
        Return a list of elements of ``self``.

        EXAMPLES::

            sage: L = LazyLaurentSeriesRing(ZZ, 'z')
            sage: L.some_elements()
            [0, 1, z,
             -3*z^-4 + z^-3 - 12*z^-2 - 2*z^-1 - 10 - 8*z + z^2 + z^3,
             z^-2 + 3*z^-1 + 2*z + z^2 + z^3 + z^4 + z^5 + O(z^6),
             -2*z^-3 - 2*z^-2 + 4*z^-1 + 11 - z - 34*z^2 - 31*z^3 + O(z^4),
             4*z^-2 + z^-1 + z + 4*z^2 + 9*z^3 + 16*z^4 + O(z^5)]

            sage: L = LazyLaurentSeriesRing(GF(2), 'z')
            sage: L.some_elements()
            [0, 1, z,
             z^-4 + z^-3 + z^2 + z^3,
             z^-1 + z^2 + z^3 + z^4 + z^5 + O(z^6),
             1 + z + z^3 + z^4 + z^6 + O(z^7),
             z^-1 + z + z^3 + O(z^5)]

            sage: L = LazyLaurentSeriesRing(GF(3), 'z')
            sage: L.some_elements()
            [0, 1, z,
             z^-3 + z^-1 + 2 + z + z^2 + z^3,
             z^2 + z^3 + z^4 + z^5 + O(z^6),
             z^-3 + z^-2 + z^-1 + 2 + 2*z + 2*z^2 + O(z^3),
             z^-2 + z^-1 + z + z^2 + z^4 + O(z^5)]
        """
        z = self.gen()
        elts = [self.zero(), self.one(), z, (z-3)*(z**-2+2+z)**2, self.an_element(),
                (1 - 2*z**-3)/(1 - z + 3*z**2), self(lambda n: n**2, valuation=-2)]
        return elts

    @cached_method
    def one(self):
        r"""
        Return the constant series `1`.

        EXAMPLES::

            sage: L = LazyLaurentSeriesRing(ZZ, 'z')
            sage: L.one()
            1
        """
        R = self.base_ring()
        coeff_stream = Stream_exact([R.one()], self._sparse, constant=R.zero(), degree=1)
        return self.element_class(self, coeff_stream)

    @cached_method
    def zero(self):
        r"""
        Return the zero series.

        EXAMPLES::

            sage: L = LazyLaurentSeriesRing(ZZ, 'z')
            sage: L.zero()
            0
        """
        return self.element_class(self, Stream_zero(self._sparse))

    def series(self, coefficient, valuation, degree=None, constant=None):
        r"""
        Return a lazy Laurent series.

        INPUT:

        - ``coefficient`` -- Python function that computes coefficients or a list
        - ``valuation`` -- integer; approximate valuation of the series
        - ``degree`` -- (optional) integer
        - ``constant`` -- (optional) an element of the base ring

        Let the coefficient of index `i` mean the coefficient of the term
        of the series with exponent `i`.

        Python function ``coefficient`` returns the value of the coefficient
        of index `i` from input `s` and `i` where `s` is the series itself.

        Let ``valuation`` be `n`. All coefficients of index below `n` are zero.
        If ``constant`` is not specified, then the ``coefficient`` function is
        responsible to compute the values of all coefficients of index `\ge n`.
        If ``degree`` or ``constant`` is a pair `(c,m)`, then the ``coefficient``
        function is responsible to compute the values of all coefficients of
        index `\ge n` and `< m` and all the coefficients of index `\ge m`
        is the constant `c`.

        EXAMPLES::

            sage: L = LazyLaurentSeriesRing(ZZ, 'z')
            sage: L.series(lambda s, i: i, 5, (1,10))
            5*z^5 + 6*z^6 + 7*z^7 + 8*z^8 + 9*z^9 + z^10 + z^11 + z^12 + O(z^13)

            sage: def g(s, i):
            ....:     if i < 0:
            ....:         return 1
            ....:     else:
            ....:         return s.coefficient(i - 1) + i
            sage: e = L.series(g, -5); e
            z^-5 + z^-4 + z^-3 + z^-2 + z^-1 + 1 + 2*z + O(z^2)
            sage: f = e^-1; f
            z^5 - z^6 - z^11 + O(z^12)
            sage: f.coefficient(10)
            0
            sage: f.coefficient(20)
            9
            sage: f.coefficient(30)
            -219

        Alternatively, the ``coefficient`` can be a list of elements of the
        base ring. Then these elements are read as coefficients of the terms of
        degrees starting from the ``valuation``. In this case, ``constant``
        may be just an element of the base ring instead of a tuple or can be
        simply omitted if it is zero. ::

            sage: L = LazyLaurentSeriesRing(ZZ, 'z')
            sage: f = L.series([1,2,3,4], -5); f
            z^-5 + 2*z^-4 + 3*z^-3 + 4*z^-2
            sage: g = L.series([1,3,5,7,9], 5, constant=-1); g
            z^5 + 3*z^6 + 5*z^7 + 7*z^8 + 9*z^9 - z^10 - z^11 - z^12 + O(z^13)
        """
        if valuation is not None and valuation not in ZZ:
            raise ValueError("the valuation must be an integer")

        if isinstance(constant, (list, tuple)):
            constant, degree = constant
        if isinstance(degree, (list, tuple)):
            constant, degree = degree

        if constant is not None:
            constant = self.base_ring()(constant)

        if isinstance(coefficient, (tuple, list)):
            if constant is None:
                constant = self.base_ring().zero()
            if degree is None:
                degree = valuation + len(coefficient)
            coeff_stream = Stream_exact(coefficient, self._sparse, order=valuation,
                                        constant=constant, degree=degree)
            return self.element_class(self, coeff_stream)

        if degree is not None and valuation > degree and constant:
            raise ValueError('inappropriate valuation')

        t = None
        t = self(lambda n: coefficient(t, n), valuation=valuation,
                 constant=constant, degree=degree)
        return t

    def _monomial(self, c, n):
        r"""
        Return the interpretation of the coefficient ``c`` at index ``n``.

        EXAMPLES::

            sage: L = LazyLaurentSeriesRing(ZZ, 'z')
            sage: L._monomial(1, 3)
            z^3
            sage: L._monomial(2, -4)
            2*z^-4
        """
        return self._laurent_poly_ring(c).shift(n)

######################################################################

class LazyTaylorSeriesRing(LazySeriesRing):
    """
    The ring of (possibly multivariate) lazy Taylor series.

    INPUT:

    - ``base_ring`` -- base ring of this Taylor series ring
    - ``names`` -- name(s) of the generator of this Taylor series ring
    - ``sparse`` -- (default: ``True``) whether this series is sparse or not

    EXAMPLES::

        sage: LazyTaylorSeriesRing(ZZ, 't')
        Lazy Taylor Series Ring in t over Integer Ring

        sage: L.<x, y> = LazyTaylorSeriesRing(QQ); L
        Multivariate Lazy Taylor Series Ring in x, y over Rational Field
    """
    Element = LazyTaylorSeries

    def __init__(self, base_ring, names, sparse=True, category=None):
        """
        Initialize ``self``.

        TESTS::

            sage: L = LazyTaylorSeriesRing(ZZ, 't')
            sage: TestSuite(L).run(skip=['_test_elements', '_test_associativity', '_test_distributivity', '_test_zero'])
        """
        from sage.structure.category_object import normalize_names
        names = normalize_names(-1, names)
        self._sparse = sparse
        self._laurent_poly_ring = PolynomialRing(base_ring, names)
        if len(names) == 1:
            self._internal_poly_ring = self._laurent_poly_ring
        else:
            coeff_ring = PolynomialRing(base_ring, names)
            self._internal_poly_ring = PolynomialRing(coeff_ring, "DUMMY_VARIABLE")
        category = Algebras(base_ring.category())
        if base_ring in Fields():
            category &= CompleteDiscreteValuationRings()
        elif base_ring in IntegralDomains():
            category &= IntegralDomains()
        elif base_ring in Rings().Commutative():
            category = category.Commutative()

        if base_ring.is_zero():
            category = category.Finite()
        else:
            category = category.Infinite()
        Parent.__init__(self, base=base_ring, names=names,
                        category=category)

    def _repr_(self):
        """
        String representation of this Taylor series ring.

        EXAMPLES::

            sage: LazyTaylorSeriesRing(GF(2), 'z')
            Lazy Taylor Series Ring in z over Finite Field of size 2
        """
        BR = self.base_ring()
        if len(self.variable_names()) == 1:
            return "Lazy Taylor Series Ring in {} over {}".format(self.variable_name(), BR)
        generators_rep = ", ".join(self.variable_names())
        return "Multivariate Lazy Taylor Series Ring in {} over {}".format(generators_rep, BR)

    def _latex_(self):
        r"""
        Return a latex representation of ``self``.

        EXAMPLES::

            sage: L = LazyTaylorSeriesRing(GF(2), 'z')
            sage: latex(L)
            \Bold{F}_{2} [\![z]\!]
        """
        from sage.misc.latex import latex
        generators_rep = ", ".join(self.variable_names())
        return latex(self.base_ring()) + r"[\![{}]\!]".format(generators_rep)

    def _monomial(self, c, n):
        r"""
        Return the interpretation of the coefficient ``c`` at index ``n``.

        EXAMPLES::

            sage: L = LazyTaylorSeriesRing(ZZ, 'z')
            sage: L._monomial(2, 3)
            2*z^3
        """
        m = len(self.variable_names())
        L = self._laurent_poly_ring
        if m == 1:
            return L(c) * L.gen() ** n
        return L(c)

    @cached_method
    def gen(self, n=0):
        """
        Return the ``n``-th generator of ``self``.

        EXAMPLES::

            sage: L = LazyTaylorSeriesRing(ZZ, 'z')
            sage: L.gen()
            z
            sage: L.gen(3)
            Traceback (most recent call last):
            ...
            IndexError: there is only one generator
        """
        m = len(self.variable_names())
        if n > m:
            if m == 1:
                raise IndexError("there is only one generator")
            raise IndexError("there are only %s generators" % m)

        R = self._laurent_poly_ring
        BR = self.base_ring()
        if len(self.variable_names()) == 1:
            coeff_stream = Stream_exact([BR.one()], self._sparse, constant=BR.zero(), order=1)
        else:
            coeff_stream = Stream_exact([R.gen(n)], self._sparse, constant=BR.zero(), order=1)
        return self.element_class(self, coeff_stream)

    def ngens(self):
        r"""
        Return the number of generators of ``self``.

        EXAMPLES::

            sage: L.<z> = LazyTaylorSeriesRing(ZZ)
            sage: L.ngens()
            1
        """
        return len(self.variable_names())

    @cached_method
    def gens(self):
        """
        Return the generators of ``self``.

        EXAMPLES::

            sage: L = LazyTaylorSeriesRing(ZZ, 'x,y')
            sage: L.gens()
            (x, y)
        """
        return tuple([self.gen(n) for n in range(self.ngens())])

    def _coerce_map_from_(self, S):
        """
        Return ``True`` if a coercion from ``S`` exists.

        EXAMPLES::

            sage: L = LazyTaylorSeriesRing(GF(2), 'z')
            sage: L.has_coerce_map_from(ZZ)
            True
            sage: L.has_coerce_map_from(GF(2))
            True
        """
        if self.base_ring().has_coerce_map_from(S):
            return True

        R = self._laurent_poly_ring
        return R.has_coerce_map_from(S)

    def _coerce_map_from_base_ring(self):
        """
        Return a coercion map from the base ring of ``self``.

        """
        # Return a DefaultConvertMap_unique; this can pass additional
        # arguments to _element_constructor_, unlike the map returned
        # by UnitalAlgebras.ParentMethods._coerce_map_from_base_ring.
        return self._generic_coerce_map(self.base_ring())

    def _element_constructor_(self, x=None, valuation=None, constant=None, degree=None, check=True):
        """
        Construct a Taylor series from ``x``.

        INPUT:

        - ``x`` -- data used to the define a Taylor series
        - ``valuation`` -- integer (optional); integer; a lower bound for the valuation of the series
        - ``constant`` -- (optional) the eventual constant of the series
        - ``degree`` -- (optional) the degree when the series is ``constant``
        - ``check`` -- (optional) check that coefficients are homogeneous of the correct degree when they are retrieved

        EXAMPLES::

            sage: L = LazyTaylorSeriesRing(GF(2), 'z')
            sage: L(2)
            0
            sage: L(3)
            1

            sage: L = LazyTaylorSeriesRing(ZZ, 'z')
            sage: L(lambda i: i, 5, 1, 10)
            5*z^5 + 6*z^6 + 7*z^7 + 8*z^8 + 9*z^9 + z^10 + z^11 + z^12 + O(z^13)
            sage: L(lambda i: i, 5, (1, 10))
            5*z^5 + 6*z^6 + 7*z^7 + 8*z^8 + 9*z^9 + z^10 + z^11 + z^12 + O(z^13)

            sage: X = L(constant=5, degree=2); X
            5*z^2 + 5*z^3 + 5*z^4 + O(z^5)
            sage: X.valuation()
            2

            sage: e = L(lambda n: n+1); e
            1 + 2*z + 3*z^2 + 4*z^3 + 5*z^4 + 6*z^5 + 7*z^6 + O(z^7)
            sage: f = e^-1; f
            1 - 2*z + z^2 + O(z^7)
            sage: f.coefficient(10)
            0
            sage: f[20]
            0

            sage: L(valuation=2, constant=1)
            z^2 + z^3 + z^4 + O(z^5)
            sage: L(constant=1)
            1 + z + z^2 + O(z^3)

        Alternatively, ``x`` can be a list of elements of the base ring.
        Then these elements are read as coefficients of the terms of
        degrees starting from the ``valuation``. In this case, ``constant``
        may be just an element of the base ring instead of a tuple or can be
        simply omitted if it is zero::

            sage: f = L([1,2,3,4], 1); f
            z + 2*z^2 + 3*z^3 + 4*z^4

            sage: g = L([1,3,5,7,9], 5, -1); g
            z^5 + 3*z^6 + 5*z^7 + 7*z^8 + 9*z^9 - z^10 - z^11 - z^12 + O(z^13)

        .. TODO::

            Add a method to change the sparse/dense implementation.

        Finally, ``x`` can be a polynomial::

            sage: P.<x> = QQ[]
            sage: p = x + 3*x^2 + x^5
            sage: L.<x> = LazyTaylorSeriesRing(ZZ)
            sage: L(p)
            x + 3*x^2 + x^5

            sage: L(p, valuation=0)
            1 + 3*x + x^4

            sage: P.<x, y> = QQ[]
            sage: p = x + y^2 + x*y
            sage: L.<x,y> = LazyTaylorSeriesRing(ZZ)
            sage: L(p)
            x + (x*y+y^2)

        TESTS::

            sage: L.<x,y> = LazyTaylorSeriesRing(ZZ)
            sage: L(constant=1)
            Traceback (most recent call last):
            ...
            ValueError: constant must be zero for multivariate Taylor series

            sage: L(lambda n: 0)
            O(x,y)^7

            sage: L(lambda n: n)[3];
            Traceback (most recent call last):
            ...
            ValueError: coefficient 3 at degree 3 is not a homogeneous polynomial

            sage: L([1, 2, 3]);
            Traceback (most recent call last):
            ...
            ValueError: unable to convert [1, 2, 3] into a lazy Taylor series

            sage: L(lambda n: n, degree=3);
            Traceback (most recent call last):
            ...
            ValueError: coefficients must be homogeneous polynomials of the correct degree

        """
        if valuation is not None:
            if valuation < 0:
                raise ValueError("the valuation of a Taylor series must be positive")
            if len(self.variable_names()) > 1:
                raise ValueError("valuation must not be specified for multivariate Taylor series")
        if len(self.variable_names()) > 1:
            valuation = 0

        R = self._laurent_poly_ring
        BR = self.base_ring()
        if x is None:
            assert degree is None
            coeff_stream = Stream_uninitialized(self._sparse, valuation)
            return self.element_class(self, coeff_stream)
        try:
            # Try to build stuff using the polynomial ring constructor
            x = R(x)
        except (TypeError, ValueError):
            pass
        if isinstance(constant, (tuple, list)):
            constant, degree = constant
        if constant is not None:
            if len(self.variable_names()) > 1 and constant:
                raise ValueError("constant must be zero for multivariate Taylor series")
            constant = BR(constant)
        if x in R:
            if not x and not constant:
                coeff_stream = Stream_zero(self._sparse)
            else:
                if not x:
                    coeff_stream = Stream_exact([], self._sparse,
                                                order=valuation,
                                                degree=degree,
                                                constant=constant)
                    return self.element_class(self, coeff_stream)

                if len(self.variable_names()) == 1:
                    v = x.valuation()
                    d = x.degree()
                    p_list = [x[i] for i in range(v, d + 1)]
                    if valuation is not None:
                        v = valuation
                else:
                    p_dict = x.homogeneous_components()
                    v = min(p_dict.keys())
                    d = max(p_dict.keys())
                    p_list = [p_dict.get(i, 0) for i in range(v, d + 1)]

                coeff_stream = Stream_exact(p_list, self._sparse,
                                            order=v,
                                            constant=constant,
                                            degree=degree)
            return self.element_class(self, coeff_stream)

        if isinstance(x, LazyTaylorSeries):
            if x._coeff_stream._is_sparse is self._sparse:
                return self.element_class(self, x._coeff_stream)
            # TODO: Implement a way to make a self._sparse copy
            raise NotImplementedError("cannot convert between sparse and dense")
        if callable(x):
            if valuation is None:
                valuation = 0
            if degree is not None:
                if constant is None:
                    constant = ZZ.zero()
                if len(self.variable_names()) == 1:
                    p = [BR(x(i)) for i in range(valuation, degree)]
                else:
                    p = [R(x(i)) for i in range(valuation, degree)]
                    if not all(e.is_homogeneous() and e.degree() == i
                               for i, e in enumerate(p, valuation)):
                        raise ValueError("coefficients must be homogeneous polynomials of the correct degree")
                coeff_stream = Stream_exact(p, self._sparse,
                                            order=valuation,
                                            constant=constant,
                                            degree=degree)
                return self.element_class(self, coeff_stream)
            coeff_ring = self._internal_poly_ring.base_ring()
            if check and len(self.variable_names()) > 1:
                def y(n):
                    e = R(x(n))
                    if not e or e.is_homogeneous() and e.degree() == n:
                        return e
                    raise ValueError("coefficient %s at degree %s is not a homogeneous polynomial" % (e, n))
                coeff_stream = Stream_function(y, coeff_ring, self._sparse, valuation)
            else:
                coeff_stream = Stream_function(x, coeff_ring, self._sparse, valuation)
            return self.element_class(self, coeff_stream)
        raise ValueError(f"unable to convert {x} into a lazy Taylor series")

    def _an_element_(self):
        """
        Return a Taylor series in ``self``.

        EXAMPLES::

            sage: L = LazyTaylorSeriesRing(ZZ, 'z')
            sage: L.an_element()
            z + z^2 + z^3 + z^4 + O(z^5)
        """
        c = self.base_ring().an_element()
        R = self._laurent_poly_ring
        coeff_stream = Stream_exact([R.one()], self._sparse, order=1, constant=c)
        return self.element_class(self, coeff_stream)

    @cached_method
    def one(self):
        r"""
        Return the constant series `1`.

        EXAMPLES::

            sage: L = LazyTaylorSeriesRing(ZZ, 'z')
            sage: L.one()
            1
        """
        R = self._laurent_poly_ring
        coeff_stream = Stream_exact([R.one()], self._sparse, constant=ZZ.zero(), degree=1)
        return self.element_class(self, coeff_stream)

    @cached_method
    def zero(self):
        r"""
        Return the zero series.

        EXAMPLES::

            sage: L = LazyTaylorSeriesRing(ZZ, 'z')
            sage: L.zero()
            0
        """
        return self.element_class(self, Stream_zero(self._sparse))

######################################################################

class LazySymmetricFunctions(LazySeriesRing):
    """
    The ring of lazy symmetric functions.

    INPUT:

    - ``basis`` -- the ring of symmetric functions
    - ``names`` -- name(s) of the alphabets
    - ``sparse`` -- (default: ``True``) whether we use a sparse or a dense representation

    EXAMPLES::

        sage: s = SymmetricFunctions(ZZ).s()
        sage: LazySymmetricFunctions(s)
        Lazy Symmetric Functions over Integer Ring in the Schur basis

        sage: m = SymmetricFunctions(ZZ).m()
        sage: LazySymmetricFunctions(tensor([s, m]))
        Lazy Symmetric Functions over Integer Ring in the Schur basis # Symmetric Functions over Integer Ring in the monomial basis
    """
    Element = LazySymmetricFunction

    def __init__(self, basis, sparse=True, category=None):
        """
        Initialize ``self``.

        TESTS::

            sage: s = SymmetricFunctions(ZZ).s()
            sage: L = LazySymmetricFunctions(s)
            sage: TestSuite(L).run(skip=['_test_elements', '_test_associativity', '_test_distributivity', '_test_zero'])
        """
        base_ring = basis.base_ring()
        if basis in Algebras.TensorProducts:
            self._arity = len(basis._sets)
        else:
            if basis not in Algebras.Graded:
                raise ValueError("basis should be a graded algebra")
            self._arity = 1
        category = Algebras(base_ring.category())
        if base_ring in Fields():
            category &= CompleteDiscreteValuationRings()
        elif base_ring in IntegralDomains():
            category &= IntegralDomains()
        elif base_ring in Rings().Commutative():
            category = category.Commutative()

        if base_ring.is_zero():
            category = category.Finite()
        else:
            category = category.Infinite()
        Parent.__init__(self, base=base_ring, category=category)
        self._sparse = sparse
        self._laurent_poly_ring = basis
        self._internal_poly_ring = PolynomialRing(self._laurent_poly_ring, "DUMMY_VARIABLE")

    def _repr_(self):
        """
        String representation of the lazy symmetric functions ring.

        EXAMPLES::

            sage: s = SymmetricFunctions(GF(2)).s()
            sage: LazySymmetricFunctions(s)
            Lazy Symmetric Functions over Finite Field of size 2 in the Schur basis
        """
        return "Lazy {}".format(self._laurent_poly_ring)

    def _latex_(self):
        r"""
        Return a latex representation of ``self``.

        EXAMPLES::

            sage: s = SymmetricFunctions(GF(2)).s()
            sage: L = LazySymmetricFunctions(s)
            sage: latex(L)
            \text{\texttt{Symmetric{ }Functions{ }over{ }Finite{ }Field{ }of{ }size{ }2{ }in{ }the{ }Schur{ }basis}}
        """
        from sage.misc.latex import latex
        return latex(self._laurent_poly_ring)

    def _monomial(self, c, n):
        r"""
        Return the interpretation of the coefficient ``c`` at index ``n``.

        EXAMPLES::

            sage: m = SymmetricFunctions(ZZ).m()
            sage: s = SymmetricFunctions(ZZ).s()
            sage: L = LazySymmetricFunctions(m)
            sage: L._monomial(s[2,1], 3)
            2*m[1, 1, 1] + m[2, 1]

        """
        L = self._laurent_poly_ring
        return L(c)

    def _coerce_map_from_(self, S):
        """
        Return ``True`` if a coercion from ``S`` exists.

        EXAMPLES::

            sage: s = SymmetricFunctions(GF(2)).s()
            sage: L = LazySymmetricFunctions(s)
            sage: L.has_coerce_map_from(ZZ)
            True
            sage: L.has_coerce_map_from(GF(2))
            True
        """
        if self.base_ring().has_coerce_map_from(S):
            return True

        R = self._laurent_poly_ring
        return R.has_coerce_map_from(S)

    def _coerce_map_from_base_ring(self):
        """
        Return a coercion map from the base ring of ``self``.

        """
        # Return a DefaultConvertMap_unique; this can pass additional
        # arguments to _element_constructor_, unlike the map returned
        # by UnitalAlgebras.ParentMethods._coerce_map_from_base_ring.
        return self._generic_coerce_map(self.base_ring())

    def _element_constructor_(self, x=None, valuation=None, degree=None, check=True):
        """
        Construct a lazy symmetric function from ``x``.

        INPUT:

        - ``x`` -- data used to the define a symmetric function
        - ``valuation`` -- integer (optional); integer; a lower bound for the valuation of the series
        - ``degree`` -- (optional) the degree when the symmetric function has finite support
        - ``check`` -- (optional) check that coefficients are homogeneous of the correct degree when they are retrieved

        EXAMPLES::

            sage: m = SymmetricFunctions(GF(2)).m()
            sage: L = LazySymmetricFunctions(m)
            sage: L(2)
            0
            sage: L(3)
            m[]

            sage: m = SymmetricFunctions(ZZ).m()
            sage: L = LazySymmetricFunctions(m)
            sage: f = L(lambda i: m([i]), valuation=5, degree=10); f
            m[5] + m[6] + m[7] + m[8] + m[9]

            sage: f.coefficient(6)
            m[6]
            sage: f[20]
            0

        Alternatively, ``x`` can be a list of elements of the base ring.
        Then these elements are read as coefficients of the terms of
        degrees starting from the ``valuation``::

            sage: f = L([m[1],m[2],m[3]], valuation=1); f
            m[1] + m[2] + m[3]

        .. TODO::

            Add a method to change the sparse/dense implementation.

        Finally, ``x`` can be a symmetric function::

            sage: m = SymmetricFunctions(ZZ).m()
            sage: s = SymmetricFunctions(ZZ).s()
            sage: L = LazySymmetricFunctions(m)
            sage: L(s.an_element())
            2*m[] + 2*m[1] + (3*m[1,1]+3*m[2])

        TESTS::

            sage: e = SymmetricFunctions(ZZ).e()
            sage: h = SymmetricFunctions(ZZ).h()
            sage: L = LazySymmetricFunctions(tensor([h, e]))
            sage: L(lambda n: 0)
            O^7

            sage: L(lambda n: tensor([h[n], e([])]) + tensor([h([]), e[n]]), degree=3)
            (2*h[]#e[]) + (h[]#e[1]+h[1]#e[]) + (h[]#e[2]+h[2]#e[])

            sage: L(lambda n: n)[3];
            Traceback (most recent call last):
            ...
            ValueError: coefficient 3*h[] # e[] should be a symmetric function of homogeneous degree 3 but has degree 0

            sage: L([1, 2, 3]);
            Traceback (most recent call last):
            ...
            ValueError: coefficient 2*h[] # e[] should be a symmetric function of homogeneous degree 1 but has degree 0

            sage: L(lambda n: n, degree=3);
            Traceback (most recent call last):
            ...
            ValueError: coefficient h[] # e[] should be a symmetric function of homogeneous degree 1 but has degree 0

        """
        if valuation is None:
            valuation = 0
        if valuation < 0:
            raise ValueError("the valuation of a lazy symmetric function must be nonnegative")


        R = self._laurent_poly_ring
        if x is None:
            assert degree is None
            coeff_stream = Stream_uninitialized(self._sparse, valuation)
            return self.element_class(self, coeff_stream)
        try:
            # Try to build stuff using the polynomial ring constructor
            x = R(x)
        except (TypeError, ValueError, NotImplementedError):
            pass
        if x in R:
            if not x:
                coeff_stream = Stream_zero(self._sparse)
            else:
                p_dict = {}
                if self._arity == 1:
                    for f in x.terms():
                        d = f.degree()
                        p_dict[d] = p_dict.get(d, 0) + f
                else:
                    for f in x.terms():
                        d = sum(p.size() for p in f.support())
                        p_dict[d] = p_dict.get(d, 0) + f
                v = min(p_dict.keys())
                d = max(p_dict.keys())
                p_list = [p_dict.get(i, 0) for i in range(v, d + 1)]

                coeff_stream = Stream_exact(p_list, self._sparse,
                                            order=v,
                                            constant=0,
                                            degree=degree)
            return self.element_class(self, coeff_stream)

        if isinstance(x, LazySymmetricFunction):
            if x._coeff_stream._is_sparse is self._sparse:
                return self.element_class(self, x._coeff_stream)
            # TODO: Implement a way to make a self._sparse copy
            raise NotImplementedError("cannot convert between sparse and dense")

        if self._arity == 1:
            def check_homogeneous_of_degree(f, d):
                if not f:
                    return
                try:
                    d1 = f.homogeneous_degree()
                    if d1 == d:
                        return
                except ValueError:
                    raise ValueError("coefficient %s should be a symmetric function of homogeneous degree %s" % (f, d))
                raise ValueError("coefficient %s should be a symmetric function of homogeneous degree %s but has degree %s" % (f, d, d1))
        else:
            def check_homogeneous_of_degree(f, d):
                if not f:
                    return
                for m in f.monomials():
                    for t in m.support():
                        d1 = sum(p.size() for p in t)
                        if d1 != d:
                            raise ValueError("coefficient %s should be a symmetric function of homogeneous degree %s but has degree %s" % (f, d, d1))

        if isinstance(x, (tuple, list)):
            if degree is None:
                degree = valuation + len(x)
            p = [R(e) for e in x]
            for i, e in enumerate(p, valuation):
                check_homogeneous_of_degree(e, i)
            coeff_stream = Stream_exact(p, self._sparse,
                                        order=valuation,
                                        constant=0,
                                        degree=degree)
            return self.element_class(self, coeff_stream)
        if callable(x):
            if degree is not None:
                p = [R(x(i)) for i in range(valuation, degree)]
                for i, e in enumerate(p, valuation):
                    check_homogeneous_of_degree(e, i)
                coeff_stream = Stream_exact(p, self._sparse,
                                            order=valuation,
                                            constant=0,
                                            degree=degree)
                return self.element_class(self, coeff_stream)
            coeff_ring = self._internal_poly_ring.base_ring()
            if check:
                def y(n):
                    e = R(x(n))
                    check_homogeneous_of_degree(e, n)
                    return e

                coeff_stream = Stream_function(y, coeff_ring, self._sparse, valuation)
            else:
                coeff_stream = Stream_function(x, coeff_ring, self._sparse, valuation)
            return self.element_class(self, coeff_stream)
        raise ValueError(f"unable to convert {x} into a lazy symmetric function")

    def _an_element_(self):
        """
        Return a lazy symmetric function in ``self``.

        EXAMPLES::

            sage: m = SymmetricFunctions(ZZ).m()
            sage: L = LazySymmetricFunctions(m)
            sage: L.an_element()
            m[]
        """
        R = self._laurent_poly_ring
        coeff_stream = Stream_exact([R.one()], self._sparse, order=1, constant=0)
        return self.element_class(self, coeff_stream)

    @cached_method
    def one(self):
        r"""
        Return the constant `1`.

        EXAMPLES::

            sage: m = SymmetricFunctions(ZZ).m()
            sage: L = LazySymmetricFunctions(m)
            sage: L.one()
            m[]
        """
        R = self._laurent_poly_ring
        coeff_stream = Stream_exact([R.one()], self._sparse, constant=ZZ.zero(), degree=1)
        return self.element_class(self, coeff_stream)

    @cached_method
    def zero(self):
        r"""
        Return the zero series.

        EXAMPLES::

            sage: s = SymmetricFunctions(ZZ).s()
            sage: L = LazySymmetricFunctions(s)
            sage: L.zero()
            0
        """
        return self.element_class(self, Stream_zero(self._sparse))

######################################################################

class LazyDirichletSeriesRing(LazySeriesRing):
    """
    The ring of lazy Dirichlet series.

    INPUT:

    - ``base_ring`` -- base ring of this Dirichlet series ring
    - ``names`` -- name of the generator of this Dirichlet series ring
    - ``sparse`` -- (default: ``True``) whether this series is sparse or not

    EXAMPLES::

        sage: LazyDirichletSeriesRing(ZZ, 't')
        Lazy Dirichlet Series Ring in t over Integer Ring
    """
    Element = LazyDirichletSeries

    def __init__(self, base_ring, names, sparse=True, category=None):
        """
        Initialize the ring.

        TESTS::

            sage: L = LazyDirichletSeriesRing(ZZ, 't')
            sage: TestSuite(L).run(skip=['_test_elements', '_test_associativity', '_test_distributivity', '_test_zero'])
        """
        if base_ring.characteristic() > 0:
            raise ValueError("positive characteristic not allowed for Dirichlet series")

        self._sparse = sparse
        # TODO: it would be good to have something better than the symbolic ring
        self._laurent_poly_ring = SR
        self._internal_poly_ring = PolynomialRing(base_ring, names, sparse=True)

        category = Algebras(base_ring.category())
        if base_ring in IntegralDomains():
            category &= IntegralDomains()
        elif base_ring in Rings().Commutative():
            category = category.Commutative()
        category = category.Infinite()
        Parent.__init__(self, base=base_ring, names=names,
                        category=category)

    def _repr_(self):
        """
        String representation of this Dirichlet series ring.

        EXAMPLES::

            sage: LazyDirichletSeriesRing(QQbar, 'z')
            Lazy Dirichlet Series Ring in z over Algebraic Field
        """
        return "Lazy Dirichlet Series Ring in {} over {}".format(self.variable_name(), self.base_ring())

    def characteristic(self):
        """
        Return the characteristic of this lazy power series ring, which
        is the same as the characteristic of its base ring.

        EXAMPLES::

            sage: L = LazyDirichletSeriesRing(ZZ, "s")
            sage: L.characteristic()
            0
        """
        return self.base_ring().characteristic()

    def _coerce_map_from_(self, S):
        """
        Return ``True`` if a coercion from ``S`` exists.

        EXAMPLES::

            sage: L = LazyDirichletSeriesRing(ZZ, 'z')
            sage: L.has_coerce_map_from(ZZ)
            True
            sage: L.has_coerce_map_from(QQ)
            False
        """
        if self.base_ring().has_coerce_map_from(S):
            return True

        return False

    def _coerce_map_from_base_ring(self):
        r"""
        Return a coercion map from the base ring of ``self``.

        EXAMPLES::

            sage: L = LazyDirichletSeriesRing(QQ, 'z')
            sage: phi = L._coerce_map_from_base_ring()
            sage: phi(2)
            2
            sage: phi(2, valuation=2)
            2/2^z
            sage: phi(2, valuation=2, constant=4)
            2/2^z + 4/3^z + 4/4^z + 4/5^z + O(1/(6^z))
        """
        # Return a DefaultConvertMap_unique; this can pass additional
        # arguments to _element_constructor_, unlike the map returned
        # by UnitalAlgebras.ParentMethods._coerce_map_from_base_ring.
        return self._generic_coerce_map(self.base_ring())

    def _element_constructor_(self, x=None, valuation=None, degree=None, constant=None, coefficients=None):
        r"""
        Construct a Dirichlet series from ``x``.

        INPUT:

        - ``x`` -- data used to the define a Dirichlet series
        - ``valuation`` -- integer (optional); integer; a lower bound for
          the exp of the valuation of the series
        - ``degree`` -- (optional) the degree when the series is ``constant``
        - ``constant`` -- (optional) the eventual constant of the series

        EXAMPLES::

            sage: L = LazyDirichletSeriesRing(ZZ, 'z')
            sage: L(3)
            3
            sage: L(lambda i: i, constant=1, degree=6)
            1 + 2/2^z + 3/3^z + 4/4^z + 5/5^z + 1/(6^z) + 1/(7^z) + 1/(8^z) + O(1/(9^z))

            sage: X = L(constant=5, degree=3); X
            5/3^z + 5/4^z + 5/5^z + O(1/(6^z))
            sage: X.valuation()
            log(3)
            sage: e = L(moebius); e
            1 - 1/(2^z) - 1/(3^z) - 1/(5^z) + 1/(6^z) - 1/(7^z) + O(1/(8^z))

            sage: L([0], constant=1)
            1/(2^z) + 1/(3^z) + 1/(4^z) + O(1/(5^z))

            sage: L(constant=1)
            1 + 1/(2^z) + 1/(3^z) + O(1/(4^z))

            sage: L(lambda i: i, valuation=3)
            3/3^z + 4/4^z + 5/5^z + 6/6^z + 7/7^z + 8/8^z + 9/9^z + O(1/(10^z))

        Alternatively, ``x`` can be a list of elements of the base ring.
        Then these elements are read as coefficients of the terms of
        degrees starting from the ``valuation``. In this case, ``constant``
        may be just an element of the base ring instead of a tuple or can be
        simply omitted if it is zero::

            sage: f = L([1,2,3,4], 4); f
            1/(4^z) + 2/5^z + 3/6^z + 4/7^z
            sage: g = L([1,3,5,7,9], 6, constant=-1); g
            1/(6^z) + 3/7^z + 5/8^z + 7/9^z + 9/10^z - 1/(11^z) - 1/(12^z) - 1/(13^z) + O(1/(14^z))

        TESTS::

            sage: L = LazyDirichletSeriesRing(GF(2), 'z')
            Traceback (most recent call last):
            ...
            ValueError: positive characteristic not allowed for Dirichlet series

            sage: L.<z> = LazyLaurentSeriesRing(QQ)
            sage: D = LazyDirichletSeriesRing(QQ, 't')
            sage: D(L.one())
            1 + 1/(2^t) + 1/(3^t) + 1/(4^t) + 1/(5^t) + 1/(6^t) + 1/(7^t) + O(1/(8^t))

            sage: R.<z> = LaurentPolynomialRing(QQ)
            sage: D = LazyDirichletSeriesRing(QQ, 't')
            sage: D(coefficients=z+z^2)
            2 + 6/2^t + 12/3^t + 20/4^t + 30/5^t + 42/6^t + 56/7^t + O(1/(8^t))

            sage: s = D(lambda n: n)
            sage: D(s, valuation=2)
            1/(2^t) + 2/3^t + 3/4^t + 4/5^t + 5/6^t + 6/7^t + 7/8^t + O(1/(9^t))

            sage: Ds = LazyDirichletSeriesRing(ZZ, 's')
            sage: m = Ds(moebius, valuation=2); m
            -1/(2^s) - 1/(3^s) - 1/(5^s) + 1/(6^s) - 1/(7^s) + O(1/(9^s))
            sage: D = LazyDirichletSeriesRing(QQ, 't')
            sage: D(m)
            -1/(2^t) - 1/(3^t) - 1/(5^t) + 1/(6^t) - 1/(7^t) + O(1/(9^t))

        .. TODO::

            Add a method to make a copy of ``self._sparse``.
        """
        if isinstance(x, (list, tuple)):
            p = self._internal_poly_ring(x)
            if valuation is None:
                if not p:
                    valuation = 1 + len(x)
                    x = p
                else:
                    x = p.shift(1)
        else:
            if coefficients is not None:
                if valuation is None:
                    valuation = 1
                return super()._element_constructor_(x, valuation, degree, constant, coefficients)

            BR = self.base_ring()
            if x in BR:
                if valuation is None:
                    valuation = 1
                x = BR(x)

            elif not isinstance(x, LazyDirichletSeries):
                if valuation is None:
                    valuation = 1

                if isinstance(x, LazyModuleElement) or callable(x):
                    if coefficients is not None:
                        raise ValueError("coefficients must be None if x is provided")
                    coefficients = x
                    x = None

        if valuation is not None and (valuation not in ZZ or valuation <= 0):
            raise ValueError("the valuation must be a positive integer")

        return super()._element_constructor_(x, valuation, degree, constant, coefficients)

    def _an_element_(self):
        """
        Return a Dirichlet series in this ring.

        EXAMPLES::

            sage: L = LazyDirichletSeriesRing(ZZ, 'z')
            sage: L.an_element()
            1/(4^z) + 1/(5^z) + 1/(6^z) + O(1/(7^z))
        """
        c = self.base_ring().an_element()
        return self.element_class(self, Stream_exact([], self._sparse, constant=c, order=4))

    @cached_method
    def one(self):
        """
        Return the constant series `1`.

        EXAMPLES::

            sage: L = LazyDirichletSeriesRing(ZZ, 'z')
            sage: L.one()
            1
            sage: ~L.one()
            1 + O(1/(8^z))
        """
        R = self.base_ring()
        return self.element_class(self, Stream_exact([R.one()], self._sparse, order=1))

    @cached_method
    def zero(self):
        """
        Return the zero series.

        EXAMPLES::

            sage: L = LazyDirichletSeriesRing(ZZ, 'z')
            sage: L.zero()
            0
        """
        return self.element_class(self, Stream_zero(self._sparse))

    def _monomial(self, c, n):
        r"""
        Return the interpretation of the coefficient ``c`` at index ``n``.

        EXAMPLES::

            sage: L = LazyDirichletSeriesRing(ZZ, 'z')
            sage: L._monomial(5, 3)
            5/3^z
        """
        try:
            L = self._laurent_poly_ring
            return L(c) * L(n) ** -L(self.variable_name())
        except (ValueError, TypeError):
<<<<<<< HEAD
            return '({})/{}^{}'.format(self.base_ring()(c), n, self.variable_name())

    options = LazyLaurentSeriesRing.options
=======
            return '({})/{}^{}'.format(self.base_ring()(c), n, self.variable_name())
>>>>>>> c74fd710
<|MERGE_RESOLUTION|>--- conflicted
+++ resolved
@@ -2080,10 +2080,4 @@
             L = self._laurent_poly_ring
             return L(c) * L(n) ** -L(self.variable_name())
         except (ValueError, TypeError):
-<<<<<<< HEAD
             return '({})/{}^{}'.format(self.base_ring()(c), n, self.variable_name())
-
-    options = LazyLaurentSeriesRing.options
-=======
-            return '({})/{}^{}'.format(self.base_ring()(c), n, self.variable_name())
->>>>>>> c74fd710
