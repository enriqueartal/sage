"""
Ring of Laurent Polynomials

If `R` is a commutative ring, then the ring of Laurent polynomials in `n`
variables over `R` is `R[x_1^{\pm 1}, x_2^{\pm 1}, \ldots, x_n^{\pm 1}]`.
We implement it as a quotient ring

.. MATH::

    R[x_1, y_1, x_2, y_2, \ldots, x_n, y_n] / (x_1 y_1 - 1, x_2 y_2 - 1, \ldots, x_n y_n - 1).

TESTS::

    sage: P.<q> = LaurentPolynomialRing(QQ)
    sage: qi = q^(-1)
    sage: qi in P
    True
    sage: P(qi)
    q^-1

    sage: A.<Y> = QQ[]
    sage: R.<X> = LaurentPolynomialRing(A)
    sage: matrix(R,2,2,[X,0,0,1])
    [X 0]
    [0 1]

AUTHORS:

- David Roe (2008-2-23): created
- David Loeffler (2009-07-10): cleaned up docstrings
"""
from __future__ import absolute_import
from six import iteritems, iterkeys

#*****************************************************************************
#       Copyright (C) 2008 David Roe <roed@math.harvard.edu>,
#                          William Stein <wstein@gmail.com>,
#                          Mike Hansen <mhansen@gmail.com>
#
# This program is free software: you can redistribute it and/or modify
# it under the terms of the GNU General Public License as published by
# the Free Software Foundation, either version 2 of the License, or
# (at your option) any later version.
#                  http://www.gnu.org/licenses/
#*****************************************************************************


from sage.structure.category_object import normalize_names
from sage.structure.element import is_Element
from sage.rings.ring import is_Ring
from sage.rings.infinity import infinity
from sage.rings.integer import Integer
from sage.rings.polynomial.polynomial_ring_constructor import _single_variate as _single_variate_poly
from sage.rings.polynomial.polynomial_ring_constructor import _multi_variate as _multi_variate_poly
from sage.misc.latex import latex
from sage.rings.polynomial.laurent_polynomial import LaurentPolynomial_mpair, LaurentPolynomial_univariate
from sage.rings.ring import CommutativeRing
from sage.structure.parent_gens import ParentWithGens

def is_LaurentPolynomialRing(R):
    """
    Returns True if and only if R is a Laurent polynomial ring.

    EXAMPLES::

        sage: from sage.rings.polynomial.laurent_polynomial_ring import is_LaurentPolynomialRing
        sage: P = PolynomialRing(QQ,2,'x')
        sage: is_LaurentPolynomialRing(P)
        False

        sage: R = LaurentPolynomialRing(QQ,3,'x')
        sage: is_LaurentPolynomialRing(R)
        True
    """
    return isinstance(R, LaurentPolynomialRing_generic)

def LaurentPolynomialRing(base_ring, arg1=None, arg2=None, sparse = False, order='degrevlex', names = None, name=None):
    r"""
    Return the globally unique univariate or multivariate Laurent polynomial
    ring with given properties and variable name or names.

    There are four ways to call the Laurent polynomial ring constructor:

    1. ``LaurentPolynomialRing(base_ring, name,    sparse=False)``
    2. ``LaurentPolynomialRing(base_ring, names,   order='degrevlex')``
    3. ``LaurentPolynomialRing(base_ring, name, n, order='degrevlex')``
    4. ``LaurentPolynomialRing(base_ring, n, name, order='degrevlex')``

    The optional arguments sparse and order *must* be explicitly
    named, and the other arguments must be given positionally.

    INPUT:

    - ``base_ring`` -- a commutative ring
    - ``name`` -- a string
    - ``names`` -- a list or tuple of names, or a comma separated string
    - ``n`` -- a positive integer
    - ``sparse`` -- bool (default: False), whether or not elements are sparse
    - ``order`` -- string or
      :class:`~sage.rings.polynomial.term_order.TermOrder`, e.g.,

        - ``'degrevlex'`` (default) -- degree reverse lexicographic
        - ``'lex'`` -- lexicographic
        - ``'deglex'`` -- degree lexicographic
        - ``TermOrder('deglex',3) + TermOrder('deglex',3)`` -- block ordering

    OUTPUT:

    ``LaurentPolynomialRing(base_ring, name, sparse=False)`` returns a
    univariate Laurent polynomial ring; all other input formats return a
    multivariate Laurent polynomial ring.

    UNIQUENESS and IMMUTABILITY: In Sage there is exactly one
    single-variate Laurent polynomial ring over each base ring in each choice
    of variable and sparseness.  There is also exactly one multivariate
    Laurent polynomial ring over each base ring for each choice of names of
    variables and term order.

    ::

        sage: R.<x,y> = LaurentPolynomialRing(QQ,2); R
        Multivariate Laurent Polynomial Ring in x, y over Rational Field
        sage: f = x^2 - 2*y^-2

    You can't just globally change the names of those variables.
    This is because objects all over Sage could have pointers to
    that polynomial ring.

    ::

        sage: R._assign_names(['z','w'])
        Traceback (most recent call last):
        ...
        ValueError: variable names cannot be changed after object creation.


    EXAMPLES:

    1. ``LaurentPolynomialRing(base_ring, name, sparse=False)``

       ::

           sage: LaurentPolynomialRing(QQ, 'w')
           Univariate Laurent Polynomial Ring in w over Rational Field

       Use the diamond brackets notation to make the variable
       ready for use after you define the ring::

           sage: R.<w> = LaurentPolynomialRing(QQ)
           sage: (1 + w)^3
           1 + 3*w + 3*w^2 + w^3

       You must specify a name::

           sage: LaurentPolynomialRing(QQ)
           Traceback (most recent call last):
           ...
           TypeError: You must specify the names of the variables.

           sage: R.<abc> = LaurentPolynomialRing(QQ, sparse=True); R
           Univariate Laurent Polynomial Ring in abc over Rational Field

           sage: R.<w> = LaurentPolynomialRing(PolynomialRing(GF(7),'k')); R
           Univariate Laurent Polynomial Ring in w over Univariate Polynomial Ring in k over Finite Field of size 7

       Rings with different variables are different::

           sage: LaurentPolynomialRing(QQ, 'x') == LaurentPolynomialRing(QQ, 'y')
           False

    2. ``LaurentPolynomialRing(base_ring, names,   order='degrevlex')``

       ::

           sage: R = LaurentPolynomialRing(QQ, 'a,b,c'); R
           Multivariate Laurent Polynomial Ring in a, b, c over Rational Field

           sage: S = LaurentPolynomialRing(QQ, ['a','b','c']); S
           Multivariate Laurent Polynomial Ring in a, b, c over Rational Field

           sage: T = LaurentPolynomialRing(QQ, ('a','b','c')); T
           Multivariate Laurent Polynomial Ring in a, b, c over Rational Field

       All three rings are identical.

       ::

           sage: (R is S) and  (S is T)
           True

       There is a unique Laurent polynomial ring with each term order::

           sage: R = LaurentPolynomialRing(QQ, 'x,y,z', order='degrevlex'); R
           Multivariate Laurent Polynomial Ring in x, y, z over Rational Field
           sage: S = LaurentPolynomialRing(QQ, 'x,y,z', order='invlex'); S
           Multivariate Laurent Polynomial Ring in x, y, z over Rational Field
           sage: S is LaurentPolynomialRing(QQ, 'x,y,z', order='invlex')
           True
           sage: R == S
           False


    3. ``LaurentPolynomialRing(base_ring, name, n, order='degrevlex')``

       If you specify a single name as a string and a number of
       variables, then variables labeled with numbers are created.

       ::

           sage: LaurentPolynomialRing(QQ, 'x', 10)
           Multivariate Laurent Polynomial Ring in x0, x1, x2, x3, x4, x5, x6, x7, x8, x9 over Rational Field

           sage: LaurentPolynomialRing(GF(7), 'y', 5)
           Multivariate Laurent Polynomial Ring in y0, y1, y2, y3, y4 over Finite Field of size 7

           sage: LaurentPolynomialRing(QQ, 'y', 3, sparse=True)
           Multivariate Laurent Polynomial Ring in y0, y1, y2 over Rational Field

       By calling the
       :meth:`~sage.structure.category_object.CategoryObject.inject_variables`
       method, all those variable names are available for interactive use::

           sage: R = LaurentPolynomialRing(GF(7),15,'w'); R
           Multivariate Laurent Polynomial Ring in w0, w1, w2, w3, w4, w5, w6, w7, w8, w9, w10, w11, w12, w13, w14 over Finite Field of size 7
           sage: R.inject_variables()
           Defining w0, w1, w2, w3, w4, w5, w6, w7, w8, w9, w10, w11, w12, w13, w14
           sage: (w0 + 2*w8 + w13)^2
           w0^2 + 4*w0*w8 + 4*w8^2 + 2*w0*w13 + 4*w8*w13 + w13^2
    """
    if is_Element(arg1) and not isinstance(arg1, (int, long, Integer)):
        arg1 = repr(arg1)
    if is_Element(arg2) and not isinstance(arg2, (int, long, Integer)):
        arg2 = repr(arg2)

    if isinstance(arg1, (int, long, Integer)):
        arg1, arg2 = arg2, arg1

    if not names is None:
        arg1 = names
    elif not name is None:
        arg1 = name

    if not is_Ring(base_ring):
        raise TypeError('base_ring must be a ring')

    if arg1 is None:
        raise TypeError("You must specify the names of the variables.")

    R = None
    if isinstance(arg1, (list, tuple)):
        arg1 = [str(x) for x in arg1]
    if isinstance(arg2, (list, tuple)):
        arg2 = [str(x) for x in arg2]
    if isinstance(arg2, (int, long, Integer)):
        # 3. LaurentPolynomialRing(base_ring, names, n, order='degrevlex'):
        if not isinstance(arg1, (list, tuple, str)):
            raise TypeError("You *must* specify the names of the variables.")
        n = int(arg2)
        names = arg1
        R = _multi_variate(base_ring, names, n, sparse, order)

    elif isinstance(arg1, str) or (isinstance(arg1, (list,tuple)) and len(arg1) == 1) and isinstance(arg1[0], str):
        if isinstance(arg1, (list,tuple)):
            arg1 = arg1[0]
        if not ',' in arg1:
            # 1. LaurentPolynomialRing(base_ring, name, sparse=False):
            if not arg2 is None:
                raise TypeError("if second arguments is a string with no commas, then there must be no other non-optional arguments")
            name = arg1
            R = _single_variate(base_ring, name, sparse)
        else:
            # 2-4. LaurentPolynomialRing(base_ring, names, order='degrevlex'):
            if not arg2 is None:
                raise TypeError("invalid input to LaurentPolynomialRing function; please see the docstring for that function")
            names = arg1.split(',')
            n = len(names)
            R = _multi_variate(base_ring, names, n, sparse, order)
    elif isinstance(arg1, (list, tuple)):
        # LaurentPolynomialRing(base_ring, names (list or tuple), order='degrevlex'):
        names = arg1
        n = len(names)
        R = _multi_variate(base_ring, names, n, sparse, order)

    if arg1 is None and arg2 is None:
        raise TypeError("you *must* specify the indeterminates (as not None).")
    if R is None:
        raise TypeError("invalid input (%s, %s, %s) to PolynomialRing function; please see the docstring for that function"%(base_ring, arg1, arg2))

    return R

_cache = {}
def _get_from_cache(key):
    """
    EXAMPLES::

        sage: from sage.rings.polynomial.laurent_polynomial_ring import _get_from_cache
        sage: L = LaurentPolynomialRing(QQ,2,'x')
        sage: L2 = _get_from_cache( (QQ,('x0','x1'),2,False,TermOrder('degrevlex')) ); L2
        Multivariate Laurent Polynomial Ring in x0, x1 over Rational Field
        sage: L is L2
        True
    """
    try:
        if key in _cache:
            return _cache[key]   # put () here to re-enable weakrefs
    except TypeError as msg:
        raise TypeError('key = %s\n%s'%(key,msg))
    return None

def _save_in_cache(key, R):
    """
    EXAMPLES::

        sage: from sage.rings.polynomial.laurent_polynomial_ring import _save_in_cache, _get_from_cache
        sage: L = LaurentPolynomialRing(QQ,2,'x')
        sage: _save_in_cache('testkey', L)
        sage: _get_from_cache('testkey')
        Multivariate Laurent Polynomial Ring in x0, x1 over Rational Field
        sage: _ is L
        True
    """
    try:
        # We disable weakrefs since they cause segfault at the end of doctesting.
        #weakref.ref(R)
        _cache[key] = R
    except TypeError as msg:
        raise TypeError('key = %s\n%s'%(key,msg))

def _single_variate(base_ring, names, sparse):
    """
    EXAMPLES::

        sage: from sage.rings.polynomial.laurent_polynomial_ring import _single_variate
        sage: _single_variate(QQ, ('x',), False)
        Univariate Laurent Polynomial Ring in x over Rational Field
    """
    names = normalize_names(1, names)
    key = (base_ring, names, sparse)
    P = _get_from_cache(key)
    if P is not None:
        return P
    prepend_string = "qk"
    while True:
        if prepend_string in names:
            prepend_string += 'k'
        else:
            break
    R = _single_variate_poly(base_ring, names, sparse, None)
    P = LaurentPolynomialRing_univariate(R, names)
    _save_in_cache(key, P)
    return P

def _multi_variate(base_ring, names, n, sparse, order):
    """
    EXAMPLES::

        sage: from sage.rings.polynomial.laurent_polynomial_ring import _multi_variate
        sage: _multi_variate(QQ, ('x','y'), 2, False, 'degrevlex')
        Multivariate Laurent Polynomial Ring in x, y over Rational Field
    """
    # We need to come up with a name for the inverse that is easy to search
    # for in a string *and* doesn't overlap with the name that we already have.
    # For now, I'm going to use a name mangling with checking method.
    names = normalize_names(n, names)

    from .term_order import TermOrder
    order = TermOrder(order, n)

    if isinstance(names, list):
        names = tuple(names)
    elif isinstance(names, str):
        if ',' in names:
            names = tuple(names.split(','))

    key = (base_ring, names, n, sparse, order)
    P = _get_from_cache(key)
    if P is not None:
        return P
    prepend_string = "qk"
    while True:
        for a in names:
            if prepend_string in a:
                prepend_string += 'k'
                break
        else:
            break
    R = _multi_variate_poly(base_ring, names, n, sparse, order, None)
    P = LaurentPolynomialRing_mpair(R, prepend_string, names)
    _save_in_cache(key, P)
    return P

def _split_dict_(D, indices, group_by=None):
    r"""
    Split the dictionary ``D`` by ``indices`` and ``group_by``.

    INPUT:

    - ``D`` -- a dictionary.

    - ``indices`` -- a tuple or list of nonnegative integers.

    - ``group_by`` -- a tuple or list of nonnegative integers.
      If this is ``None`` (default), then no grouping is done.

    OUTPUT:

    A dictionary.

    TESTS::

        sage: from sage.rings.polynomial.laurent_polynomial_ring import _split_dict_
        sage: D = {(0,0,0,0): 'a', (1,0,0,0): 'b',
        ....:      (1,0,0,2): 'c', (1,2,0,3): 'd'}
        sage: _split_dict_(D, [1,0,3])
        {(0, 0, 0): 'a', (0, 1, 0): 'b', (0, 1, 2): 'c', (2, 1, 3): 'd'}
        sage: _split_dict_(D, [2,3], [0,1])
        {(0, 0): {(0, 0): 'a'},
         (1, 0): {(0, 0): 'b', (0, 2): 'c'},
         (1, 2): {(0, 3): 'd'}}
        sage: _split_dict_(D, [3,1], [0])
        {(0,): {(0, 0): 'a'}, (1,): {(0, 0): 'b', (2, 0): 'c', (3, 2): 'd'}}

        sage: _split_dict_(D, [0,None,1,3])
        {(0, 0, 0, 0): 'a', (1, 0, 0, 0): 'b',
         (1, 0, 0, 2): 'c', (1, 0, 2, 3): 'd'}
        sage: _split_dict_(D, [0,1], [None,3,None])
        {(0, 0, 0): {(0, 0): 'a', (1, 0): 'b'},
         (0, 2, 0): {(1, 0): 'c'},
         (0, 3, 0): {(1, 2): 'd'}}
        sage: _split_dict_(D, [None,3,1], [0,None])
        {(0, 0): {(0, 0, 0): 'a'},
         (1, 0): {(0, 0, 0): 'b', (0, 2, 0): 'c',
                     (0, 3, 2): 'd'}}

        sage: _split_dict_(D, [0,1])
        Traceback (most recent call last):
        ...
        SplitDictError: split not possible
        sage: _split_dict_(D, [0], [1])
        Traceback (most recent call last):
        ...
        SplitDictError: split not possible
        sage: _split_dict_({}, [])
        {}
    """
    if not D:
        return {}
    if group_by is None:
        group_by = tuple()

    class SplitDictError(ValueError):
        pass
    def get(T, i):
        return T[i] if i is not None else 0
    def extract(T, indices):
        return tuple(get(T, i) for i in indices)

    remaining = sorted(set(range(len(next(iterkeys(D)))))
                       - set(indices) - set(group_by))
    result = {}
    for K, V in iteritems(D):
        if not all(r == 0 for r in extract(K, remaining)):
            raise SplitDictError('split not possible')
        G = extract(K, group_by)
        I = extract(K, indices)
        result.setdefault(G, dict()).update({I: V})
    if not group_by:
        return result.popitem()[1]
    else:
        return result

def _split_laurent_polynomial_dict_(P, M, d):
    r"""
    Helper function for splitting a multivariate laurent polynomial
    during conversion.

    INPUT:

    - ``P`` -- the parent to which we want to convert.

    - ``M`` -- the parent from which we want to convert.

    - ``d`` -- a dictionary mapping tuples (representing the exponents)
      to their coefficients. This is the dictionary corresponding to
      an element of ``M``.

    OUTPUT:

    A dictionary corresponding to an element of ``P``.

    TESTS::

        sage: L.<a, b, c, d> = LaurentPolynomialRing(ZZ)
        sage: M = LaurentPolynomialRing(ZZ, 'c, d')
        sage: N = LaurentPolynomialRing(M, 'a, b')
        sage: M(c/d + 1/c)  # indirect doctest
        c*d^-1 + c^-1
        sage: N(a + b/c/d + 1/b)  # indirect doctest
        a + (c^-1*d^-1)*b + b^-1
    """
    vars_P = P.variable_names()
    vars_M = M.variable_names()
    if not set(vars_M) & set(vars_P):
        raise TypeError('no common variables')

    def index(T, value):
        try:
            return T.index(value)
        except ValueError:
            return None

    def value(d):
        assert d
        if len(d) == 1:
            k, v = next(iteritems(d))
            if all(i == 0 for i in k):
                return P.base_ring()(v)
        return P.base_ring()(M(d))

    group_by = tuple(index(vars_M, var) for var in vars_P)
    indices = range(len(vars_M))
    for g in group_by:
        if g is not None:
            indices[g] = None
    D = _split_dict_(d, indices, group_by)
    return {k: value(v) for k, v in iteritems(D)}

class LaurentPolynomialRing_generic(CommutativeRing, ParentWithGens):
    """
    Laurent polynomial ring (base class).

    EXAMPLES:

    This base class inherits from :class:`~sage.rings.ring.CommutativeRing`.
    Since :trac:`11900`, it is also initialised as such::

        sage: R.<x1,x2> = LaurentPolynomialRing(QQ)
        sage: R.category()
        Category of commutative rings
        sage: TestSuite(R).run()

    """
    def __init__(self, R, prepend_string, names):
        """
        EXAMPLES::

            sage: R = LaurentPolynomialRing(QQ,2,'x')
            sage: R == loads(dumps(R))
            True
        """
        self._n = R.ngens()
        self._R = R
        self._prepend_string = prepend_string
        CommutativeRing.__init__(self, R.base_ring(), names=names)
        self._populate_coercion_lists_(element_constructor=self._element_constructor_,
                                       init_no_parent=True)


    def __repr__(self):
        """
        TESTS::

            sage: LaurentPolynomialRing(QQ,2,'x').__repr__()
            'Multivariate Laurent Polynomial Ring in x0, x1 over Rational Field'
            sage: LaurentPolynomialRing(QQ,1,'x').__repr__()
            'Univariate Laurent Polynomial Ring in x over Rational Field'
        """
        if self._n == 1:
            return "Univariate Laurent Polynomial Ring in %s over %s"%(self._R.variable_name(), self._R.base_ring())
        else:
            return "Multivariate Laurent Polynomial Ring in %s over %s"%(", ".join(self._R.variable_names()), self._R.base_ring())

    def ngens(self):
        """
        Returns the number of generators of self.

        EXAMPLES::

            sage: LaurentPolynomialRing(QQ,2,'x').ngens()
            2
            sage: LaurentPolynomialRing(QQ,1,'x').ngens()
            1
        """
        return self._n

    def gen(self, i=0):
        r"""
        Returns the `i^{th}` generator of self.  If i is not specified, then
        the first generator will be returned.

        EXAMPLES::

            sage: LaurentPolynomialRing(QQ,2,'x').gen()
            x0
            sage: LaurentPolynomialRing(QQ,2,'x').gen(0)
            x0
            sage: LaurentPolynomialRing(QQ,2,'x').gen(1)
            x1

        TESTS::

            sage: LaurentPolynomialRing(QQ,2,'x').gen(3)
            Traceback (most recent call last):
            ...
            ValueError: generator not defined
        """
        if i < 0 or i >= self._n:
            raise ValueError("generator not defined")
        try:
            return self.__generators[i]
        except AttributeError:
            self.__generators = tuple(self(x) for x in self._R.gens())
            return self.__generators[i]


    def variable_names_recursive(self, depth=infinity):
        r"""
        Return the list of variable names of this ring and its base rings,
        as if it were a single multi-variate laurent polynomial.

        INPUT:

        - ``depth`` -- an integer or :mod:`Infinity <sage.rings.infinity>`.

        OUTPUT:

        A tuple of strings.

        EXAMPLES::

            sage: T = LaurentPolynomialRing(QQ, 'x')
            sage: S = LaurentPolynomialRing(T, 'y')
            sage: R = LaurentPolynomialRing(S, 'z')
            sage: R.variable_names_recursive()
            ('x', 'y', 'z')
            sage: R.variable_names_recursive(2)
            ('y', 'z')
        """
        if depth <= 0:
            return ()
        elif depth == 1:
            return self.variable_names()
        else:
            my_vars = self.variable_names()
            try:
               return self.base_ring().variable_names_recursive(depth - len(my_vars)) + my_vars
            except AttributeError:
                return my_vars


    def is_integral_domain(self, proof = True):
        """
        Returns True if self is an integral domain.

        EXAMPLES::

            sage: LaurentPolynomialRing(QQ,2,'x').is_integral_domain()
            True

        The following used to fail; see :trac:`7530`::

            sage: L = LaurentPolynomialRing(ZZ, 'X')
            sage: L['Y']
            Univariate Polynomial Ring in Y over Univariate Laurent Polynomial Ring in X over Integer Ring
        """
        return self.base_ring().is_integral_domain(proof)

    def is_noetherian(self):
        """
        Returns True if self is Noetherian.

        EXAMPLES::

            sage: LaurentPolynomialRing(QQ,2,'x').is_noetherian()
            Traceback (most recent call last):
            ...
            NotImplementedError
        """
        raise NotImplementedError

    def construction(self):
        """
        Returns the construction of self.

        EXAMPLES::

            sage: LaurentPolynomialRing(QQ,2,'x,y').construction()
            (LaurentPolynomialFunctor,
            Univariate Laurent Polynomial Ring in x over Rational Field)

        """
        from sage.categories.pushout import LaurentPolynomialFunctor
        vars = self.variable_names()
        if len(vars) == 1:
            return LaurentPolynomialFunctor(vars[0], False), self.base_ring()
        else:
            return LaurentPolynomialFunctor(vars[-1], True), LaurentPolynomialRing(self.base_ring(), vars[:-1])



    def completion(self, p, prec=20, extras=None):
        """
        EXAMPLES::

            sage: P.<x>=LaurentPolynomialRing(QQ)
            sage: P
            Univariate Laurent Polynomial Ring in x over Rational Field
            sage: PP=P.completion(x)
            sage: PP
            Laurent Series Ring in x over Rational Field
            sage: f=1-1/x
            sage: PP(f)
            -x^-1 + 1
            sage: 1/PP(f)
            -x - x^2 - x^3 - x^4 - x^5 - x^6 - x^7 - x^8 - x^9 - x^10 - x^11 - x^12 - x^13 - x^14 - x^15 - x^16 - x^17 - x^18 - x^19 - x^20 + O(x^21)
        """
        if str(p) == self._names[0] and self._n == 1:
            from sage.rings.laurent_series_ring import LaurentSeriesRing
            return LaurentSeriesRing(self.base_ring(), name=self._names[0])
        else:
            raise TypeError("Cannot complete %s with respect to %s" % (self, p))




    def remove_var(self, var):
        """
        EXAMPLES::

            sage: R = LaurentPolynomialRing(QQ,'x,y,z')
            sage: R.remove_var('x')
            Multivariate Laurent Polynomial Ring in y, z over Rational Field
            sage: R.remove_var('x').remove_var('y')
            Univariate Laurent Polynomial Ring in z over Rational Field
        """
        vars = list(self.variable_names())
        vars.remove(str(var))
        return LaurentPolynomialRing(self.base_ring(), vars)

    def _coerce_map_from_(self, R):
        """
        EXAMPLES::

            sage: L.<x,y> = LaurentPolynomialRing(QQ)
            sage: L.coerce_map_from(QQ)
            Composite map:
              From: Rational Field
              To:   Multivariate Laurent Polynomial Ring in x, y over Rational Field
              Defn:   Polynomial base injection morphism:
                      From: Rational Field
                      To:   Multivariate Polynomial Ring in x, y over Rational Field
                    then
                      Call morphism:
                      From: Multivariate Polynomial Ring in x, y over Rational Field
                      To:   Multivariate Laurent Polynomial Ring in x, y over Rational Field

        Let us check that coercion between Laurent Polynomials over
        different base rings works (:trac:`15345`)::

            sage: R = LaurentPolynomialRing(ZZ, 'x')
            sage: T = LaurentPolynomialRing(QQ, 'x')
            sage: R.gen() + 3*T.gen()
            4*x
        """
        if R is self._R or (isinstance(R, LaurentPolynomialRing_generic)
            and self._R.has_coerce_map_from(R._R)):
            from sage.structure.coerce_maps import CallableConvertMap
            return CallableConvertMap(R, self, self._element_constructor_,
                                      parent_as_first_arg=False)
        elif isinstance(R, LaurentPolynomialRing_generic) and \
             R.variable_names() == self.variable_names() and \
             self.base_ring().has_coerce_map_from(R.base_ring()):
            return True

        f = self._R.coerce_map_from(R)
        if f is not None:
            from sage.categories.homset import Hom
            from sage.categories.morphism import CallMorphism
            return CallMorphism(Hom(self._R, self)) * f

    def __cmp__(left, right):
        """
        EXAMPLES::

            sage: R = LaurentPolynomialRing(QQ,'x,y,z')
            sage: P = LaurentPolynomialRing(ZZ,'x,y,z')
            sage: Q = LaurentPolynomialRing(QQ,'x,y')

            sage: cmp(R,R)
            0
            sage: cmp(R,Q) == 0
            False
            sage: cmp(Q,P) == 0
            False
            sage: cmp(R,P) == 0
            False
        """
        c = cmp(type(left), type(right))
        if c == 0:
            c = cmp(left._R, right._R)
        return c

    def _latex_(self):
        """
        EXAMPLES::

            sage: latex(LaurentPolynomialRing(QQ,2,'x'))
            \Bold{Q}[x_{0}^{\pm 1}, x_{1}^{\pm 1}]
        """
        vars = ', '.join([a + '^{\pm 1}' for a in self.latex_variable_names()])
        return "%s[%s]"%(latex(self.base_ring()), vars)

    def _ideal_class_(self, n=0):
        """
        EXAMPLES::

            sage: LaurentPolynomialRing(QQ,2,'x')._ideal_class_()
            Traceback (most recent call last):
            ...
            NotImplementedError
        """
        # One may eventually want ideals in these guys.
        raise NotImplementedError

    def ideal(self):
        """
        EXAMPLES::

            sage: LaurentPolynomialRing(QQ,2,'x').ideal()
            Traceback (most recent call last):
            ...
            NotImplementedError
        """
        raise NotImplementedError

    def _is_valid_homomorphism_(self, codomain, im_gens):
        """
        EXAMPLES::

            sage: L.<x,y> = LaurentPolynomialRing(QQ)
            sage: L._is_valid_homomorphism_(QQ, (1/2, 3/2))
            True
        """
        if not codomain.has_coerce_map_from(self.base_ring()):
            # we need that elements of the base ring
            # canonically coerce into codomain.
            return False
        for a in im_gens:
            # in addition, the image of each generator must be invertible.
            if not a.is_unit():
                return False
        return True

    def term_order(self):
        """
        Returns the term order of self.

        EXAMPLES::

            sage: LaurentPolynomialRing(QQ,2,'x').term_order()
            Degree reverse lexicographic term order

        """
        return self._R.term_order()

    def is_finite(self):
        """
        EXAMPLES::

            sage: LaurentPolynomialRing(QQ,2,'x').is_finite()
            False

        """
        return False

    def is_field(self, proof = True):
        """
        EXAMPLES::

            sage: LaurentPolynomialRing(QQ,2,'x').is_field()
            False
        """
        return False

    def polynomial_ring(self):
        """
        Returns the polynomial ring associated with self.

        EXAMPLES::

            sage: LaurentPolynomialRing(QQ,2,'x').polynomial_ring()
            Multivariate Polynomial Ring in x0, x1 over Rational Field
            sage: LaurentPolynomialRing(QQ,1,'x').polynomial_ring()
            Multivariate Polynomial Ring in x over Rational Field
        """
        return self._R

    def characteristic(self):
        """
        Returns the characteristic of the base ring.

        EXAMPLES::

            sage: LaurentPolynomialRing(QQ,2,'x').characteristic()
            0
            sage: LaurentPolynomialRing(GF(3),2,'x').characteristic()
            3

        """
        return self.base_ring().characteristic()

    def krull_dimension(self):
        """
        EXAMPLES::

            sage: LaurentPolynomialRing(QQ,2,'x').krull_dimension()
            Traceback (most recent call last):
            ...
            NotImplementedError
        """
        raise NotImplementedError

    def random_element(self, low_degree = -2, high_degree = 2, terms = 5, choose_degree=False,*args, **kwds):
        """
        EXAMPLES::

            sage: LaurentPolynomialRing(QQ,2,'x').random_element()
            Traceback (most recent call last):
            ...
            NotImplementedError
        """
        raise NotImplementedError

    def is_exact(self):
        """
        Returns True if the base ring is exact.

        EXAMPLES::

            sage: LaurentPolynomialRing(QQ,2,'x').is_exact()
            True
            sage: LaurentPolynomialRing(RDF,2,'x').is_exact()
            False
        """
        return self.base_ring().is_exact()

    def change_ring(self, base_ring=None, names=None, sparse=False, order=None):
        """
        EXAMPLES::

            sage: R = LaurentPolynomialRing(QQ,2,'x')
            sage: R.change_ring(ZZ)
            Multivariate Laurent Polynomial Ring in x0, x1 over Integer Ring
        """
        if base_ring is None:
            base_ring = self.base_ring()
        if names is None:
            names = self.variable_names()
        if self._n == 1:
            return LaurentPolynomialRing(base_ring, names[0], sparse = sparse)

        if order is None:
            order = self.polynomial_ring().term_order()
        return LaurentPolynomialRing(base_ring, self._n, names, order = order)

    def fraction_field(self):
        """
        The fraction field is the same as the fraction field of the
        polynomial ring.

        EXAMPLES::

            sage: L.<x> = LaurentPolynomialRing(QQ)
            sage: L.fraction_field()
            Fraction Field of Univariate Polynomial Ring in x over Rational Field
            sage: (x^-1 + 2) / (x - 1)
            (2*x + 1)/(x^2 - x)
        """
        return self.polynomial_ring().fraction_field()

class LaurentPolynomialRing_univariate(LaurentPolynomialRing_generic):
    def __init__(self, R, names):
        """
        EXAMPLES::

            sage: L = LaurentPolynomialRing(QQ,'x')
            sage: type(L)
            <class 'sage.rings.polynomial.laurent_polynomial_ring.LaurentPolynomialRing_univariate_with_category'>
            sage: L == loads(dumps(L))
            True
        """
        if R.ngens() != 1:
            raise ValueError("must be 1 generator")
        if not R.base_ring().is_integral_domain():
            raise ValueError("base ring must be an integral domain")
        LaurentPolynomialRing_generic.__init__(self, R, '', names)

    def _element_constructor_(self, x):
        """
        EXAMPLES::

            sage: L = LaurentPolynomialRing(QQ, 'x')
            sage: L(1/2)
            1/2

<<<<<<< HEAD
        ::

            sage: U = LaurentPolynomialRing(QQ, 'a')
            sage: V = LaurentPolynomialRing(QQ, 'c')
            sage: L.<a, b, c, d> = LaurentPolynomialRing(QQ)
            sage: M = LaurentPolynomialRing(QQ, 'c, d')
            sage: Mc, Md = M.gens()
            sage: N = LaurentPolynomialRing(M, 'a, b')
            sage: Na, Nb = N.gens()
            sage: U(Na)
            a
            sage: V(Mc)
            c

            sage: M(L(0))
            0
            sage: N(L(0))
            0
            sage: L(M(0))
            0
            sage: L(N(0))
            0

        """
        if isinstance(x, (LaurentPolynomial_univariate, LaurentPolynomial_mpair)):
            P = x.parent()
            if set(self.variable_names()) & set(P.variable_names()):
                if isinstance(x, LaurentPolynomial_univariate):
                    d = {(k,): v for k, v in iteritems(x.dict())}
                else:
                    d = x.dict()
                x = _split_laurent_polynomial_dict_(self, P, d)
                x = {k[0]: v for k, v in iteritems(x)}
            elif self.base_ring().has_coerce_map_from(P):
                x = self.base_ring()(x)
            elif len(self.variable_names()) == len(P.variable_names()):
                x = x.dict()

=======
            sage: L(x + 3/x)
            3*x^-1 + x

        TESTS::

            sage: L(exp(x))
            Traceback (most recent call last):
            ...
            TypeError: unable to convert e^x to a rational
        """
        from sage.symbolic.expression import Expression
        if isinstance(x, Expression):
            return x.laurent_polynomial(ring=self)
>>>>>>> ba5f2306
        return LaurentPolynomial_univariate(self, x)

    def __reduce__(self):
        """
        Used in pickling.

        EXAMPLES::

            sage: L = LaurentPolynomialRing(QQ, 'x')
            sage: loads(dumps(L)) == L
            True
        """
        return LaurentPolynomialRing_univariate, (self._R, self._names)

class LaurentPolynomialRing_mpair(LaurentPolynomialRing_generic):
    def __init__(self, R, prepend_string, names):
        """
        EXAMPLES::

            sage: L = LaurentPolynomialRing(QQ,2,'x')
            sage: type(L)
            <class
            'sage.rings.polynomial.laurent_polynomial_ring.LaurentPolynomialRing_mpair_with_category'>
            sage: L == loads(dumps(L))
            True
        """
        if R.ngens() <= 0:
            raise ValueError("n must be positive")
        if not R.base_ring().is_integral_domain():
            raise ValueError("base ring must be an integral domain")
        LaurentPolynomialRing_generic.__init__(self, R, prepend_string, names)

    def _element_constructor_(self, x):
        """
        EXAMPLES::

            sage: L = LaurentPolynomialRing(QQ,2,'x')
            sage: L(1/2)
            1/2

<<<<<<< HEAD
        ::

            sage: L.<a, b, c, d> = LaurentPolynomialRing(QQ)
            sage: M = LaurentPolynomialRing(QQ, 'c, d')
            sage: Mc, Md = M.gens()
            sage: N = LaurentPolynomialRing(M, 'a, b')
            sage: Na, Nb = N.gens()
            sage: M(c/d)
            c*d^-1
            sage: N(a*b/c/d)
            (c^-1*d^-1)*a*b
            sage: N(c/d)
            c*d^-1
            sage: L(Mc)
            c
            sage: L(Nb)
            b

            sage: M(L(0))
            0
            sage: N(L(0))
            0
            sage: L(M(0))
            0
            sage: L(N(0))
            0

            sage: U = LaurentPolynomialRing(QQ, 'a')
            sage: Ua = U.gen()
            sage: V = LaurentPolynomialRing(QQ, 'c')
            sage: Vc = V.gen()
            sage: L(Ua)
            a
            sage: L(Vc)
            c
            sage: N(Ua)
            a
            sage: M(Vc)
            c

            sage: P = LaurentPolynomialRing(QQ, 'a, b')
            sage: Q = LaurentPolynomialRing(P, 'c, d')
            sage: Q(P.0)
            a
        """
        if isinstance(x, (LaurentPolynomial_univariate, LaurentPolynomial_mpair)):
            P = x.parent()
            if set(self.variable_names()) & set(P.variable_names()):
                if isinstance(x, LaurentPolynomial_univariate):
                    d = {(k,): v for k, v in iteritems(x.dict())}
                else:
                    d = x.dict()
                x = _split_laurent_polynomial_dict_(self, P, d)
            elif self.base_ring().has_coerce_map_from(P):
                x = self.base_ring()(x)
            elif len(self.variable_names()) == len(P.variable_names()):
                x = x.dict()

=======
            sage: M = LaurentPolynomialRing(QQ, 'x, y')
            sage: var('x, y')
            (x, y)
            sage: M(x/y + 3/x)
            x*y^-1 + 3*x^-1

        TESTS::

            sage: M(exp(x))
            Traceback (most recent call last):
            ...
            TypeError: unable to convert e^x to a rational
        """
        from sage.symbolic.expression import Expression
        if isinstance(x, Expression):
            return x.laurent_polynomial(ring=self)
>>>>>>> ba5f2306
        return LaurentPolynomial_mpair(self, x)

    def __reduce__(self):
        """
        Used in pickling.

        EXAMPLES::

            sage: L = LaurentPolynomialRing(QQ,2,'x')
            sage: loads(dumps(L)) == L
            True
        """
        return LaurentPolynomialRing_mpair, (self._R, self._prepend_string, self._names)

<|MERGE_RESOLUTION|>--- conflicted
+++ resolved
@@ -1003,7 +1003,16 @@
             sage: L(1/2)
             1/2
 
-<<<<<<< HEAD
+            sage: L(x + 3/x)
+            3*x^-1 + x
+
+        ::
+
+            sage: L(exp(x))
+            Traceback (most recent call last):
+            ...
+            TypeError: unable to convert e^x to a rational
+
         ::
 
             sage: U = LaurentPolynomialRing(QQ, 'a')
@@ -1028,7 +1037,11 @@
             0
 
         """
-        if isinstance(x, (LaurentPolynomial_univariate, LaurentPolynomial_mpair)):
+        from sage.symbolic.expression import Expression
+        if isinstance(x, Expression):
+            return x.laurent_polynomial(ring=self)
+
+        elif isinstance(x, (LaurentPolynomial_univariate, LaurentPolynomial_mpair)):
             P = x.parent()
             if set(self.variable_names()) & set(P.variable_names()):
                 if isinstance(x, LaurentPolynomial_univariate):
@@ -1042,21 +1055,6 @@
             elif len(self.variable_names()) == len(P.variable_names()):
                 x = x.dict()
 
-=======
-            sage: L(x + 3/x)
-            3*x^-1 + x
-
-        TESTS::
-
-            sage: L(exp(x))
-            Traceback (most recent call last):
-            ...
-            TypeError: unable to convert e^x to a rational
-        """
-        from sage.symbolic.expression import Expression
-        if isinstance(x, Expression):
-            return x.laurent_polynomial(ring=self)
->>>>>>> ba5f2306
         return LaurentPolynomial_univariate(self, x)
 
     def __reduce__(self):
@@ -1097,7 +1095,19 @@
             sage: L(1/2)
             1/2
 
-<<<<<<< HEAD
+            sage: M = LaurentPolynomialRing(QQ, 'x, y')
+            sage: var('x, y')
+            (x, y)
+            sage: M(x/y + 3/x)
+            x*y^-1 + 3*x^-1
+
+        ::
+
+            sage: M(exp(x))
+            Traceback (most recent call last):
+            ...
+            TypeError: unable to convert e^x to a rational
+
         ::
 
             sage: L.<a, b, c, d> = LaurentPolynomialRing(QQ)
@@ -1143,7 +1153,11 @@
             sage: Q(P.0)
             a
         """
-        if isinstance(x, (LaurentPolynomial_univariate, LaurentPolynomial_mpair)):
+        from sage.symbolic.expression import Expression
+        if isinstance(x, Expression):
+            return x.laurent_polynomial(ring=self)
+
+        elif isinstance(x, (LaurentPolynomial_univariate, LaurentPolynomial_mpair)):
             P = x.parent()
             if set(self.variable_names()) & set(P.variable_names()):
                 if isinstance(x, LaurentPolynomial_univariate):
@@ -1156,24 +1170,6 @@
             elif len(self.variable_names()) == len(P.variable_names()):
                 x = x.dict()
 
-=======
-            sage: M = LaurentPolynomialRing(QQ, 'x, y')
-            sage: var('x, y')
-            (x, y)
-            sage: M(x/y + 3/x)
-            x*y^-1 + 3*x^-1
-
-        TESTS::
-
-            sage: M(exp(x))
-            Traceback (most recent call last):
-            ...
-            TypeError: unable to convert e^x to a rational
-        """
-        from sage.symbolic.expression import Expression
-        if isinstance(x, Expression):
-            return x.laurent_polynomial(ring=self)
->>>>>>> ba5f2306
         return LaurentPolynomial_mpair(self, x)
 
     def __reduce__(self):
