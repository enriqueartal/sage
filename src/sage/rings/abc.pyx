--- conflicted
+++ resolved
@@ -376,10 +376,7 @@
     EXAMPLES::
 
         sage: import sage.rings.abc
-<<<<<<< HEAD
         sage: x = polygen(ZZ, 'x')
-=======
->>>>>>> 3202f651
         sage: K.<a> = NumberField(x^2 + 1); O = K.order(2*a)                            # optional - sage.rings.number_field
         sage: isinstance(O, sage.rings.abc.Order)                                       # optional - sage.rings.number_field
         True
