"""
p-Adic Extension Generic

A common superclass for all extensions of Qp and Zp.

AUTHORS:

- David Roe
"""
from __future__ import absolute_import

#*****************************************************************************
#       Copyright (C) 2007-2013 David Roe <roed.math@gmail.com>
#                               William Stein <wstein@gmail.com>
#
#  Distributed under the terms of the GNU General Public License (GPL)
#  as published by the Free Software Foundation; either version 2 of
#  the License, or (at your option) any later version.
#
#                  http://www.gnu.org/licenses/
#*****************************************************************************

from .padic_generic import pAdicGeneric
from .padic_base_generic import pAdicBaseGeneric
from sage.structure.richcmp import op_EQ
from functools import reduce


class pAdicExtensionGeneric(pAdicGeneric):
    def __init__(self, poly, prec, print_mode, names, element_class):
        """
        Initialization

        EXAMPLES::

            sage: R = Zp(5,5)
            sage: S.<x> = R[]
            sage: f = x^5 + 75*x^3 - 15*x^2 +125*x - 5
            sage: W.<w> = R.ext(f) #indirect doctest
        """
        #type checking done in factory
        self._given_poly = poly
        R = poly.base_ring()
        # We'll deal with the different names better later.
        # Using a tuple here is mostly needed for more general extensions
        # (ie not eisenstein or unramified)
        print_mode['unram_name'] = names[2]
        print_mode['ram_name'] = names[3]
        print_mode['var_name'] = names[0]
        names = names[0]
        pAdicGeneric.__init__(self, R, R.prime(), prec, print_mode, names, element_class)
        self._populate_coercion_lists_(coerce_list=[R], element_constructor=element_class)

#     def __reduce__(self):
#         """
#         For pickling.

#         This function is provided because prime_pow needs to be set before _printer, so the standard unpickling fails.
#         """
#         from sage.rings.padics.factory import ExtensionFactory
#         return ExtensionFactory, (self.base_ring(), self._exact_modulus, self.precision_cap(), self.print_mode(), None, self.variable_name())

    def _coerce_map_from_(self, R):
        """
        Returns True if there is a coercion map from R to self.

        EXAMPLES::

            sage: R = Zp(5); S.<x> = ZZ[]; f = x^5 + 25*x - 5; W.<w> = R.ext(f)
            sage: L = W.fraction_field()
            sage: w + L(w) #indirect doctest
            2*w + O(w^101)
            sage: w + R(5,2)
            w + w^5 + O(w^10)
        """
        # Far more functionality needs to be added here later.
        if isinstance(R, pAdicExtensionGeneric) and R.fraction_field() is self:
            if self._implementation == 'NTL':
                return True
            elif R._prec_type() == 'capped-abs':
                from sage.rings.padics.qadic_flint_CA import pAdicCoercion_CA_frac_field as coerce_map
            elif R._prec_type() == 'capped-rel':
                from sage.rings.padics.qadic_flint_CR import pAdicCoercion_CR_frac_field as coerce_map
            elif R._prec_type() == 'floating-point':
                from sage.rings.padics.qadic_flint_FP import pAdicCoercion_FP_frac_field as coerce_map
            elif R._prec_type() == 'fixed-mod':
                from sage.rings.padics.qadic_flint_FM import pAdicCoercion_FM_frac_field as coerce_map
            return coerce_map(R, self)

    def __eq__(self, other):
        """
        Return ``True`` if ``self == other`` and ``False`` otherwise.

        We consider two `p`-adic rings or fields to be equal if they are
        equal mathematically, and also have the same precision cap and
        printing parameters.

        EXAMPLES::

            sage: R.<a> = Qq(27)
            sage: S.<a> = Qq(27,print_mode='val-unit')
            sage: R == S
            False
            sage: S.<a> = Qq(27,type='capped-rel')
            sage: R == S
            True
            sage: R is S
            True
        """
        if not isinstance(other, pAdicExtensionGeneric):
            return False

        return (self.ground_ring() == other.ground_ring() and
                self.defining_polynomial() == other.defining_polynomial() and
                self.precision_cap() == other.precision_cap() and
                self._printer.richcmp_modes(other._printer, op_EQ))

    def __ne__(self, other):
        """
        Test inequality.

        EXAMPLES::

            sage: R.<a> = Qq(27)
            sage: S.<a> = Qq(27,print_mode='val-unit')
            sage: R != S
            True
        """
        return not self.__eq__(other)

    #def absolute_discriminant(self):
    #    raise NotImplementedError

    #def discriminant(self):
    #    raise NotImplementedError

    #def is_abelian(self):
    #    raise NotImplementedError

    #def is_normal(self):
    #    raise NotImplementedError

    def degree(self):
        """
        Returns the degree of this extension.

        EXAMPLES::

            sage: R.<a> = Zq(125); R.degree()
            3
            sage: R = Zp(5); S.<x> = ZZ[]; f = x^5 - 25*x^3 + 5; W.<w> = R.ext(f)
            sage: W.degree()
            5
        """
        return self._given_poly.degree()

    def defining_polynomial(self, exact=False):
        """
        Returns the polynomial defining this extension.

        INPUT:

        - ``exact`` -- boolean (default ``False``), whether to return the underlying exact
                       defining polynomial rather than the one with coefficients in the base ring.

        EXAMPLES::

            sage: R = Zp(5,5)
            sage: S.<x> = R[]
            sage: f = x^5 + 75*x^3 - 15*x^2 + 125*x - 5
            sage: W.<w> = R.ext(f)
            sage: W.defining_polynomial()
            (1 + O(5^5))*x^5 + (O(5^6))*x^4 + (3*5^2 + O(5^6))*x^3 + (2*5 + 4*5^2 + 4*5^3 + 4*5^4 + 4*5^5 + O(5^6))*x^2 + (5^3 + O(5^6))*x + (4*5 + 4*5^2 + 4*5^3 + 4*5^4 + 4*5^5 + O(5^6))
            sage: W.defining_polynomial(exact=True)
            x^5 + 75*x^3 - 15*x^2 + 125*x - 5

        .. SEEALSO::

            :meth:`modulus`
            :meth:`exact_field`
        """
        if exact:
            return self._exact_modulus
        else:
            return self._given_poly

    def exact_field(self):
        r"""
        Return a number field with the same defining polynomial.

        Note that this method always returns a field, even for a `p`-adic
        ring.

        EXAMPLES::

            sage: R = Zp(5,5)
            sage: S.<x> = R[]
            sage: f = x^5 + 75*x^3 - 15*x^2 +125*x - 5
            sage: W.<w> = R.ext(f)
            sage: W.exact_field()
            Number Field in w with defining polynomial x^5 + 75*x^3 - 15*x^2 + 125*x - 5

        .. SEEALSO::

            :meth:`defining_polynomial`
            :meth:`modulus`
        """
        return self.base_ring().exact_field().extension(self._exact_modulus, self.variable_name())

<<<<<<< HEAD
    def exact_ring(self):
        """
        Return the order with the same defining polynomial.

        Will raise a ValueError if the coefficients of the defining polynomial are not integral.

        EXAMPLES::

            sage: R = Zp(5,5)
            sage: S.<x> = R[]
            sage: f = x^5 + 75*x^3 - 15*x^2 +125*x - 5
            sage: W.<w> = R.ext(f)
            sage: W.exact_ring()
            Order in Number Field in w with defining polynomial x^5 + 75*x^3 - 15*x^2 + 125*x - 5

            sage: T = Zp(5,5)
            sage: U.<z> = T[]
            sage: g = 2*z^4 + 1
            sage: V.<v> = T.ext(g)
            sage: V.exact_ring()
            Traceback (most recent call last):
            ...
            ValueError: each generator must be integral
        """
        return self.base_ring().exact_ring().extension(self.defining_polynomial(exact=True), self.variable_name())

=======
>>>>>>> 883e6b5f
    def modulus(self, exact=False):
        r"""
        Returns the polynomial defining this extension.

        INPUT:

        - ``exact`` -- boolean (default ``False``), whether to return the underlying exact
                       defining polynomial rather than the one with coefficients in the base ring.

        EXAMPLES::

            sage: R = Zp(5,5)
            sage: S.<x> = R[]
            sage: f = x^5 + 75*x^3 - 15*x^2 +125*x - 5
            sage: W.<w> = R.ext(f)
            sage: W.modulus()
            (1 + O(5^5))*x^5 + (O(5^6))*x^4 + (3*5^2 + O(5^6))*x^3 + (2*5 + 4*5^2 + 4*5^3 + 4*5^4 + 4*5^5 + O(5^6))*x^2 + (5^3 + O(5^6))*x + (4*5 + 4*5^2 + 4*5^3 + 4*5^4 + 4*5^5 + O(5^6))
            sage: W.modulus(exact=True)
            x^5 + 75*x^3 - 15*x^2 + 125*x - 5

        .. SEEALSO::

            :meth:`defining_polynomial`
            :meth:`exact_field`
        """
        return self.defining_polynomial(exact)

    def ground_ring(self):
        """
        Returns the ring of which this ring is an extension.

        EXAMPLES::

            sage: R = Zp(5,5)
            sage: S.<x> = R[]
            sage: f = x^5 + 75*x^3 - 15*x^2 +125*x - 5
            sage: W.<w> = R.ext(f)
            sage: W.ground_ring()
            5-adic Ring with capped relative precision 5
        """
        return self._given_poly.base_ring()

    def ground_ring_of_tower(self):
        """
        Returns the p-adic base ring of which this is ultimately an
        extension.

        Currently this function is identical to ground_ring(), since
        relative extensions have not yet been implemented.

        EXAMPLES::

            sage: Qq(27,30,names='a').ground_ring_of_tower()
            3-adic Field with capped relative precision 30
        """
        if isinstance(self.ground_ring(), pAdicBaseGeneric):
            return self.ground_ring()
        else:
            return self.ground_ring().ground_ring_of_tower()

    #def is_isomorphic(self, ring):
    #    raise NotImplementedError

    def polynomial_ring(self):
        """
        Returns the polynomial ring of which this is a quotient.

        EXAMPLES::

            sage: Qq(27,30,names='a').polynomial_ring()
            Univariate Polynomial Ring in x over 3-adic Field with capped relative precision 30
        """
        return self._given_poly.parent()

    #def teichmuller(self, x, prec = None):
    #    if prec is None:
    #        prec = self.precision_cap()
    #    x = self(x, prec)
    #    if x.valuation() > 0:
    #        return self(0)
    #    q = self.residue_class_field().order()
    #    u = 1 / self(1 - q, prec)
    #    delta = u * (1 - x ** (q - 1))
    #    xnew = x - x*delta*(1 - q * delta)
    #    while x != xnew:
    #        x = xnew
    #        delta = u*(1-x**(q-1))
    #        xnew = x - x*delta*(1-q*delta)
    #    return x

    def construction(self):
<<<<<<< HEAD
        """
        Returns the functorial construction of this ring, namely,
        the algebraic extension of the base ring defined by the given
        polynomial.

        Also preserves other information that makes this ring unique
        (e.g. precision, rounding, print mode).

        EXAMPLES::

            sage: R.<a> = Zq(25, 8, print_mode='val-unit')
            sage: c, R0 = R.construction(); R0
            5-adic Ring with capped relative precision 8
            sage: c(R0)
            Unramified Extension in a defined by x^2 + 4*x + 2 with capped relative precision 8 over 5-adic Ring
            sage: c(R0) == R
            True
        """
        from sage.categories.pushout import AlgebraicExtensionFunctor as AEF
        print_mode = self._printer.dict()
        return (AEF([self.defining_polynomial(exact=True)], [self.variable_name()],
                    prec=self.precision_cap(), print_mode=self._printer.dict(),
                    implementation=self._implementation),
                self.base_ring())

    def fraction_field(self, print_mode=None):
        r"""
        Returns the fraction field of this extension, which is just
        the extension of base.fraction_field() determined by the
        same polynomial.

        INPUT:

        - print_mode -- a dictionary containing print options.
          Defaults to the same options as this ring.

        OUTPUT:

        - the fraction field of self.

        EXAMPLES::

            sage: U.<a> = Zq(17^4, 6, print_mode='val-unit', print_max_terse_terms=3)
            sage: U.fraction_field()
            Unramified Extension in a defined by x^4 + 7*x^2 + 10*x + 3 with capped relative precision 6 over 17-adic Field
            sage: U.fraction_field({"pos":False}) == U.fraction_field()
            False
        """
        if self.is_field() and print_mode is None:
            return self
        if print_mode is None:
            return self.change(field=True)
        else:
            return self.change(field=True, **print_mode)

    def integer_ring(self, print_mode=None):
        r"""
        Returns the ring of integers of self, which is just the
        extension of base.integer_ring() determined by the same
=======
        """
        Returns the functorial construction of this ring, namely,
        the algebraic extension of the base ring defined by the given
>>>>>>> 883e6b5f
        polynomial.

        Also preserves other information that makes this ring unique
        (e.g. precision, rounding, print mode).

        EXAMPLES::

<<<<<<< HEAD
            sage: U.<a> = Qq(17^4, 6, print_mode='val-unit', print_max_terse_terms=3)
            sage: U.integer_ring()
            Unramified Extension in a defined by x^4 + 7*x^2 + 10*x + 3 with capped relative precision 6 over 17-adic Ring
            sage: U.fraction_field({"pos":False}) == U.fraction_field()
            False
        """
        #Currently does not support fields with non integral defining polynomials.  This should change when the padic_general_extension framework gets worked out.
        if not self.is_field() and print_mode is None:
            return self
        if print_mode is None:
            return self.change(field=False)
        else:
            return self.change(field=False, **print_mode)
=======
            sage: R.<a> = Zq(25, 8, print_mode='val-unit')
            sage: c, R0 = R.construction(); R0
            5-adic Ring with capped relative precision 8
            sage: c(R0)
            Unramified Extension in a defined by x^2 + 4*x + 2 with capped relative precision 8 over 5-adic Ring
            sage: c(R0) == R
            True
        """
        from sage.categories.pushout import AlgebraicExtensionFunctor as AEF
        print_mode = self._printer.dict()
        return (AEF([self.defining_polynomial(exact=True)], [self.variable_name()],
                    prec=self.precision_cap(), print_mode=self._printer.dict(),
                    implementation=self._implementation),
                self.base_ring())
>>>>>>> 883e6b5f

    #def hasGNB(self):
    #    raise NotImplementedError

    def random_element(self):
        """
        Returns a random element of self.

        This is done by picking a random element of the ground ring
        self.degree() times, then treating those elements as
        coefficients of a polynomial in self.gen().

        EXAMPLES::

            sage: R.<a> = Zq(125, 5); R.random_element()
            (3*a^2 + 3*a + 3) + (a^2 + 4*a + 1)*5 + (3*a^2 + 4*a + 1)*5^2 + 
            (2*a^2 + 3*a + 3)*5^3 + (4*a^2 + 3)*5^4 + O(5^5)
            sage: R = Zp(5,3); S.<x> = ZZ[]; f = x^5 + 25*x^2 - 5; W.<w> = R.ext(f)
            sage: W.random_element()
            4 + 3*w + w^2 + 4*w^3 + w^5 + 3*w^6 + w^7 + 4*w^10 + 2*w^12 + 4*w^13 + 3*w^14 + O(w^15)
        """
        return reduce(lambda x,y: x+y,
                      [self.ground_ring().random_element() * self.gen()**i for i in
                           range(self.modulus().degree())],
                      0)

    #def unit_group(self):
    #    raise NotImplementedError

    #def unit_group_gens(self):
    #    raise NotImplementedError

    #def principal_unit_group(self):
    #    raise NotImplementedError

    #def zeta(self, n = None):
    #    raise NotImplementedError

    #def zeta_order(self):
    #    raise NotImplementedError
<|MERGE_RESOLUTION|>--- conflicted
+++ resolved
@@ -207,7 +207,6 @@
         """
         return self.base_ring().exact_field().extension(self._exact_modulus, self.variable_name())
 
-<<<<<<< HEAD
     def exact_ring(self):
         """
         Return the order with the same defining polynomial.
@@ -234,8 +233,6 @@
         """
         return self.base_ring().exact_ring().extension(self.defining_polynomial(exact=True), self.variable_name())
 
-=======
->>>>>>> 883e6b5f
     def modulus(self, exact=False):
         r"""
         Returns the polynomial defining this extension.
@@ -327,7 +324,6 @@
     #    return x
 
     def construction(self):
-<<<<<<< HEAD
         """
         Returns the functorial construction of this ring, namely,
         the algebraic extension of the base ring defined by the given
@@ -353,83 +349,6 @@
                     implementation=self._implementation),
                 self.base_ring())
 
-    def fraction_field(self, print_mode=None):
-        r"""
-        Returns the fraction field of this extension, which is just
-        the extension of base.fraction_field() determined by the
-        same polynomial.
-
-        INPUT:
-
-        - print_mode -- a dictionary containing print options.
-          Defaults to the same options as this ring.
-
-        OUTPUT:
-
-        - the fraction field of self.
-
-        EXAMPLES::
-
-            sage: U.<a> = Zq(17^4, 6, print_mode='val-unit', print_max_terse_terms=3)
-            sage: U.fraction_field()
-            Unramified Extension in a defined by x^4 + 7*x^2 + 10*x + 3 with capped relative precision 6 over 17-adic Field
-            sage: U.fraction_field({"pos":False}) == U.fraction_field()
-            False
-        """
-        if self.is_field() and print_mode is None:
-            return self
-        if print_mode is None:
-            return self.change(field=True)
-        else:
-            return self.change(field=True, **print_mode)
-
-    def integer_ring(self, print_mode=None):
-        r"""
-        Returns the ring of integers of self, which is just the
-        extension of base.integer_ring() determined by the same
-=======
-        """
-        Returns the functorial construction of this ring, namely,
-        the algebraic extension of the base ring defined by the given
->>>>>>> 883e6b5f
-        polynomial.
-
-        Also preserves other information that makes this ring unique
-        (e.g. precision, rounding, print mode).
-
-        EXAMPLES::
-
-<<<<<<< HEAD
-            sage: U.<a> = Qq(17^4, 6, print_mode='val-unit', print_max_terse_terms=3)
-            sage: U.integer_ring()
-            Unramified Extension in a defined by x^4 + 7*x^2 + 10*x + 3 with capped relative precision 6 over 17-adic Ring
-            sage: U.fraction_field({"pos":False}) == U.fraction_field()
-            False
-        """
-        #Currently does not support fields with non integral defining polynomials.  This should change when the padic_general_extension framework gets worked out.
-        if not self.is_field() and print_mode is None:
-            return self
-        if print_mode is None:
-            return self.change(field=False)
-        else:
-            return self.change(field=False, **print_mode)
-=======
-            sage: R.<a> = Zq(25, 8, print_mode='val-unit')
-            sage: c, R0 = R.construction(); R0
-            5-adic Ring with capped relative precision 8
-            sage: c(R0)
-            Unramified Extension in a defined by x^2 + 4*x + 2 with capped relative precision 8 over 5-adic Ring
-            sage: c(R0) == R
-            True
-        """
-        from sage.categories.pushout import AlgebraicExtensionFunctor as AEF
-        print_mode = self._printer.dict()
-        return (AEF([self.defining_polynomial(exact=True)], [self.variable_name()],
-                    prec=self.precision_cap(), print_mode=self._printer.dict(),
-                    implementation=self._implementation),
-                self.base_ring())
->>>>>>> 883e6b5f
-
     #def hasGNB(self):
     #    raise NotImplementedError
 
