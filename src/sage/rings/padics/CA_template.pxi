"""
Capped absolute template for complete discrete valuation rings

In order to use this template you need to write a linkage file and gluing file.
For an example see mpz_linkage.pxi (linkage file) and padic_capped_absolute_element.pyx (gluing file).

The linkage file implements a common API that is then used in the class CAElement defined here.
See the documentation of mpz_linkage.pxi for the functions needed.

The gluing file does the following:

- ctypedef's celement to be the appropriate type (e.g. mpz_t)
- includes the linkage file
- includes this template
- defines a concrete class inheriting from CAElement, and implements
  any desired extra methods

AUTHORS:

- David Roe (2012-3-1) -- initial version
"""

#*****************************************************************************
#       Copyright (C) 2012 David Roe <roed.math@gmail.com>
#                          William Stein <wstein@gmail.com>
#
#  Distributed under the terms of the GNU General Public License (GPL)
#  as published by the Free Software Foundation; either version 2 of
#  the License, or (at your option) any later version.
#
#                  http://www.gnu.org/licenses/
#*****************************************************************************

# This file implements common functionality among template elements
include "padic_template_element.pxi"

from sage.structure.element cimport Element
from sage.rings.padics.common_conversion cimport comb_prec, _process_args_and_kwds
from sage.rings.integer_ring import ZZ
from sage.rings.rational_field import QQ
from sage.categories.sets_cat import Sets
from sage.categories.sets_with_partial_maps import SetsWithPartialMaps
from sage.categories.homset import Hom
from sage.misc.superseded import deprecated_function_alias, deprecation

cdef class CAElement(pAdicTemplateElement):
    cdef int _set(self, x, long val, long xprec, absprec, relprec) except -1:
        """
        Sets the value of this element from given defining data.

        This function is intended for use in conversion, and should
        not be called on an element created with :meth:`_new_c`.

        INPUT:

        - ``x`` -- data defining a `p`-adic element: int, long,
          Integer, Rational, other `p`-adic element...

        - ``val`` -- the valuation of the resulting element

        - ``xprec -- an inherent precision of ``x``

        - ``absprec`` -- an absolute precision cap for this element

        - ``relprec`` -- a relative precision cap for this element

        TESTS::

            sage: R = ZpCA(5)
            sage: a = R(17,5); a #indirect doctest
            2 + 3*5 + O(5^5)
            sage: a = R(75, absprec = 5, relprec = 4); a #indirect doctest
            3*5^2 + O(5^5)
            sage: a = R(25/9, absprec = 5); a #indirect doctest
            4*5^2 + 2*5^3 + O(5^5)
            sage: a = R(25/9, absprec = 5, relprec = 4); a #indirect doctest
            4*5^2 + 2*5^3 + O(5^5)
        """
        cconstruct(self.value, self.prime_pow)
        cdef long rprec = comb_prec(relprec, self.prime_pow.ram_prec_cap)
        cdef long aprec = comb_prec(absprec, min(self.prime_pow.ram_prec_cap, xprec))
        if aprec <= val:
            csetzero(self.value, self.prime_pow)
            self.absprec = aprec
        else:
            self.absprec = min(aprec, val + rprec)
            if isinstance(x,CAElement) and x.parent() is self.parent():
                cshift(self.value, (<CAElement>x).value, 0, self.absprec, self.prime_pow, True)
            else:
                cconv(self.value, x, self.absprec, 0, self.prime_pow)

    cdef CAElement _new_c(self):
        """
        Creates a new element with the same basic info.

        TESTS::

            sage: R = ZpCA(5); R(6,5) * R(7,8) #indirect doctest
            2 + 3*5 + 5^2 + O(5^5)
        """
        cdef type t = type(self)
        cdef CAElement ans = t.__new__(t)
        ans._parent = self._parent
        ans.prime_pow = self.prime_pow
        cconstruct(ans.value, ans.prime_pow)
        return ans

    cdef int check_preccap(self) except -1:
        """
        Checks that this element doesn't have precision higher than
        allowed by the precision cap.

        TESTS::

            sage: ZpCA(5)(1).lift_to_precision(30) # indirect doctest
            Traceback (most recent call last):
            ...
            PrecisionError: Precision higher than allowed by the precision cap.
        """
        if self.absprec > self.prime_pow.ram_prec_cap:
            raise PrecisionError("Precision higher than allowed by the precision cap.")

    def __copy__(self):
        """
        Return a copy of this element.

        EXAMPLES::

            sage: a = ZpCA(5,6)(17); b = copy(a)
            sage: a == b
            True
            sage: a is b
            False
        """
        cdef CAElement ans = self._new_c()
        ans.absprec = self.absprec
        ccopy(ans.value, self.value, ans.prime_pow)
        return ans

    def __dealloc__(self):
        """
        Deallocate the underlying data structure.

        TESTS::

            sage: R = ZpCA(5)
            sage: a = R(17)
            sage: del(a)
        """
        cdestruct(self.value, self.prime_pow)

    def __reduce__(self):
        """
        Return a tuple of a function and data that can be used to unpickle this
        element.

        TESTS::

            sage: a = ZpCA(5)(-3)
            sage: type(a)
            <type 'sage.rings.padics.padic_capped_absolute_element.pAdicCappedAbsoluteElement'>
            sage: loads(dumps(a)) == a
            True
        """
        return unpickle_cae_v2, (self.__class__, self.parent(), cpickle(self.value, self.prime_pow), self.absprec)

    cpdef _neg_(self):
        """
        Return the additive inverse of this element.

        EXAMPLES::

            sage: R = Zp(5, prec=10, type='capped-abs')
            sage: a = R(1)
            sage: -a #indirect doctest
            4 + 4*5 + 4*5^2 + 4*5^3 + 4*5^4 + 4*5^5 + 4*5^6 + 4*5^7 + 4*5^8 + 4*5^9 + O(5^10)
        """
        cdef CAElement ans = self._new_c()
        ans.absprec = self.absprec
        cneg(ans.value, self.value, ans.absprec, ans.prime_pow)
        creduce_small(ans.value, ans.value, ans.absprec, ans.prime_pow)
        return ans

    cpdef _add_(self, _right):
        """
        Return the sum of this element and ``_right``.

        EXAMPLES::

            sage: R = ZpCA(13, 4)
            sage: R(2) + R(3) #indirect doctest
            5 + O(13^4)
            sage: R(12) + R(1)
            13 + O(13^4)

        Check that :trac:`20245` is resolved::

            sage: R(1,1) + R(169,3)
            1 + O(13)
        """
        cdef CAElement right = _right
        cdef CAElement ans = self._new_c()
        ans.absprec = min(self.absprec, right.absprec)
        cadd(ans.value, self.value, right.value, ans.absprec, ans.prime_pow)
        creduce(ans.value, ans.value, ans.absprec, ans.prime_pow)
        return ans

    cpdef _sub_(self, _right):
        """
        Return the difference of this element and ``_right``.

        EXAMPLES::

            sage: R = ZpCA(13, 4)
            sage: R(10) - R(10) #indirect doctest
            O(13^4)
            sage: R(10) - R(11)
            12 + 12*13 + 12*13^2 + 12*13^3 + O(13^4)
        """
        cdef CAElement right = _right
        cdef CAElement ans = self._new_c()
        ans.absprec = min(self.absprec, right.absprec)
        csub(ans.value, self.value, right.value, ans.absprec, ans.prime_pow)
        creduce(ans.value, ans.value, ans.absprec, ans.prime_pow)
        return ans

    def __invert__(self):
        """
        Return the multiplicative inverse of this element.

        .. NOTE::

            The result always lives in the fraction field, even if this element
            is a unit.

        EXAMPLES::

            sage: R = ZpCA(17)
            sage: ~R(-1) == R(-1)
            True
            sage: ~R(5) * 5
            1 + O(17^20)
            sage: ~R(5)
            7 + 3*17 + 10*17^2 + 13*17^3 + 6*17^4 + 3*17^5 + 10*17^6 + 13*17^7 + 6*17^8 + 3*17^9 + 10*17^10 + 13*17^11 + 6*17^12 + 3*17^13 + 10*17^14 + 13*17^15 + 6*17^16 + 3*17^17 + 10*17^18 + 13*17^19 + O(17^20)
            sage: ~R(-1) == R(-1) #indirect doctest
            True
        """
        return ~self.parent().fraction_field()(self)

    cpdef _mul_(self, _right):
        """
        Return the product of this element and ``_right``.

        EXAMPLES::

            sage: R = ZpCA(5)
            sage: a = R(20,5); b = R(75, 4); a * b #indirect doctest
            2*5^3 + 2*5^4 + O(5^5)
        """
        cdef CAElement right = _right
        cdef CAElement ans = self._new_c()
        cdef long vals, valr
        if self.absprec == self.prime_pow.ram_prec_cap and right.absprec == self.prime_pow.ram_prec_cap:
            ans.absprec = self.absprec
        else:
            vals = self.valuation_c()
            valr = right.valuation_c()
            ans.absprec = min(vals + valr + min(self.absprec - vals, right.absprec - valr), self.prime_pow.ram_prec_cap)
        cmul(ans.value, self.value, right.value, ans.absprec, ans.prime_pow)
        creduce(ans.value, ans.value, ans.absprec, ans.prime_pow)
        return ans

    cpdef _div_(self, right):
        """
        Return the quotient of this element and ``right``.

        .. NOTE::

            The result always lives in the fraction field, even if ``right`` is
            a unit.

        EXAMPLES::

            sage: R = ZpCA(13, 4)
            sage: R(2) / R(3) # indirect doctest
            5 + 4*13 + 4*13^2 + 4*13^3 + O(13^4)
            sage: a = R(169 * 2) / R(13); a
            2*13 + O(13^3)
            sage: R(13) / R(169 * 2)
            7*13^-1 + 6 + O(13)
            sage: ~a
            7*13^-1 + 6 + O(13)
            sage: 1 / a
            7*13^-1 + 6 + O(13)
        """
        K = self.parent().fraction_field()
        return K(self) / K(right)

    def __pow__(CAElement self, _right, dummy):
        """
        Exponentiation.

        When ``right`` is divisible by `p` then one can get more
        precision than expected.  See the documentation in
        :mod:`sage.rings.padics.CR_template.pxi` for more details.

        For `p`-adic exponents, `a^b` is defined as `\exp(b \log(a))`.
        Since the `p`-adic logarithm is defined for `a` a unit, the
        same is true of exponentiation.

        INPUT:

        - ``_right`` -- currently integers and `p`-adic exponents are
          supported.

        - ``dummy`` -- not used (Python's ``__pow__`` signature
          includes it)

        EXAMPLES::

            sage: R = ZpCA(11, 5)
            sage: R(1/2)^5
            10 + 7*11 + 11^2 + 5*11^3 + 4*11^4 + O(11^5)
            sage: R(1/32)
            10 + 7*11 + 11^2 + 5*11^3 + 4*11^4 + O(11^5)
            sage: R(1/2)^5 == R(1/32)
            True
            sage: R(3)^1000
            1 + 4*11^2 + 3*11^3 + 7*11^4 + O(11^5)

        `p`-adic exponents are supported::

            sage: R = ZpCA(11, 5, print_mode='terse')
            sage: a = R(3/14, 3); b = R(8/9); c = R(11,2)
            sage: a
            1046 + O(11^3)
            sage: b
            35790 + O(11^5)
            sage: a^b
            177 + O(11^3)
            sage: a^35790
            177 + O(11^3)
            sage: a^c
            848 + O(11^3)
            sage: (a.log()*c).exp()
            848 + O(11^3)

            sage: R = ZpCA(19, 5, print_mode='series')
            sage: a = R(8/5,4); a
            13 + 7*19 + 11*19^2 + 7*19^3 + O(19^4)
            sage: a^(R(19/7))
            1 + 14*19^2 + 11*19^3 + 13*19^4 + O(19^5)
            sage: (a // R.teichmuller(13))^(R(19/7))
            1 + 14*19^2 + 11*19^3 + 13*19^4 + O(19^5)
            sage: (a.log() * 19/7).exp()
            1 + 14*19^2 + 11*19^3 + 13*19^4 + O(19^5)
        """
        cdef long relprec, val, rval
        cdef mpz_t tmp
        cdef Integer right
        cdef CAElement pright, ans
        cdef bint exact_exp
        if isinstance(_right, Integer) or isinstance(_right, (int, long)) \
                                          or isinstance(_right, Rational):
            if _right < 0:
                base = ~self
                return base.__pow__(-_right, dummy)
            exact_exp = True
        elif self.parent() is _right.parent():
            ## For extension elements, we need to switch to the
            ## fraction field sometimes in highly ramified extensions.
            exact_exp = False
            pright = _right
        else:
            self, _right = canonical_coercion(self, _right)
            return self.__pow__(_right, dummy)
        ans = self._new_c()
        if exact_exp and _right == 0:
            # return 1 to maximum precision
            ans.absprec = self.prime_pow.ram_prec_cap
            csetone(ans.value, ans.prime_pow)
        elif ciszero(self.value, self.prime_pow):
            # We may assume from above that right > 0 if exact.
            # So we return a zero of precision right * self.ordp.
            if isinstance(_right, (int, long)):
                _right = Integer(_right)
            if isinstance(_right, Integer):
                right = <Integer>_right
                if self.absprec == 0:
                    ans.absprec = 0
                else:
                    mpz_init(tmp)
                    mpz_mul_si(tmp, right.value, self.absprec)
                    if mpz_cmp_si(tmp, self.prime_pow.ram_prec_cap) >= 0:
                        ans.absprec = self.prime_pow.ram_prec_cap
                    else:
                        ans.absprec = mpz_get_si(tmp)
                    mpz_clear(tmp)
                csetzero(ans.value, ans.prime_pow)
            else:
                if not exact_exp and self.absprec > 0:
                    raise ValueError("in order to raise to a p-adic exponent, base must be a unit")
                raise PrecisionError("Need more precision")
        else:
            val = self.valuation_c()
            if exact_exp:
                # exact_pow_helper is defined in padic_template_element.pxi
                right = exact_pow_helper(&relprec, self.absprec - val, _right, self.prime_pow)
                mpz_init(tmp)
                mpz_mul_si(tmp, right.value, val)
                if mpz_cmp_si(tmp, self.prime_pow.ram_prec_cap) >= 0:
                    ans.absprec = self.prime_pow.ram_prec_cap
                    csetzero(ans.value, ans.prime_pow)
                else:
                    ans.absprec = min(mpz_get_si(tmp) + relprec, self.prime_pow.ram_prec_cap)
                    cpow(ans.value, self.value, right.value, ans.absprec, ans.prime_pow)
                mpz_clear(tmp)
            else:
                rval = pright.valuation_c()
                if rval != 0:
                    pright = pright.unit_part()
                # We may assume that val = 0 since the following will quickly raise an error otherwise.
                # padic_pow_helper is defined in padic_template_element.pxi
                ans.absprec = padic_pow_helper(ans.value, self.value, val, self.absprec,
                                               pright.value, rval, pright.absprec, self.prime_pow)
        return ans

    cdef pAdicTemplateElement _lshift_c(self, long shift):
        """
        Multiplies by `\pi^{\mbox{shift}}`.

        Negative shifts may truncate the result.

        TESTS::

            sage: R = ZpCA(5); a = R(17); a << 2
            2*5^2 + 3*5^3 + O(5^20)
            sage: a << -1
            3 + O(5^19)
            sage: a << 0 == a
            True
            sage: a << 400
            O(5^20)
            sage: a << -400
            O(5^0)
        """
        if shift < 0:
            return self._rshift_c(-shift)
        elif shift == 0:
            return self
        cdef CAElement ans = self._new_c()
        if shift >= self.prime_pow.ram_prec_cap:
            csetzero(ans.value, ans.prime_pow)
            ans.absprec = self.prime_pow.ram_prec_cap
        else:
            ans.absprec = min(self.absprec + shift, self.prime_pow.ram_prec_cap)
            cshift(ans.value, self.value, shift, ans.absprec, ans.prime_pow, False)
        return ans

    cdef pAdicTemplateElement _rshift_c(self, long shift):
        """
        Divides by ``\pi^{\mbox{shift}}``.

        Positive shifts may truncate the result.

        TESTS::

            sage: R = ZpCA(5); a = R(77); a >> 1
            3*5 + O(5^19)
            sage: a >> -1
            2*5 + 3*5^3 + O(5^20)
            sage: a >> 0 == a
            True
            sage: a >> 400
            O(5^0)
            sage: a >> -400
            O(5^20)
        """
        if shift < 0:
            return self._lshift_c(-shift)
        elif shift == 0:
            return self
        cdef CAElement ans = self._new_c()
        if shift >= self.absprec:
            csetzero(ans.value, ans.prime_pow)
            ans.absprec = 0
        else:
            ans.absprec = self.absprec - shift
            cshift(ans.value, self.value, -shift, ans.absprec, ans.prime_pow, False)
        return ans

    def add_bigoh(self, absprec):
        """
        Returns a new element with absolute precision decreased to
        ``absprec``.  The precision never increases.

        INPUT:

        - ``absprec`` -- an integer

        OUTPUT:

        ``self`` with precision set to the minimum of ``self's`` precision and ``prec``

        EXAMPLES::

            sage: R = Zp(7,4,'capped-abs','series'); a = R(8); a.add_bigoh(1)
            1 + O(7)

            sage: k = ZpCA(3,5)
            sage: a = k(41); a
            2 + 3 + 3^2 + 3^3 + O(3^5)
            sage: a.add_bigoh(7)
            2 + 3 + 3^2 + 3^3 + O(3^5)
            sage: a.add_bigoh(3)
            2 + 3 + 3^2 + O(3^3)
        """
        cdef long aprec, newprec
        if isinstance(absprec, int):
            aprec = absprec
        else:
            if not isinstance(absprec, Integer):
                absprec = Integer(absprec)
            aprec = mpz_get_si((<Integer>absprec).value)
        if aprec >= self.absprec:
            return self
        cdef CAElement ans = self._new_c()
        ans.absprec = aprec
        creduce(ans.value, self.value, ans.absprec, ans.prime_pow)
        return ans

    cpdef bint _is_exact_zero(self) except -1:
        """
        Tests whether this element is an exact zero, which is always
        False for capped absolute elements.

        This function exists for compatibility with capped relative
        elements.

        EXAMPLES::

            sage: ZpCA(5)(0)._is_exact_zero()
            False
        """
        return False

    cpdef bint _is_inexact_zero(self) except -1:
        """
        Determines whether this element is indistinguishable from
        zero.

        EXAMPLES::

            sage: R = ZpCA(7, 5)
            sage: R(7^5)._is_inexact_zero()
            True
            sage: R(0,4)._is_inexact_zero()
            True
            sage: R(0)._is_inexact_zero()
            True
        """
        return ciszero(self.value, self.prime_pow)

    def is_zero(self, absprec = None):
        r"""
        Determines whether this element is zero modulo
        `\pi^{\mbox{absprec}}`.

        If ``absprec is None``, returns ``True`` if this element is
        indistinguishable from zero.

        INPUT:

        - ``absprec`` -- an integer, infinity, or ``None``

        EXAMPLES::

            sage: R = ZpCA(17, 6)
            sage: R(0).is_zero()
            True
            sage: R(17^6).is_zero()
            True
            sage: R(17^2).is_zero(absprec=2)
            True
            sage: R(17^6).is_zero(absprec=10)
            Traceback (most recent call last):
            ...
            PrecisionError: Not enough precision to determine if element is zero
        """
        if absprec is infinity:
            raise PrecisionError("Not enough precision to determine if element is zero")
        cdef bint iszero = ciszero(self.value, self.prime_pow)
        if absprec is None:
            return iszero
        cdef long val = self.valuation_c()
        if isinstance(absprec, int):
            if iszero and absprec > self.absprec:
                raise PrecisionError("Not enough precision to determine if element is zero")
            return val >= absprec
        if not isinstance(absprec, Integer):
            absprec = Integer(absprec)
        if iszero:
            if mpz_cmp_si((<Integer>absprec).value, val) > 0:
                raise PrecisionError("Not enough precision to determine if element is zero")
            else:
                return True
        return mpz_cmp_si((<Integer>absprec).value, val) <= 0

    def __nonzero__(self):
        """
        Whether this element should be considered true in a boolean context.

        For most applications, explicitly specifying the power of p
        modulo which the element is supposed to be nonzero is
        preferable.

        EXAMPLES::

            sage: R = ZpCA(5); a = R(0); b = R(0,5); c = R(75)
            sage: bool(a), bool(b), bool(c)
            (False, False, True)
        """
        return not ciszero(self.value, self.prime_pow)

    def is_equal_to(self, _right, absprec=None):
        r"""
        Determines whether the inputs are equal modulo
        `\pi^{\mbox{absprec}}`.

        INPUT:

        - ``right`` -- a `p`-adic element with the same parent

        - ``absprec`` -- an integer, infinity, or ``None``

        EXAMPLES::

            sage: R = ZpCA(2, 6)
            sage: R(13).is_equal_to(R(13))
            True
            sage: R(13).is_equal_to(R(13+2^10))
            True
            sage: R(13).is_equal_to(R(17), 2)
            True
            sage: R(13).is_equal_to(R(17), 5)
            False
            sage: R(13).is_equal_to(R(13+2^10),absprec=10)
            Traceback (most recent call last):
            ...
            PrecisionError: Elements not known to enough precision
        """
        if absprec is infinity:
            raise PrecisionError("Elements not known to enough precision")
        cdef CAElement right
        cdef long aprec, rprec, sval, rval
        if self.parent() is _right.parent():
            right = _right
        else:
            right = self.parent()(_right)
        if absprec is None:
            aprec = min(self.absprec, right.absprec)
        else:
            if not isinstance(absprec, Integer):
                absprec = Integer(absprec)
            if mpz_fits_slong_p((<Integer>absprec).value) == 0:
                if mpz_sgn((<Integer>absprec).value) < 0:
                    return True
                else:
                    raise PrecisionError("Elements not known to enough precision")
            aprec = mpz_get_si((<Integer>absprec).value)
            if aprec > self.absprec or aprec > right.absprec:
                raise PrecisionError("Elements not known to enough precision")
        return ccmp(self.value, right.value, aprec, aprec < self.absprec, aprec < right.absprec, self.prime_pow) == 0

    cdef int _cmp_units(self, pAdicGenericElement _right) except -2:
        """
        This function is used in comparing `p`-adic elements.

        EXAMPLES::

            sage: R = ZpCA(37)
            sage: R(17) == R(17+37^6) # indirect doctest
            False
        """
        cdef CAElement right = _right
        cdef long aprec = min(self.absprec, right.absprec)
        if aprec == 0:
            return 0
        return ccmp(self.value, right.value, aprec, aprec < self.absprec, aprec < right.absprec, self.prime_pow)

    cdef pAdicTemplateElement lift_to_precision_c(self, long absprec):
        """
        Returns an arbitrary lift of this element to higher precision.

        If ``absprec`` is less than the absolute precision of this
        element this function will return the input element.

        INPUT:

        - ``absprec`` -- an integer, at most the precision cap of the
          parent.

        EXAMPLES::

            sage: R = ZpCA(19)
            sage: a = R(19, 7); a
            19 + O(19^7)
            sage: a.lift_to_precision(12) # indirect doctest
            19 + O(19^12)
            sage: a.lift_to_precision(4) is a
            True
        """
        cdef CAElement ans
        if absprec == maxordp:
            absprec = self.prime_pow.ram_prec_cap
        if absprec <= self.absprec:
            return self
        ans = self._new_c()
        ccopy(ans.value, self.value, ans.prime_pow)
        ans.absprec = absprec
        return ans

    def _cache_key(self):
        r"""
        Return a hashable key which identifies this element for caching.

        TESTS::

            sage: R.<a> = ZqCA(9)
            sage: (9*a)._cache_key()
            (..., ((), (), (0, 1)), 20)

        .. SEEALSO::

            :meth:`sage.misc.cachefunc._cache_key`
        """
        tuple_recursive = lambda l: tuple(tuple_recursive(x) for x in l) if isinstance(l, list) else l
        return (self.parent(), tuple_recursive(self.expansion()), self.precision_absolute())

    def expansion(self, n = None, lift_mode = 'simple', start_val = None):
        """
        Returns a list of coefficients of `p` starting with `p^0`.

        For each lift mode, this function returns a list of `a_i` so
        that this element can be expressed as

        .. MATH::

            \pi^v \cdot \sum_{i=0}^\infty a_i \pi^i

        where `v` is the valuation of this element when the parent is
        a field, and `v = 0` otherwise.

        Different lift modes affect the choice of `a_i`.  When
        ``lift_mode`` is ``'simple'``, the resulting `a_i` will be
        non-negative: if the residue field is `\mathbb{F}_p` then they
        will be integers with `0 \le a_i < p`; otherwise they will be
        a list of integers in the same range giving the coefficients
        of a polynomial in the indeterminant representing the maximal
        unramified subextension.

        Choosing ``lift_mode`` as ``'smallest'`` is similar to
        ``'simple'``, but uses a balanced representation `-p/2 < a_i
        \le p/2`.

        Finally, setting ``lift_mode = 'teichmuller'`` will yield
        Teichmuller representatives for the `a_i`: `a_i^q = a_i`.  In
        this case the `a_i` will also be `p`-adic elements.

        INPUT:

        - ``n`` -- integer (default ``None``).  If given, returns the corresponding
          entry in the expansion.

        - ``lift_mode`` -- ``'simple'``, ``'smallest'`` or
          ``'teichmuller'`` (default ``'simple'``)

        - ``start_val`` -- start at this valuation rather than the
          default (`0` or the valuation of this element).  If
          ``start_val`` is larger than the valuation of this element
          a ``ValueError`` is raised.

        .. NOTE::

            Use slice operators to get a particular range.

        EXAMPLES::

            sage: R = ZpCA(7,6); a = R(12837162817); a
            3 + 4*7 + 4*7^2 + 4*7^4 + O(7^6)
            sage: L = a.expansion(); L
            [3, 4, 4, 0, 4]
            sage: sum([L[i] * 7^i for i in range(len(L))]) == a
            True
            sage: L = a.expansion(lift_mode='smallest'); L
            [3, -3, -2, 1, -3, 1]
            sage: sum([L[i] * 7^i for i in range(len(L))]) == a
            True
            sage: L = a.expansion(lift_mode='teichmuller'); L
            [3 + 4*7 + 6*7^2 + 3*7^3 + 2*7^5 + O(7^6),
            O(7^5),
            5 + 2*7 + 3*7^3 + O(7^4),
            1 + O(7^3),
            3 + 4*7 + O(7^2),
            5 + O(7)]
            sage: sum([L[i] * 7^i for i in range(len(L))])
            3 + 4*7 + 4*7^2 + 4*7^4 + O(7^6)

        If the element has positive valuation then the list will start
        with some zeros::

            sage: a = R(7^3 * 17)
            sage: a.expansion()
            [0, 0, 0, 3, 2]

        You can ask for a specific entry in the expansion::

            sage: a = R(7^2 * 11)
            sage: a.expansion(2)
            4
            sage: a.expansion(2, lift_mode='smallest')
            -3
            sage: a.expansion(2, lift_mode='teichmuller')
            4 + 2*7 + 3*7^3 + O(7^4)
        """
        if lift_mode == 'teichmuller':
            zero = self.parent()(0)
        else:
            # needs to be defined in the linkage file.
            zero = _list_zero
        if n in ('simple', 'smallest', 'teichmuller'):
            deprecation(14825, "Interface to expansion has changed; first argument now n")
            if not isinstance(lift_mode, basestring):
                start_val = lift_mode
            lift_mode = n
            n = None
        elif isinstance(n, slice):
            return self.slice(n.start, n.stop, n.step)
        elif n is not None:
            if n >= self.absprec:
                raise PrecisionError
            elif ciszero(self.value, self.prime_pow) or n < 0:
                return _list_zero
        if ciszero(self.value, self.prime_pow):
            return []
        if lift_mode == 'teichmuller':
            if n is None:
                vlist = self.teichmuller_expansion()
            else:
                return self.teichmuller_expansion(n - self.valuation_c())
        elif lift_mode == 'simple':
            vlist = clist(self.value, self.absprec, True, self.prime_pow)
        elif lift_mode == 'smallest':
            vlist = clist(self.value, self.absprec, False, self.prime_pow)
        else:
            raise ValueError("unknown lift_mode")
        if n is not None:
            try:
                return vlist[n]
            except IndexError:
                return zero
        if start_val is not None:
            if start_val > 0:
                if start_val > self.valuation_c():
                    raise ValueError("starting valuation must be smaller than the element's valuation.  See slice()")
                vlist = vlist[start_val:]
            elif start_val < 0:
                vlist = [zero] * (-start_val) + vlist
        return vlist

    list = deprecated_function_alias(14825, expansion)

    def teichmuller_expansion(self, n = None):
        r"""
        Returns a list `[a_0, a_1,\ldots, a_n]` such that

        - `a_i^q = a_i`, where `q` is the cardinality of the residue field,

        - ``self.unit_part()`` equals `\sum_{i = 0}^n a_i \pi^i`, and

        - if `a_i \ne 0`, the absolute precision of `a_i` is
          ``self.precision_relative() - i``

        INPUT:

        - ``n`` -- integer (default ``None``).  If given, returns the
          coefficient of `\pi^n` in the expansion (of the unit part).

        EXAMPLES::

            sage: R = ZpCA(5,6); R(70).expansion(lift_mode='teichmuller') #indirect doctest
            [4 + 4*5 + 4*5^2 + 4*5^3 + 4*5^4 + O(5^5),
            3 + 3*5 + 2*5^2 + 3*5^3 + O(5^4),
            2 + 5 + 2*5^2 + O(5^3),
            1 + O(5^2),
            4 + O(5)]
            sage: R(70).teichmuller_expansion(1)
            3 + 3*5 + 2*5^2 + 3*5^3 + O(5^4)
        """
        cdef CAElement list_elt
        cdef long ordp
        if n is None:
            ans = PyList_New(0)
            if ciszero(self.value, self.prime_pow):
                return ans
            self = self.unit_part()
        elif n < 0:
            list_elt = self._new_c()
            csetzero(list_elt.value, self.prime_pow)
            list_elt.abspec = self.prime_pow.prec_cap
            return list_elt
        elif ciszero(self.value, self.prime_pow):
            raise PrecisionError
        else:
            self = self.unit_part()
            if n >= self.absprec:
                raise PrecisionError
            # We only need one list_elt
            list_elt = self._new_c()
        cdef long curpower = self.absprec
        cdef long goal
        if n is not None: goal = self.absprec - n
        cdef CAElement tmp = self._new_c()
        ccopy(tmp.value, self.value, self.prime_pow)
        while not ciszero(tmp.value, tmp.prime_pow) and curpower > 0:
            if n is None: list_elt = self._new_c()
            cteichmuller(list_elt.value, tmp.value, curpower, self.prime_pow)
            if ciszero(list_elt.value, self.prime_pow):
                cshift_notrunc(tmp.value, tmp.value, -1, curpower-1, self.prime_pow)
            else:
                csub(tmp.value, tmp.value, list_elt.value, curpower, self.prime_pow)
                cshift_notrunc(tmp.value, tmp.value, -1, curpower-1, self.prime_pow)
                creduce(tmp.value, tmp.value, curpower-1, self.prime_pow)
            list_elt.absprec = curpower
            if n is None:
                PyList_Append(ans, list_elt)
            elif curpower == goal:
                return list_elt
            curpower -= 1
        return ans

    teichmuller_list = deprecated_function_alias(14825, teichmuller_expansion)

    def _teichmuller_set_unsafe(self):
        """
        Sets this element to the Teichmuller representative with the
        same residue.

        .. WARNING::

            This function modifies the element, which is not safe.
            Elements are supposed to be immutable.

        EXAMPLES::

            sage: R = ZpCA(17,5); a = R(11)
            sage: a
            11 + O(17^5)
            sage: a._teichmuller_set_unsafe(); a
            11 + 14*17 + 2*17^2 + 12*17^3 + 15*17^4 + O(17^5)
            sage: a.expansion(lift_mode='teichmuller')
            [11 + 14*17 + 2*17^2 + 12*17^3 + 15*17^4 + O(17^5)]

        Note that if you set an element which is congruent to 0 you
        get 0 to maximum precision::

            sage: b = R(17*5); b
            5*17 + O(17^5)
            sage: b._teichmuller_set_unsafe(); b
            O(17^5)
        """
        if self.valuation_c() > 0:
            csetzero(self.value, self.prime_pow)
            self.absprec = self.prime_pow.ram_prec_cap
        elif self.absprec == 0:
            raise ValueError("not enough precision")
        else:
            cteichmuller(self.value, self.value, self.absprec, self.prime_pow)

    def polynomial(self, var='x'):
        """
        Returns a polynomial over the base ring that yields this element
        when evaluated at the generator of the parent.

        INPUT:

        - ``var`` -- string, the variable name for the polynomial

        EXAMPLES::

            sage: R.<a> = ZqCA(5^3)
            sage: a.polynomial()
            (1 + O(5^20))*x + (O(5^20))
            sage: a.polynomial(var='y')
            (1 + O(5^20))*y + (O(5^20))
            sage: (5*a^2 + R(25, 4)).polynomial()
            (5 + O(5^4))*x^2 + (O(5^4))*x + (5^2 + O(5^4))
        """
        R = self.base_ring()
        S = R[var]
        prec = self.precision_absolute()
        e = self.parent().e()
        L = ccoefficients(self.value, 0, self.absprec, self.prime_pow)
        if e == 1:
            L = [R(c, prec) for c in L]
        else:
            L = [R(c, (prec - i - 1) // e + 1) for i, c in enumerate(L)]
        return S(L)

    def precision_absolute(self):
        """
        The absolute precision of this element.

        This is the power of the maximal ideal modulo which this
        element is defined.

        EXAMPLES::

            sage: R = Zp(7,4,'capped-abs'); a = R(7); a.precision_absolute()
            4
        """
        cdef Integer ans = Integer.__new__(Integer)
        mpz_set_si(ans.value, self.absprec)
        return ans

    def precision_relative(self):
        """
        The relative precision of this element.

        This is the power of the maximal ideal modulo which the unit
        part of this element is defined.

        EXAMPLES::

            sage: R = Zp(7,4,'capped-abs'); a = R(7); a.precision_relative()
            3
        """
        cdef Integer ans = Integer.__new__(Integer)
        mpz_set_si(ans.value, self.absprec - self.valuation_c())
        return ans

    cpdef pAdicTemplateElement unit_part(CAElement self):
        r"""
        Returns the unit part of this element.

        EXAMPLES::

            sage: R = Zp(17,4,'capped-abs', 'val-unit')
            sage: a = R(18*17)
            sage: a.unit_part()
            18 + O(17^3)
            sage: type(a)
            <type 'sage.rings.padics.padic_capped_absolute_element.pAdicCappedAbsoluteElement'>
            sage: R(0).unit_part()
            O(17^0)
        """
        cdef CAElement ans = (<CAElement>self)._new_c()
        cdef long val = cremove(ans.value, (<CAElement>self).value, (<CAElement>self).absprec, (<CAElement>self).prime_pow)
        ans.absprec = (<CAElement>self).absprec - val
        return ans

    cdef long valuation_c(self):
        """
        Returns the valuation of this element.

        TESTS::

            sage: R = ZpCA(5)
            sage: R(5^5*1827).valuation()
            5
            sage: R(1).valuation()
            0
            sage: R(2).valuation()
            0
            sage: R(5).valuation()
            1
            sage: R(10).valuation()
            1
            sage: R(25).valuation()
            2
            sage: R(50).valuation()
            2
            sage: R(0).valuation()
            20
            sage: R(0,6).valuation()
            6
        """
        return cvaluation(self.value, self.absprec, self.prime_pow)

    cpdef val_unit(self):
        """
        Returns a 2-tuple, the first element set to the valuation of this
        element, and the second to the unit part of this element.

        For a zero element, the unit part is ``O(p^0)``.

        EXAMPLES::

            sage: R = ZpCA(5)
            sage: a = R(75, 6); b = a - a
            sage: a.val_unit()
            (2, 3 + O(5^4))
            sage: b.val_unit()
            (6, O(5^0))
        """
        cdef CAElement unit = self._new_c()
        cdef Integer valuation = Integer.__new__(Integer)
        cdef long val = cremove(unit.value, self.value, self.absprec, self.prime_pow)
        mpz_set_si(valuation.value, val)
        unit.absprec = self.absprec - val
        return valuation, unit

    def __hash__(self):
        """
        Hashing.

        .. WARNING::

            Hashing of `p`-adic elements will likely be deprecated soon.  See :trac:`11895`.

        EXAMPLES::

            sage: R = ZpCA(11, 5)
            sage: hash(R(3)) == hash(3)
            True
        """
        return chash(self.value, 0, self.absprec, self.prime_pow)

cdef class pAdicCoercion_ZZ_CA(RingHomomorphism):
    """
    The canonical inclusion from the ring of integers to a capped absolute
    ring.

    EXAMPLES::

        sage: f = ZpCA(5).coerce_map_from(ZZ); f
        Ring morphism:
          From: Integer Ring
          To:   5-adic Ring with capped absolute precision 20

    TESTS::

        sage: TestSuite(f).run()

    """
    def __init__(self, R):
        """
        Initialization.

        EXAMPLES::

            sage: f = ZpCA(5).coerce_map_from(ZZ); type(f)
            <type 'sage.rings.padics.padic_capped_absolute_element.pAdicCoercion_ZZ_CA'>
        """
        RingHomomorphism.__init__(self, ZZ.Hom(R))
        self._zero = R._element_constructor(R, 0)
        self._section = pAdicConvert_CA_ZZ(R)

    cdef dict _extra_slots(self, dict _slots):
        """
        Helper for copying and pickling.

        EXAMPLES::

            sage: f = ZpCA(5).coerce_map_from(ZZ)
            sage: g = copy(f) # indirect doctest
            sage: g == f
            True
            sage: g(6)
            1 + 5 + O(5^20)
            sage: f(6) == g(6)
            True
        """
        _slots['_zero'] = self._zero
        _slots['_section'] = self.section() # use method since it copies coercion-internal sections.
        return RingHomomorphism._extra_slots(self, _slots)

    cdef _update_slots(self, dict _slots):
        """
        Helper for copying and pickling.

        EXAMPLES::

            sage: f = ZpCA(5).coerce_map_from(ZZ)
            sage: g = copy(f) # indirect doctest
            sage: g == f
            True
            sage: g(6)
            1 + 5 + O(5^20)
            sage: f(6) == g(6)
            True
        """
        self._zero = _slots['_zero']
        self._section = _slots['_section']
        RingHomomorphism._update_slots(self, _slots)

    cpdef Element _call_(self, x):
        """
        Evaluation.

        EXAMPLES::

            sage: f = ZpCA(5).coerce_map_from(ZZ)
            sage: f(0).parent()
            5-adic Ring with capped absolute precision 20
            sage: f(5)
            5 + O(5^20)
        """
        if mpz_sgn((<Integer>x).value) == 0:
            return self._zero
        cdef CAElement ans = self._zero._new_c()
        ans.absprec = ans.prime_pow.ram_prec_cap
        cconv_mpz_t(ans.value, (<Integer>x).value, ans.absprec, True, ans.prime_pow)
        return ans

    cpdef Element _call_with_args(self, x, args=(), kwds={}):
        """
        This function is used when some precision cap is passed in
        (relative or absolute or both).

        See the documentation for
        :meth:`pAdicCappedAbsoluteElement.__init__` for more details.

        EXAMPLES::

            sage: R = ZpCA(5,4)
            sage: type(R(10,2))
            <type 'sage.rings.padics.padic_capped_absolute_element.pAdicCappedAbsoluteElement'>
            sage: R(10,2)
            2*5 + O(5^2)
            sage: R(10,3,1)
            2*5 + O(5^2)
            sage: R(10,absprec=2)
            2*5 + O(5^2)
            sage: R(10,relprec=2)
            2*5 + O(5^3)
            sage: R(10,absprec=1)
            O(5)
            sage: R(10,empty=True)
            O(5^0)
        """
        cdef long val, aprec, rprec
        cdef CAElement ans
        _process_args_and_kwds(&aprec, &rprec, args, kwds, True, self._zero.prime_pow)
        if mpz_sgn((<Integer>x).value) == 0:
            if aprec >= self._zero.prime_pow.ram_prec_cap:
                return self._zero
            ans = self._zero._new_c()
            csetzero(ans.value, ans.prime_pow)
            ans.absprec = aprec
        else:
            val = get_ordp(x, self._zero.prime_pow)
            ans = self._zero._new_c()
            if aprec <= val:
                csetzero(ans.value, ans.prime_pow)
                ans.absprec = aprec
            else:
                ans.absprec = min(aprec, val + rprec)
                cconv_mpz_t(ans.value, (<Integer>x).value, ans.absprec, True, self._zero.prime_pow)
        return ans

    def section(self):
        """
        Returns a map back to the ring of integers that approximates an element
        by an integer.

        EXAMPLES::

            sage: f = ZpCA(5).coerce_map_from(ZZ).section()
            sage: f(ZpCA(5)(-1)) - 5^20
            -1
        """
        from sage.misc.constant_function import ConstantFunction
        if not isinstance(self._section.domain, ConstantFunction):
            import copy
            self._section = copy.copy(self._section)
        return self._section

cdef class pAdicConvert_CA_ZZ(RingMap):
    """
    The map from a capped absolute ring back to the ring of integers that
    returns the smallest non-negative integer approximation to its input
    which is accurate up to the precision.

    Raises a ``ValueError`` if the input is not in the closure of the image of
    the ring of integers.

    EXAMPLES::

        sage: f = ZpCA(5).coerce_map_from(ZZ).section(); f
        Set-theoretic ring morphism:
          From: 5-adic Ring with capped absolute precision 20
          To:   Integer Ring
    """
    def __init__(self, R):
        """
        Initialization.

        EXAMPLES::

            sage: f = ZpCA(5).coerce_map_from(ZZ).section(); type(f)
            <type 'sage.rings.padics.padic_capped_absolute_element.pAdicConvert_CA_ZZ'>
            sage: f.category()
            Category of homsets of sets
        """
        if R.degree() > 1 or R.characteristic() != 0 or R.residue_characteristic() == 0:
            RingMap.__init__(self, Hom(R, ZZ, SetsWithPartialMaps()))
        else:
            RingMap.__init__(self, Hom(R, ZZ, Sets()))

    cpdef Element _call_(self, _x):
        """
        Evaluation.

        EXAMPLES::

            sage: f = ZpCA(5).coerce_map_from(ZZ).section()
            sage: f(ZpCA(5)(-1)) - 5^20
            -1
            sage: f(ZpCA(5)(0))
            0
        """
        cdef Integer ans = Integer.__new__(Integer)
        cdef CAElement x = _x
        cconv_mpz_t_out(ans.value, x.value, 0, x.absprec, x.prime_pow)
        return ans

cdef class pAdicConvert_QQ_CA(Morphism):
    """
    The inclusion map from the rationals to a capped absolute ring that is
    defined on all elements with non-negative `p`-adic valuation.

    EXAMPLES::

        sage: f = ZpCA(5).convert_map_from(QQ); f
        Generic morphism:
          From: Rational Field
          To:   5-adic Ring with capped absolute precision 20
    """
    def __init__(self, R):
        """
        Initialization.

        EXAMPLES::

            sage: f = ZpCA(5).convert_map_from(QQ); type(f)
            <type 'sage.rings.padics.padic_capped_absolute_element.pAdicConvert_QQ_CA'>
        """
        Morphism.__init__(self, Hom(QQ, R, SetsWithPartialMaps()))
        self._zero = R._element_constructor(R, 0)

    cdef dict _extra_slots(self, dict _slots):
        """
        Helper for copying and pickling.

        EXAMPLES::

            sage: f = ZpCA(5).convert_map_from(QQ)
            sage: g = copy(f) # indirect doctest
            sage: g == f # todo: comparison not implemented
            True
            sage: g(1/6)
            1 + 4*5 + 4*5^3 + 4*5^5 + 4*5^7 + 4*5^9 + 4*5^11 + 4*5^13 + 4*5^15 + 4*5^17 + 4*5^19 + O(5^20)
            sage: g(1/6) == f(1/6)
            True
        """
        _slots['_zero'] = self._zero
        return Morphism._extra_slots(self, _slots)

    cdef _update_slots(self, dict _slots):
        """
        Helper for copying and pickling.

        EXAMPLES::

            sage: f = ZpCA(5).convert_map_from(QQ)
            sage: g = copy(f) # indirect doctest
            sage: g == f # todo: comparison not implemented
            True
            sage: g(1/6)
            1 + 4*5 + 4*5^3 + 4*5^5 + 4*5^7 + 4*5^9 + 4*5^11 + 4*5^13 + 4*5^15 + 4*5^17 + 4*5^19 + O(5^20)
            sage: g(1/6) == f(1/6)
            True
        """
        self._zero = _slots['_zero']
        Morphism._update_slots(self, _slots)

    cpdef Element _call_(self, x):
        """
        Evaluation.

        EXAMPLES::

            sage: f = ZpCA(5,4).convert_map_from(QQ)
            sage: f(1/7)
            3 + 3*5 + 2*5^3 + O(5^4)
            sage: f(0)
            O(5^4)
        """
        if mpq_sgn((<Rational>x).value) == 0:
            return self._zero
        cdef CAElement ans = self._zero._new_c()
        cconv_mpq_t(ans.value, (<Rational>x).value, ans.prime_pow.ram_prec_cap, True, ans.prime_pow)
        ans.absprec = ans.prime_pow.ram_prec_cap
        return ans

    cpdef Element _call_with_args(self, x, args=(), kwds={}):
        """
        This function is used when some precision cap is passed in (relative or absolute or both).

        See the documentation for :meth:`pAdicCappedAbsoluteElement.__init__` for more details.

        EXAMPLES::

            sage: R = ZpCA(5,4)
            sage: type(R(10/3,2))
            <type 'sage.rings.padics.padic_capped_absolute_element.pAdicCappedAbsoluteElement'>
            sage: R(10/3,2)
            4*5 + O(5^2)
            sage: R(10/3,3,1)
            4*5 + O(5^2)
            sage: R(10/3,absprec=2)
            4*5 + O(5^2)
            sage: R(10/3,relprec=2)
            4*5 + 5^2 + O(5^3)
            sage: R(10/3,absprec=1)
            O(5)
            sage: R(10/3,empty=True)
            O(5^0)
            sage: R(3/100,relprec=3)
            Traceback (most recent call last):
            ...
            ValueError: p divides denominator
        """
        cdef long val, aprec, rprec
        cdef CAElement ans
        _process_args_and_kwds(&aprec, &rprec, args, kwds, True, self._zero.prime_pow)
        if mpq_sgn((<Rational>x).value) == 0:
            if aprec >= self._zero.prime_pow.ram_prec_cap:
                return self._zero
            ans = self._zero._new_c()
            csetzero(ans.value, ans.prime_pow)
            ans.absprec = aprec
        else:
            val = get_ordp(x, self._zero.prime_pow)
            ans = self._zero._new_c()
            if aprec <= val:
                csetzero(ans.value, ans.prime_pow)
                ans.absprec = aprec
            else:
                ans.absprec = min(aprec, val + rprec)
                cconv_mpq_t(ans.value, (<Rational>x).value, ans.absprec, True, self._zero.prime_pow)
        return ans

cdef class pAdicCoercion_CA_frac_field(RingHomomorphism):
    """
    The canonical inclusion of Zq into its fraction field.

    EXAMPLES::

        sage: R.<a> = ZqCA(27, implementation='FLINT')
        sage: K = R.fraction_field()
<<<<<<< HEAD
        sage: f = K.coerce_map_from(R); f
        Ring morphism:
          From: Unramified Extension in a defined by x^3 + 2*x + 1 with capped absolute precision 20 over 3-adic Ring
          To:   Unramified Extension in a defined by x^3 + 2*x + 1 with capped relative precision 20 over 3-adic Field

    TESTS::

        sage: TestSuite(f).run()
=======
        sage: K.coerce_map_from(R)
        Ring Coercion morphism:
          From: Unramified Extension in a defined by x^3 + 2*x + 1 with capped absolute precision 20 over 3-adic Ring
          To:   Unramified Extension in a defined by x^3 + 2*x + 1 with capped relative precision 20 over 3-adic Field
>>>>>>> d037d153
    """
    def __init__(self, R, K):
        """
        Initialization.

        EXAMPLES::

            sage: R.<a> = ZqCA(27, implementation='FLINT')
            sage: K = R.fraction_field()
            sage: f = K.coerce_map_from(R); type(f)
            <type 'sage.rings.padics.qadic_flint_CA.pAdicCoercion_CA_frac_field'>
        """
        RingHomomorphism.__init__(self, R.Hom(K))
        self._zero = K(0)
        self._section = pAdicConvert_CA_frac_field(K, R)

    cpdef Element _call_(self, _x):
        """
        Evaluation.

        EXAMPLES::

            sage: R.<a> = ZqCA(27, implementation='FLINT')
            sage: K = R.fraction_field()
            sage: f = K.coerce_map_from(R)
            sage: f(a)
            a + O(3^20)
        """
        cdef CAElement x = _x
        cdef CRElement ans = self._zero._new_c()
        ans.ordp = cremove(ans.unit, x.value, x.absprec, x.prime_pow)
        ans.relprec = x.absprec - ans.ordp
        return ans

    cpdef Element _call_with_args(self, _x, args=(), kwds={}):
        """
        This function is used when some precision cap is passed in
        (relative or absolute or both).

        See the documentation for
        :meth:`pAdicCappedAbsoluteElement.__init__` for more details.

        EXAMPLES::

            sage: R.<a> = ZqCA(27, implementation='FLINT')
            sage: K = R.fraction_field()
            sage: f = K.coerce_map_from(R)
            sage: f(a, 3)
            a + O(3^3)
            sage: b = 9*a
            sage: f(b, 3)
            a*3^2 + O(3^3)
            sage: f(b, 4, 1)
            a*3^2 + O(3^3)
            sage: f(b, 4, 3)
            a*3^2 + O(3^4)
            sage: f(b, absprec=4)
            a*3^2 + O(3^4)
            sage: f(b, relprec=3)
            a*3^2 + O(3^5)
            sage: f(b, absprec=1)
            O(3)
            sage: f(R(0))
            O(3^20)
        """
        cdef long aprec, rprec
        cdef CAElement x = _x
        cdef CRElement ans = self._zero._new_c()
        cdef bint reduce = False
        _process_args_and_kwds(&aprec, &rprec, args, kwds, False, ans.prime_pow)
        if x.absprec < aprec:
            aprec = x.absprec
            reduce = True
        ans.ordp = cremove(ans.unit, x.value, aprec, x.prime_pow)
        ans.relprec = aprec - ans.ordp
        if rprec < ans.relprec:
            ans.relprec = rprec
            reduce = True
        if ans.relprec < 0:
            ans.relprec = 0
            ans.ordp = aprec
            csetzero(ans.unit, x.prime_pow)
        elif reduce:
            creduce(ans.unit, ans.unit, ans.relprec, x.prime_pow)
        return ans

    def section(self):
        """
        Returns a map back to the ring that converts elements of
        non-negative valuation.

        EXAMPLES::

            sage: R.<a> = ZqCA(27, implementation='FLINT')
            sage: K = R.fraction_field()
            sage: f = K.coerce_map_from(R)
            sage: f(K.gen())
            a + O(3^20)
        """
        from sage.misc.constant_function import ConstantFunction
        if not isinstance(self._section.domain, ConstantFunction):
            import copy
            self._section = copy.copy(self._section)
        return self._section

    cdef dict _extra_slots(self, dict _slots):
        """
        Helper for copying and pickling.

        TESTS::

            sage: R.<a> = ZqCA(27, implementation='FLINT')
            sage: K = R.fraction_field()
            sage: f = K.coerce_map_from(R)
            sage: g = copy(f)   # indirect doctest
            sage: g
<<<<<<< HEAD
            Ring morphism:
=======
            Ring Coercion morphism:
>>>>>>> d037d153
              From: Unramified Extension in a defined by x^3 + 2*x + 1 with capped absolute precision 20 over 3-adic Ring
              To:   Unramified Extension in a defined by x^3 + 2*x + 1 with capped relative precision 20 over 3-adic Field
            sage: g == f
            True
            sage: g is f
            False
            sage: g(a)
            a + O(3^20)
            sage: g(a) == f(a)
            True

        """
        _slots['_zero'] = self._zero
        _slots['_section'] = self.section() # use method since it copies coercion-internal sections.
        return RingHomomorphism._extra_slots(self, _slots)

    cdef _update_slots(self, dict _slots):
        """
        Helper for copying and pickling.

        TESTS::

            sage: R.<a> = ZqCA(9, implementation='FLINT')
            sage: K = R.fraction_field()
            sage: f = K.coerce_map_from(R)
            sage: g = copy(f)   # indirect doctest
            sage: g
<<<<<<< HEAD
            Ring morphism:
=======
            Ring Coercion morphism:
>>>>>>> d037d153
              From: Unramified Extension in a defined by x^2 + 2*x + 2 with capped absolute precision 20 over 3-adic Ring
              To:   Unramified Extension in a defined by x^2 + 2*x + 2 with capped relative precision 20 over 3-adic Field
            sage: g == f
            True
            sage: g is f
            False
            sage: g(a)
            a + O(3^20)
            sage: g(a) == f(a)
            True

        """
        self._zero = _slots['_zero']
        self._section = _slots['_section']
        RingHomomorphism._update_slots(self, _slots)

    def is_injective(self):
        r"""
        Return whether this map is injective.

        EXAMPLES::

            sage: R.<a> = ZqCA(9, implementation='FLINT')
            sage: K = R.fraction_field()
            sage: f = K.coerce_map_from(R)
            sage: f.is_injective()
            True

        """
        return True

    def is_surjective(self):
        r"""
        Return whether this map is surjective.

        EXAMPLES::

            sage: R.<a> = ZqCA(9, implementation='FLINT')
            sage: K = R.fraction_field()
            sage: f = K.coerce_map_from(R)
            sage: f.is_surjective()
            False

        """
        return False


    def is_injective(self):
        r"""
        Return whether this map is injective.

        EXAMPLES::

            sage: R.<a> = ZqCA(9, implementation='FLINT')
            sage: K = R.fraction_field()
            sage: f = K.coerce_map_from(R)
            sage: f.is_injective()
            True

        """
        return True

    def is_surjective(self):
        r"""
        Return whether this map is surjective.

        EXAMPLES::

            sage: R.<a> = ZqCA(9, implementation='FLINT')
            sage: K = R.fraction_field()
            sage: f = K.coerce_map_from(R)
            sage: f.is_surjective()
            False

        """
        return False


cdef class pAdicConvert_CA_frac_field(Morphism):
    """
    The section of the inclusion from `\ZZ_q`` to its fraction field.

    EXAMPLES::

        sage: R.<a> = ZqCA(27, implementation='FLINT')
        sage: K = R.fraction_field()
        sage: f = R.convert_map_from(K); f
        Generic morphism:
          From: Unramified Extension in a defined by x^3 + 2*x + 1 with capped relative precision 20 over 3-adic Field
          To:   Unramified Extension in a defined by x^3 + 2*x + 1 with capped absolute precision 20 over 3-adic Ring
    """
    def __init__(self, K, R):
        """
        Initialization.

        EXAMPLES::

            sage: R.<a> = ZqCA(27, implementation='FLINT')
            sage: K = R.fraction_field()
            sage: f = R.convert_map_from(K); type(f)
            <type 'sage.rings.padics.qadic_flint_CA.pAdicConvert_CA_frac_field'>
        """
        Morphism.__init__(self, Hom(K, R, SetsWithPartialMaps()))
        self._zero = R(0)

    cpdef Element _call_(self, _x):
        """
        Evaluation.

        EXAMPLES::

            sage: R.<a> = ZqCA(27, implementation='FLINT')
            sage: K = R.fraction_field()
            sage: f = R.convert_map_from(K)
            sage: f(K.gen())
            a + O(3^20)
        """
        cdef CRElement x = _x
        if x.ordp < 0: raise ValueError("negative valuation")
        cdef CAElement ans = self._zero._new_c()
        cdef bint reduce = False
        ans.absprec = x.relprec + x.ordp
        if ans.absprec > ans.prime_pow.ram_prec_cap:
            ans.absprec = ans.prime_pow.ram_prec_cap
            reduce = True
        if x.ordp >= ans.absprec:
            csetzero(ans.value, ans.prime_pow)
        else:
            cshift(ans.value, x.unit, x.ordp, ans.absprec, ans.prime_pow, reduce)
        return ans

    cpdef Element _call_with_args(self, _x, args=(), kwds={}):
        """
        This function is used when some precision cap is passed in
        (relative or absolute or both).

        See the documentation for
        :meth:`pAdicCappedAbsoluteElement.__init__` for more details.

        EXAMPLES::

            sage: R.<a> = ZqCA(27, implementation='FLINT')
            sage: K = R.fraction_field()
            sage: f = R.convert_map_from(K); a = K(a)
            sage: f(a, 3)
            a + O(3^3)
            sage: b = 9*a
            sage: f(b, 3)
            a*3^2 + O(3^3)
            sage: f(b, 4, 1)
            a*3^2 + O(3^3)
            sage: f(b, 4, 3)
            a*3^2 + O(3^4)
            sage: f(b, absprec=4)
            a*3^2 + O(3^4)
            sage: f(b, relprec=3)
            a*3^2 + O(3^5)
            sage: f(b, absprec=1)
            O(3)
            sage: f(K(0))
            O(3^20)
        """
        cdef long aprec, rprec
        cdef CRElement x = _x
        if x.ordp < 0: raise ValueError("negative valuation")
        cdef CAElement ans = self._zero._new_c()
        cdef bint reduce = False
        _process_args_and_kwds(&aprec, &rprec, args, kwds, True, ans.prime_pow)
        if x.relprec < rprec:
            rprec = x.relprec
            reduce = True
        ans.absprec = rprec + x.ordp
        if aprec < ans.absprec:
            ans.absprec = aprec
            reduce = True
        if x.ordp >= ans.absprec:
            csetzero(ans.value, ans.prime_pow)
        else:
            sig_on()
            cshift(ans.value, x.unit, x.ordp, ans.absprec, ans.prime_pow, reduce)
            sig_off()
        return ans

    cdef dict _extra_slots(self, dict _slots):
        """
        Helper for copying and pickling.

        TESTS::

            sage: R.<a> = ZqCA(27, implementation='FLINT')
            sage: K = R.fraction_field()
            sage: f = R.convert_map_from(K)
            sage: a = K(a)
            sage: g = copy(f)   # indirect doctest
            sage: g
            Generic morphism:
              From: Unramified Extension in a defined by x^3 + 2*x + 1 with capped relative precision 20 over 3-adic Field
              To:   Unramified Extension in a defined by x^3 + 2*x + 1 with capped absolute precision 20 over 3-adic Ring
            sage: g == f
            True
            sage: g is f
            False
            sage: g(a)
            a + O(3^20)
            sage: g(a) == f(a)
            True

        """
        _slots['_zero'] = self._zero
        return Morphism._extra_slots(self, _slots)

    cdef _update_slots(self, dict _slots):
        """
        Helper for copying and pickling.

        TESTS::

            sage: R.<a> = ZqCA(9, implementation='FLINT')
            sage: K = R.fraction_field()
            sage: f = R.convert_map_from(K)
            sage: a = f(a)
            sage: g = copy(f)   # indirect doctest
            sage: g
            Generic morphism:
              From: Unramified Extension in a defined by x^2 + 2*x + 2 with capped relative precision 20 over 3-adic Field
              To:   Unramified Extension in a defined by x^2 + 2*x + 2 with capped absolute precision 20 over 3-adic Ring
            sage: g == f
            True
            sage: g is f
            False
            sage: g(a)
            a + O(3^20)
            sage: g(a) == f(a)
            True

        """
        self._zero = _slots['_zero']
        Morphism._update_slots(self, _slots)

def unpickle_cae_v2(cls, parent, value, absprec):
    """
    Unpickle capped absolute elements.

    INPUT:

    - ``cls`` -- the class of the capped absolute element.

    - ``parent`` -- the parent, a `p`-adic ring

    - ``value`` -- a Python object wrapping a celement, of the kind
      accepted by the cunpickle function.

    - ``absprec`` -- a Python int or Sage integer.

    EXAMPLES::

        sage: from sage.rings.padics.padic_capped_absolute_element import unpickle_cae_v2, pAdicCappedAbsoluteElement
        sage: R = ZpCA(5,8)
        sage: a = unpickle_cae_v2(pAdicCappedAbsoluteElement, R, 42, int(6)); a
        2 + 3*5 + 5^2 + O(5^6)
        sage: a.parent() is R
        True
    """
    cdef CAElement ans = cls.__new__(cls)
    ans._parent = parent
    ans.prime_pow = <PowComputer_?>parent.prime_pow
    cconstruct(ans.value, ans.prime_pow)
    cunpickle(ans.value, value, ans.prime_pow)
    ans.absprec = absprec
    return ans<|MERGE_RESOLUTION|>--- conflicted
+++ resolved
@@ -1460,7 +1460,6 @@
 
         sage: R.<a> = ZqCA(27, implementation='FLINT')
         sage: K = R.fraction_field()
-<<<<<<< HEAD
         sage: f = K.coerce_map_from(R); f
         Ring morphism:
           From: Unramified Extension in a defined by x^3 + 2*x + 1 with capped absolute precision 20 over 3-adic Ring
@@ -1469,12 +1468,6 @@
     TESTS::
 
         sage: TestSuite(f).run()
-=======
-        sage: K.coerce_map_from(R)
-        Ring Coercion morphism:
-          From: Unramified Extension in a defined by x^3 + 2*x + 1 with capped absolute precision 20 over 3-adic Ring
-          To:   Unramified Extension in a defined by x^3 + 2*x + 1 with capped relative precision 20 over 3-adic Field
->>>>>>> d037d153
     """
     def __init__(self, R, K):
         """
@@ -1591,11 +1584,7 @@
             sage: f = K.coerce_map_from(R)
             sage: g = copy(f)   # indirect doctest
             sage: g
-<<<<<<< HEAD
             Ring morphism:
-=======
-            Ring Coercion morphism:
->>>>>>> d037d153
               From: Unramified Extension in a defined by x^3 + 2*x + 1 with capped absolute precision 20 over 3-adic Ring
               To:   Unramified Extension in a defined by x^3 + 2*x + 1 with capped relative precision 20 over 3-adic Field
             sage: g == f
@@ -1623,11 +1612,7 @@
             sage: f = K.coerce_map_from(R)
             sage: g = copy(f)   # indirect doctest
             sage: g
-<<<<<<< HEAD
             Ring morphism:
-=======
-            Ring Coercion morphism:
->>>>>>> d037d153
               From: Unramified Extension in a defined by x^2 + 2*x + 2 with capped absolute precision 20 over 3-adic Ring
               To:   Unramified Extension in a defined by x^2 + 2*x + 2 with capped relative precision 20 over 3-adic Field
             sage: g == f
@@ -1643,37 +1628,6 @@
         self._zero = _slots['_zero']
         self._section = _slots['_section']
         RingHomomorphism._update_slots(self, _slots)
-
-    def is_injective(self):
-        r"""
-        Return whether this map is injective.
-
-        EXAMPLES::
-
-            sage: R.<a> = ZqCA(9, implementation='FLINT')
-            sage: K = R.fraction_field()
-            sage: f = K.coerce_map_from(R)
-            sage: f.is_injective()
-            True
-
-        """
-        return True
-
-    def is_surjective(self):
-        r"""
-        Return whether this map is surjective.
-
-        EXAMPLES::
-
-            sage: R.<a> = ZqCA(9, implementation='FLINT')
-            sage: K = R.fraction_field()
-            sage: f = K.coerce_map_from(R)
-            sage: f.is_surjective()
-            False
-
-        """
-        return False
-
 
     def is_injective(self):
         r"""
