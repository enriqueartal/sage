--- conflicted
+++ resolved
@@ -1,19 +1,12 @@
 """
 TESTS:
 
-<<<<<<< HEAD
 sage: R = Zp(5, prec=5, type='fixed-mod')
 sage: a = random_matrix(R,5)
 sage: a.determinant()                # random output
 5 + 3*5^2 + 5^3 + 4*5^4 + O(5^5)
 sage: K = Qp(3, 10,'capped-rel'); K.krull_dimension()
 0
-=======
-    sage: R = Zp(5, prec=5, type='fixed-mod')
-    sage: a = random_matrix(R,5)
-    sage: a.determinant()                # random output
-    5 + 3*5^2 + 5^3 + 4*5^4 + O(5^5)
->>>>>>> 2648f725
 
 Computation of logs:
 
