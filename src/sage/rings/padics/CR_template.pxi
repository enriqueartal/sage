--- conflicted
+++ resolved
@@ -817,13 +817,8 @@
 
             sage: K(12).quo_rem(K(2), integral=True)
             (2*3 + O(3^6), 0)
-<<<<<<< HEAD
-            sage: K(2)._quo_rem(K(12))
-            (O(3^4), 2 + O(3^5))
-=======
             sage: K(2).quo_rem(K(12), integral=True)
             (O(3^5), 2 + O(3^5))
->>>>>>> c8ae6a7b
         """
         cdef CRElement right = _right
         assert_nonzero(right)
