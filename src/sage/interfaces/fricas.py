r"""
Interface to FriCAS

.. TODO::
    - some conversions in ``sage.functions`` are still missing and
      all should be checked and tested

FriCAS is a free GPL-compatible (modified BSD license) general
purpose computer algebra system based on Axiom.  The FriCAS
website can be found at http://fricas.sourceforge.net/.

AUTHORS:

- Mike Hansen (2009-02): Split off the FriCAS interface from
  the Axiom interface.

- Martin Rubey, Bill Page (2016-08): Completely separate from Axiom,
  implement more complete translation from FriCAS to SageMath types.


EXAMPLES::

    sage: fricas('3 * 5')                                                       # optional - fricas
    15
    sage: a = fricas(3) * fricas(5); a                                          # optional - fricas
    15

The type of a is :class:`FriCASElement`, i.e., an element of the
FriCAS interpreter::

    sage: type(a)                                                               # optional - fricas
    <class 'sage.interfaces.fricas.FriCASElement'>
    sage: a.parent()                                                            # optional - fricas
    FriCAS

The underlying FriCAS type of a is also available, via the type
method::

    sage: a.typeOf()                                                            # optional - fricas
    PositiveInteger

FriCAS objects are normally displayed using "ASCII art"::

    sage: fricas(2/3)                                                           # optional - fricas
      2
      -
      3
    sage: fricas('x^2 + 3/7')                                                   # optional - fricas
       2   3
      x  + -
           7

Functions defined in FriCAS are available as methods of the :class:`fricas<FriCAS>` object::

    sage: F = fricas.factor('x^5 - y^5'); F                                     # optional - fricas
               4      3    2 2    3     4
    - (y - x)(y  + x y  + x y  + x y + x )
    sage: type(F)                                                               # optional - fricas
    <class 'sage.interfaces.fricas.FriCASElement'>
    sage: F.typeOf()                                                            # optional - fricas
    Factored(Polynomial(Integer))

We can also create a FriCAS polynomial and apply the function
``factor`` from FriCAS.  The notation ``f.factor()`` is consistent
with how the rest of SageMath works::

    sage: f = fricas('x^5 - y^5')                                               # optional - fricas
    sage: f^2                                                                   # optional - fricas
     10      5 5    10
    y   - 2 x y  + x
    sage: f.factor()                                                            # optional - fricas
               4      3    2 2    3     4
    - (y - x)(y  + x y  + x y  + x y + x )

For many FriCAS types, translation to an appropriate SageMath type is
available::

    sage: f.factor().sage()                                                     # optional - fricas
    (y - x) * (y^4 + y^3*x + y^2*x^2 + y*x^3 + x^4)

Control-C interruption works well with the FriCAS interface. For
example, try the following sum but with a much bigger range, and hit
control-C::

    sage:  f = fricas('(x^5 - y^5)^10000')                                      # not tested - fricas
    Interrupting FriCAS...
    ...
    KeyboardInterrupt: Ctrl-c pressed while running FriCAS

Let us demonstrate some features of FriCAS.  FriCAS can guess a
differential equation for the generating function for integer
partitions::

    sage: fricas("guessADE([partition n for n in 0..40], homogeneous==4)")      # optional - fricas
    [
      [
          n
        [x ]f(x):
               2    3 (iv)           2    2 ,              3  ,,,
              x f(x) f    (x) + (20 x f(x) f (x) + 5 x f(x) )f   (x)
    <BLANKLINE>
            +
                    2    2 ,,   2
              - 39 x f(x) f  (x)
    <BLANKLINE>
            +
                   2     ,   2            2 ,            3  ,,         2 ,   4
              (12 x f(x)f (x)  - 15 x f(x) f (x) + 4 f(x) )f  (x) + 6 x f (x)
    <BLANKLINE>
            +
                        ,   3          2 ,   2
              10 x f(x)f (x)  - 16 f(x) f (x)
    <BLANKLINE>
          =
            0
        ,
                         2      3      4
       f(x) = 1 + x + 2 x  + 3 x  + O(x )]
      ]

FriCAS can solve linear ordinary differential equations::

    sage: fricas.set("y", "operator y")                                         # optional - fricas
    sage: fricas.set("deq", "x^3*D(y x, x, 3) + x^2*D(y x, x, 2) - 2*x*D(y x, x) + 2*y x - 2*x^4")  # optional - fricas
    sage: fricas.set("sol", "solve(deq, y, x)"); fricas("sol")                  # optional - fricas
                   5       3       2
                  x  - 10 x  + 20 x  + 4
    [particular = ----------------------,
                           15 x
                 3      2       3       3      2
              2 x  - 3 x  + 1  x  - 1  x  - 3 x  - 1
     basis = [---------------, ------, -------------]]
                     x            x          x

    sage: fricas("sol.particular").sage()                                       # optional - fricas
    1/15*(x^5 - 10*x^3 + 20*x^2 + 4)/x
    sage: fricas("sol.basis").sage()                                            # optional - fricas
    [(2*x^3 - 3*x^2 + 1)/x, (x^3 - 1)/x, (x^3 - 3*x^2 - 1)/x]
    sage: fricas.eval(")clear values y deq sol")                                # optional - fricas
    ''

FriCAS can expand expressions into series::

    sage: x = var('x'); ex = sqrt(cos(x)); a = fricas(ex).series(x=0); a        # optional - fricas
        1  2    1  4    19   6     559   8     29161    10      11
    1 - - x  - -- x  - ---- x  - ------ x  - --------- x   + O(x  )
        4      96      5760      645120      116121600

    sage: a.coefficients()[38].sage()                                           # optional - fricas
    -29472026335337227150423659490832640468979/274214482066329363682430667508979749984665600000000

    sage: ex = sqrt(atan(x)); a = fricas(ex).series(x=0); a                     # optional - fricas
     1      5        9
     -      -        -
     2   1  2    31  2      6
    x  - - x  + --- x  + O(x )
         6      360

    sage: a.coefficient(9/2).sage()                                             # optional - fricas
    31/360

    sage: x = fricas("x::TaylorSeries Fraction Integer")                        # optional - fricas
    sage: y = fricas("y::TaylorSeries Fraction Integer")                        # optional - fricas
    sage: 2*(1+2*x+sqrt(1-4*x)-2*x*y).recip()                                   # optional - fricas
                  2       3     2 2      3       4        4        5
      1 + (x y + x ) + 2 x  + (x y  + 2 x y + 6 x ) + (4 x y + 18 x )
    +
        3 3      4 2       5        6        5 2       6         7
      (x y  + 3 x y  + 13 x y + 57 x ) + (6 x y  + 40 x y + 186 x )
    +
        4 4      5 3       6 2        7         8
      (x y  + 4 x y  + 21 x y  + 130 x y + 622 x )
    +
          6 3       7 2        8          9
      (8 x y  + 66 x y  + 432 x y + 2120 x )
    +
        5 5      6 4       7 3        8 2         9          10
      (x y  + 5 x y  + 30 x y  + 220 x y  + 1466 x y + 7338 x  ) + O(11)

FriCAS does some limits right::

    sage: x = var('x'); ex = x^2*exp(-x)*Ei(x) - x; fricas(ex).limit(x=oo)      # optional - fricas
    1

"""

###########################################################################
#       Copyright (C) 2008 Mike Hansen <mhansen@gmail.com>
#                     2007 Bill Page
#                     2006 William Stein <wstein@gmail.com>
#
#  Distributed under the terms of the GNU General Public License (GPL)
#  The full text of the GPL is available at:
#
#                  http://www.gnu.org/licenses/
###########################################################################
from __future__ import print_function

from sage.interfaces.tab_completion import ExtraTabCompletion
from sage.interfaces.expect import Expect, ExpectElement, FunctionElement, ExpectFunction
from sage.misc.misc import SAGE_TMP_INTERFACE
from sage.env import DOT_SAGE
from sage.docs.instancedoc import instancedoc
import re


FRICAS_SINGLE_LINE_START = 3 # where the output starts when it fits next to the line number
FRICAS_MULTI_LINE_START = 2  # and when it doesn't
FRICAS_LINE_LENGTH = 80      # length of a line, should match the line length in sage
# the following messages have, unfortunately, no markup.
FRICAS_WHAT_OPERATIONS_STRING = "Operations whose names satisfy the above pattern\(s\):"
FRICAS_ERROR_IN_LIBRARY_CODE = ">> Error detected within library code:"

# only the last command should be necessary to make the interface
# work, the other are optimizations.  Beware that lisp distinguishes
# between ' and ".
FRICAS_INIT_CODE = (
")set functions compile on",
")set message autoload off",
")set message type off",
")set output length " + str(FRICAS_LINE_LENGTH),
")lisp (setf |$ioHook|"
"            (lambda (x &optional args)"
"              (when (member x '(|startAlgebraOutput| |endOfAlgebraOutput|"
"                                |startKeyedMsg|      |endOfKeyedMsg|))"
"               (prin1 x)"
"               (princ #\\Newline))))")

FRICAS_LINENUMBER_OFF_CODE = ")lisp (setf |$IOindex| NIL)"
FRICAS_FIRST_PROMPT = "\(1\) -> "
FRICAS_LINENUMBER_OFF_PROMPT = "\(NIL\) -> "

class FriCAS(ExtraTabCompletion, Expect):
    """
    Interface to a FriCAS interpreter.
    """
    def __init__(self, name='fricas', command='fricas -nosman',
                 script_subdirectory=None, logfile=None,
                 server=None, server_tmpdir=None):
        """
        Create an instance of the FriCAS interpreter.

        TESTS::

            sage: fricas == loads(dumps(fricas))                                # optional - fricas
            True

        Check that :trac:`25174` is fixed::

            sage: fricas(I)                                                     # optional - fricas
            %i

            sage: integrate(sin(x)*exp(I*x), x, -pi, 0, algorithm="fricas")     # optional - fricas
            1/2*I*pi

            sage: fricas(I*sin(x)).sage()                                       # optional - fricas
            I*sin(x)

            sage: fricas(I*x).sage()                                            # optional - fricas
            I*x
        """
        eval_using_file_cutoff = 4096-5 # magic number from Expect._eval_line (there might be a bug)
        assert max(len(c) for c in FRICAS_INIT_CODE) < eval_using_file_cutoff
        self.__eval_using_file_cutoff = eval_using_file_cutoff
        self._COMMANDS_CACHE = '%s/%s_commandlist_cache.sobj'%(DOT_SAGE, name)
        # we run the init code in _start to avoid spurious output
        Expect.__init__(self,
                        name = name,
                        prompt = FRICAS_FIRST_PROMPT,
                        command = command,
                        script_subdirectory = script_subdirectory,
                        server=server,
                        server_tmpdir=server_tmpdir,
                        restart_on_ctrlc = False,
                        verbose_start = False,
                        init_code = [],
                        logfile = logfile,
                        eval_using_file_cutoff=eval_using_file_cutoff)

    def _start(self):
        """
        Start the FriCAS interpreter and switch off the linenumbers.

        EXAMPLES::

            sage: a = FriCAS()                                                  # optional - fricas
            sage: a.is_running()                                                # optional - fricas
            False
            sage: a._start()                                                    # optional - fricas
            sage: a.is_running()                                                # optional - fricas
            True
            sage: a.quit()                                                      # optional - fricas
        """
        # setting the prompt properly is necessary for restarting FriCAS
        self._prompt = FRICAS_FIRST_PROMPT
        Expect._start(self)
        for line in FRICAS_INIT_CODE:
            self.eval(line, reformat=False)
        # switching off the line numbers also modified the prompt
        self._prompt = FRICAS_LINENUMBER_OFF_PROMPT
        self.eval(FRICAS_LINENUMBER_OFF_CODE, reformat=False)

    def _quit_string(self):
        """
        Returns the string used to quit FriCAS.

        EXAMPLES::

            sage: fricas._quit_string()                                         # optional - fricas
            ')quit'
            sage: a = FriCAS()                                                  # optional - fricas
            sage: a.is_running()                                                # optional - fricas
            False
            sage: a._start()                                                    # optional - fricas
            sage: a.is_running()                                                # optional - fricas
            True
            sage: a.quit()                                                      # optional - fricas
            sage: a.is_running()                                                # optional - fricas
            False

        TESTS::

            sage: import psutil                                                 # optional - fricas
            sage: p = fricas.pid(); pr = psutil.Process(p); pr                  # optional - fricas
            <psutil.Process(pid=..., name='AXIOMsys') at ...>
            sage: pr.children()                                                 # optional - fricas
            []
        """
        return ')quit'

    def _commands(self):
        """
        Returns a list of commands available. This is done by parsing the
        result of the first section of the output of ')what things'.

        EXAMPLES::

            sage: cmds = fricas._commands()                                     # optional - fricas
            sage: len(cmds) > 100                                               # optional - fricas
            True
            sage: '<' in cmds                                                   # optional - fricas
            True
            sage: 'factor' in cmds                                              # optional - fricas
            True
        """
        output = self.eval(")what operations", reformat=False)
        m = re.search(FRICAS_WHAT_OPERATIONS_STRING + "\n(.*)\n\|startKeyedMsg\|", output, flags = re.DOTALL)
        l = m.groups()[0].split()
        return l

    def _tab_completion(self, verbose=True, use_disk_cache=True):
        """
        Returns a list of all the commands defined in Fricas and optionally
        (per default) store them to disk.

        EXAMPLES::

            sage: c = fricas._tab_completion(use_disk_cache=False, verbose=False)         # optional - fricas
            sage: len(c) > 100                                                  # optional - fricas
            True
            sage: 'factor' in c                                                 # optional - fricas
            True
            sage: '**' in c                                                     # optional - fricas
            False
            sage: 'upperCase?' in c                                             # optional - fricas
            False
            sage: 'upperCase_q' in c                                            # optional - fricas
            True
            sage: 'upperCase_e' in c                                            # optional - fricas
            True
        """
        try:
            return self.__tab_completion
        except AttributeError:
            import sage.misc.persist
            if use_disk_cache:
                try:
                    self.__tab_completion = sage.misc.persist.load(self._COMMANDS_CACHE)
                    return self.__tab_completion
                except IOError:
                    pass
            if verbose:
                print("\nBuilding %s command completion list (this takes" % self)
                print("a few seconds only the first time you do it).")
                print("To force rebuild later, delete %s." % self._COMMANDS_CACHE)
            v = self._commands()

            #Process we now need process the commands to strip out things which
            #are not valid Python identifiers.
            valid = re.compile('[^a-zA-Z0-9_]+')
            names = [x for x in v if valid.search(x) is None]

            #Change everything that ends with ? to _q and
            #everything that ends with ! to _e
            names += [x[:-1]+"_q" for x in v if x.endswith("?")]
            names += [x[:-1]+"_e" for x in v if x.endswith("!")]

            self.__tab_completion = names
            if len(v) > 200:
                # Fricas is actually installed.
                sage.misc.persist.save(v, self._COMMANDS_CACHE)
            return names

    def _read_in_file_command(self, filename):
        """
        Return the FriCAS command to read the file ``filename``.

        INPUT:

        - ``filename``, a string ending in '.input'.

        OUTPUT:

        - a string with the command for reading filename without output.

        TESTS:

        Evaluate a rather long line::

            sage: len(fricas([i for i in range(600)]))                          # optional - fricas, indirect doctest
            600

        """
        if not filename.endswith('.input'):
            raise ValueError("the filename must end with .input")

        return ')read %s )quiet'%filename

    def _local_tmpfile(self):
        """
        Return a local tmpfile ending with ".input" used to buffer long
        command lines sent to FriCAS.

        """
        try:
            return self.__local_tmpfile
        except AttributeError:
            self.__local_tmpfile = os.path.join(SAGE_TMP_INTERFACE, 'tmp' + str(self.pid()) + '.input')
            return self.__local_tmpfile

    def _remote_tmpfile(self):
        """
        Return a remote tmpfile ending with ".input" used to buffer long
        command lines sent to FriCAS.

        """
        try:
            return self.__remote_tmpfile
        except AttributeError:
            self.__remote_tmpfile = self._remote_tmpdir()+"/interface_%s:%s.input"%(LOCAL_IDENTIFIER,self.pid())
            return self.__remote_tmpfile

# what I expect from FriCAS:

# 1.) in set(self, var, value)
#
# no markers:
# there could be some "debugging" output, as in fricas("guessADE([1,1,1,1], debug==true)")
#
# startKeyedMsg: an error happened
#
# 2.) in get(self, var)
#
# |startAlgebraOutput\|...|endOfAlgebraOutput\|
#
# 3.) I also need a routine to send a system command and get its output.

    def _check_errors(self, line, output):
        """
        Check whether output contains an error and, if so, raise it.

        INPUT:

        - ``line``, a string that was sent to FriCAS.

        - ``output``, a string returned by FriCAS

        OUTPUT:

        None

        TESTS::

            sage: fricas.set("x", "[i fo83r i in 0..17]")                       # optional - fricas, indirect doctest
            Traceback (most recent call last):
            ...
            RuntimeError: An error occurred when FriCAS evaluated '[i fo83r i in 0..17]':
              Line   1: x:=[i fo83r i in 0..17];
                       ...A..........B
              Error  A: Missing mate.
              Error  B: syntax error at top level
              Error  B: Possibly missing a ]
               3 error(s) parsing

            sage: fricas.set("x", "something stupid")                           # optional - fricas, indirect doctest
            Traceback (most recent call last):
            ...
            RuntimeError: An error occurred when FriCAS evaluated 'something stupid':
               There are no library operations named something
                  Use HyperDoc Browse or issue
                                           )what op something
                  to learn if there is any operation containing " something " in its
                  name.
            <BLANKLINE>
               Cannot find a definition or applicable library operation named
                  something with argument type(s)
                                            Variable(stupid)
            <BLANKLINE>
                  Perhaps you should use "@" to indicate the required return type, or
                  "$" to specify which version of the function you need.

        """
        # otherwise there might be a message
        m = re.search("\|startKeyedMsg\|\n(.*)\n\|endOfKeyedMsg\|", output, flags = re.DOTALL)
        if m:
            replacements = [('|startKeyedMsg|\n', ''),
                            ('|endOfKeyedMsg|', '')]
            for old, new in replacements:
                output = output.replace(old, new)
            raise RuntimeError("An error occurred when FriCAS evaluated '%s':\n%s" % (line, output))

        # or even an error
        if FRICAS_ERROR_IN_LIBRARY_CODE in output:
            raise RuntimeError("An error occurred when FriCAS evaluated '%s':\n%s" % (line, output))

    def set(self, var, value):
        """
        Set a variable to a value in FriCAS.

        INPUT:

        - ``var``, ``value``: strings, the first representing a valid
          FriCAS variable identifier, the second a FriCAS expression.

        OUTPUT: None

        EXAMPLES::

            sage: fricas.set('xx', '2')                                         # optional - fricas
            sage: fricas.get('xx')                                              # optional - fricas
            '2'

        """
        cmd = '%s%s%s;'%(var,self._assign_symbol(), value)
        output = self.eval(cmd, reformat=False)
        self._check_errors(value, output)

    def get(self, var):
        r"""
        Get the string representation of the value (more precisely, the
        OutputForm) of a variable or expression in FriCAS.

        If FriCAS cannot evaluate `var` an error is raised.

        EXAMPLES::

            sage: fricas.set('xx', '2')                                         # optional - fricas
            sage: fricas.get('xx')                                              # optional - fricas
            '2'
            sage: a = fricas('(1 + sqrt(2))^5')                                 # optional - fricas
            sage: fricas.get(a.name())                                          # optional - fricas
            '    +-+\n29 \\|2  + 41'
            sage: fricas.get('(1 + sqrt(2))^5')                                 # optional - fricas
            '    +-+\n29 \\|2  + 41'
            sage: fricas.new('(1 + sqrt(2))^5')                                 # optional - fricas
                +-+
            29 \|2  + 41
        """
        output = self.eval(str(var), reformat=False)
        # if there is AlgebraOutput we ask no more
        m = re.search("\|startAlgebraOutput\|\n(.*)\n\|endOfAlgebraOutput\|", output, flags = re.DOTALL)
        if m:
            lines = m.groups()[0].split("\n")
            if max(len(line) for line in lines) < FRICAS_LINE_LENGTH:
                return "\n".join(line[FRICAS_SINGLE_LINE_START:] for line in lines)
            else:
                return "\n".join(line[FRICAS_MULTI_LINE_START:] for line in lines)

        self._check_errors(var, output)

    def get_string(self, var):
        """
        Return the value of a FriCAS string as a string, without checking
        that it is a string.

        TESTS:

        We test that strings are returned properly::

            sage: r = fricas.get_string('concat([concat(string(i)," ") for i in 0..299])')   # optional - fricas
            sage: r == " ".join([str(i) for i in range(300)]) + ' '                          # optional - fricas
            True

            sage: fricas.get_string('concat([string(1) for i in 1..5])') == "1"*5            # optional - fricas
            True

            sage: fricas.get_string('concat([string(1) for i in 1..10000])') == "1"*10000    # optional - fricas
            True

        """
        return self.get(str(var)).replace("\n", "")[1:-1]

    def get_integer(self, var):
        """
        Return the value of a FriCAS integer as an integer, without
        checking that it is an integer.

        TESTS::

            sage: fricas.get_integer('factorial 1111') == factorial(1111)       # optional - fricas
            True

        """
        return int(self.get_unparsed_InputForm(str(var)))

    def get_boolean(self, var):
        """
        Return the value of a FriCAS boolean as a boolean, without checking
        that it is a boolean.

        TESTS::

            sage: fricas.get_boolean('(1=1)::Boolean') == True                  # optional - fricas
            True

            sage: fricas.get_boolean('(1=2)::Boolean') == False                 # optional - fricas
            True
        """
        return self.get(str(var)).replace("\n", "") == "true"

    def get_unparsed_InputForm(self, var):
        """
        Return the unparsed ``InputForm`` as a string.

        .. TODO::

            - catch errors, especially when InputForm is not available:

                - for example when integration returns ``"failed"``

                - ``UnivariatePolynomial``

            - should we provide workarounds, too?

        TESTS::

            sage: fricas.get_unparsed_InputForm('1..3')                         # optional - fricas
            '(1..3)$Segment(PositiveInteger())'

        """
        return self.get_string('unparse((%s)::InputForm)' %str(var))

    def _assign_symbol(self):
        """
        Return the symbol used for setting a variable in FriCAS.

        EXAMPLES::

            sage: fricas.set("x", "1");                                         # optional - fricas, indirect doctest
            sage: fricas.get("x")                                               # optional - fricas
            '1'
            sage: fricas.eval(")cl val x")                                      # optional - fricas
            ''
        """
        return ":="

    def _equality_symbol(self):
        """
        Return the equality testing logical symbol in FriCAS.

        EXAMPLES::

            sage: a = fricas(x==6); a                                           # optional - fricas, indirect doctest
            x = 6

        A warning:

            sage: fricas.set("x", 2);                                           # optional - fricas
            sage: a = fricas(x==6); a                                           # optional - fricas
            2 = 6
            sage: fricas.eval(")cl val x")                                      # optional - fricas
            ''
        """
        return "="

    def _true_symbol(self):
        """
        Return the string used for True in FriCAS.

        EXAMPLES::

            sage: str(fricas("(1=1)@Boolean")) == fricas._true_symbol()         # optional - fricas
            True
        """
        return "true"

    def _false_symbol(self):
        """
        Return the string used for False in FriCAS.

        EXAMPLES::

            sage: str(fricas("(1~=1)@Boolean")) == fricas._false_symbol()       # optional - fricas
            True
        """
        return "false"

    def _inequality_symbol(self):
        """
        Return the string used for False in FriCAS.

        EXAMPLES::

            sage: fricas(x!=0)                                                  # optional - fricas, indirect doctest
            true
        """
        return '~='

    def _repr_(self):
        """
        EXAMPLES::

            sage: fricas                                                        # indirect doctest
            FriCAS
        """
        return "FriCAS"

    def __reduce__(self):
        """
        EXAMPLES::

            sage: fricas.__reduce__()                                           # optional - fricas
            (<function reduce_load_fricas at 0x...>, ())
            sage: f, args = _                                                   # optional - fricas
            sage: f(*args)                                                      # optional - fricas
            FriCAS
        """
        return reduce_load_fricas, tuple([])

    def eval(self, code, strip=True, synchronize=False, locals=None, allow_use_file=True,
             split_lines="nofile", reformat=True, **kwds):
        """
        Evaluate ``code`` using FriCAS.

        Except ``reformat``, all arguments are passed to
        :meth:`sage.interfaces.expect.Expect.eval`.

        INPUT:

        - ``reformat`` -- bool; remove the output markers when True.

        This can also be used to pass system commands to FriCAS.

        EXAMPLES::

            sage: fricas.set("x", "1783"); fricas("x")                          # optional - fricas
            1783
            sage: fricas.eval(")cl val x");                                     # optional - fricas
            ''
            sage: fricas("x")                                                   # optional - fricas
            x

        """
        output = Expect.eval(self, code, strip=strip,
                             synchronize=synchronize, locals=locals,
                             allow_use_file=allow_use_file, split_lines=split_lines,
                             **kwds)
        # we remove carriage returns (\r) to make parsing easier
        # they are sent depending on how fricas was invoked:
        # on linux, "fricas -nox -noclef" sends "\r\n" and "fricas -nosman" sends "\n"
        output = output.replace('\r', '')
        if reformat:
            replacements = [('|startAlgebraOutput|\n', ''),
                            ('|endOfAlgebraOutput|', ''),
                            ('|startKeyedMsg|\n', ''),
                            ('|endOfKeyedMsg|', '')]
            for old, new in replacements:
                output = output.replace(old, new)

        return output


    def _function_class(self):
        """
        Return the FriCASExpectFunction class.

        EXAMPLES::

            sage: fricas._function_class()                                      # optional - fricas
            <class 'sage.interfaces.fricas.FriCASExpectFunction'>
            sage: type(fricas.gcd)                                              # optional - fricas
            <class 'sage.interfaces.fricas.FriCASExpectFunction'>
        """
        return FriCASExpectFunction

    def _object_class(self):
        """
        EXAMPLES::

            sage: fricas._object_class()                                        # optional - fricas
            <class 'sage.interfaces.fricas.FriCASElement'>
            sage: type(fricas(2))                                               # optional - fricas
            <class 'sage.interfaces.fricas.FriCASElement'>
        """
        return FriCASElement

    def _function_element_class(self):
        """
        Returns the FriCAS function element class.

        EXAMPLES::

            sage: fricas._function_element_class()                              # optional - fricas
            <class 'sage.interfaces.fricas.FriCASFunctionElement'>
            sage: type(fricas(2).gcd)                                           # optional - fricas
            <class 'sage.interfaces.fricas.FriCASFunctionElement'>
        """
        return FriCASFunctionElement

    def console(self):
        """
        Spawn a new FriCAS command-line session.

        EXAMPLES::

            sage: fricas.console()                                              # not tested
                             FriCAS (AXIOM fork) Computer Algebra System
                                    Version: FriCAS 1.0.5
                     Timestamp: Thursday February 19, 2009 at 06:57:33
            -----------------------------------------------------------------------------
               Issue )copyright to view copyright notices.
               Issue )summary for a summary of useful system commands.
               Issue )quit to leave AXIOM and return to shell.
            -----------------------------------------------------------------------------
        """
        fricas_console()


@instancedoc
class FriCASElement(ExpectElement):
    """
    Instances of this class represent objects in FriCAS.

    Using the method :meth:`sage` we can translate some of them to
    SageMath objects:

    .. automethod:: _sage_
    """
    def __len__(self):
        """
        Return the length of a list.

        EXAMPLES::

            sage: v = fricas('[x^i for i in 0..5]')                             # optional - fricas
            sage: len(v)                                                        # optional - fricas
            6
        """
        P = self._check_valid()
        l = P('#(%s)' %self._name)
        return l.sage()

    def __getitem__(self, n):
        """
        We implement the sage conventions here, translating to 0-based iterables.

        We do not check validity, since many objects in FriCAS are
        iterable, in particular Streams

        .. TODO::

            - can we somehow implement negative arguments?

        TESTS::

            sage: fricas("[1,2,3]")[0]                                          # optional - fricas
            1

            sage: fricas("[1,2,3]")[3]                                          # optional - fricas
            Traceback (most recent call last):
            ...
            TypeError: An error occurred when FriCAS evaluated 'elt(...,...)':
            <BLANKLINE>
            >> Error detected within library code:
            index out of range
        """
        n = int(n)
        if n < 0:
            raise IndexError("index out of range")
        P = self._check_valid()
        # use "elt" instead of "." here because then the error
        # message is clearer
        return P.new("elt(%s,%s)" %(self._name, n+1))

    def __int__(self):
        """
        TESTS::

            sage: int(fricas(2))                                                # optional - fricas
            2
        """
        return int(self.sage())

    def bool(self):
        """
        Coerce the expression into a boolean.

        EXAMPLES::

            sage: fricas("1=1").bool()                                          # optional - fricas
            True
            sage: fricas("1~=1").bool()                                         # optional - fricas
            False
        """
        P = self._check_valid()
        return P.new(self._name + "::Boolean").sage()

    def __bool__(self):
        """
        Check whether the expression is different from zero.

        EXAMPLES::

            sage: fricas(0).is_zero()                                           # optional - fricas, indirect doctest
            True
        """
        P = self._check_valid()
        return not P.new("zero?(%s)" % self._name).sage()

    __nonzero__ = __bool__

    def __long__(self):
        """
        TESTS::

            sage: long(fricas('1'))                                             # optional - fricas
            1L
        """
        return long(self.sage())

    def __float__(self):
        """
        TESTS::

            sage: float(fricas(2))                                              # optional - fricas
            2.0
        """
        return float(self.sage())

    def _integer_(self, ZZ=None):
        """
        EXAMPLES::

            sage: ZZ(fricas('1'))                                               # optional - fricas
            1
        """
        from sage.rings.all import ZZ
        return ZZ(self.sage())

    def _rational_(self):
        """
        EXAMPLES::

            sage: QQ(fricas('-1/2'))                                            # optional - fricas
            -1/2
        """
        from sage.rings.all import QQ
        return QQ(self.sage())

    def gen(self, n):
        """
        Return an error, since the n-th generator in FriCAS is not well defined.
        """
        raise NotImplementedError

    def _latex_(self):
        r"""
        EXAMPLES::

            sage: latex(fricas("sin(x+y)/exp(z)*log(1+%e)"))                    # optional - fricas
            {{\log \left( {{e+1}} \right)} \  {\sin \left( {{y+x}} \right)}} \over {{e} ^{z}}

            sage: latex(fricas("matrix([[1,2],[3,4]])"))                        # optional - fricas
            \left[ \begin{array}{cc} 1 & 2 \\ 3 & 4 \end{array}  \right]

            sage: latex(fricas("integrate(sin(x+1/x),x)"))                      # optional - fricas
            \int ^{\displaystyle x} {{\sin \left( {{{{{ \%O} ^{2}}+1} \over  \%O}} \right)} \  {d \%O}}
        """
        replacements = [('\sp ', '^'),
                        ('\sp{', '^{'),
                        ('\sb ', '_'),
                        ('\sb{', '_{')]
        P = self._check_valid()
        s = P.get_string("first tex(%s)" %self._name)
        for old, new in replacements:
            s = s.replace(old, new)
        return s

    def _get_sage_type(self, domain):
        """
        INPUT:

        - ``domain``, a FriCAS SExpression

        OUTPUT:

        - a corresponding Sage type

        EXAMPLES::

            sage: m = fricas("dom(1/2)::Any")                                   # optional - fricas
            sage: fricas(0)._get_sage_type(m)                                   # optional - fricas
            Rational Field
        """
        from sage.rings.all import ZZ, QQ, QQbar, PolynomialRing, RDF
        from sage.rings.fraction_field import FractionField
        from sage.rings.finite_rings.integer_mod_ring import Integers
        from sage.rings.real_mpfr import RealField
        from sage.symbolic.ring import SR
        from sage.matrix.constructor import matrix

        # first implement domains without arguments
        head = str(domain.car())
        if head in ["Integer", "NonNegativeInteger", "PositiveInteger"]:
            return ZZ
        if head == "String":
            return str
        if head == "Float":
            P = self._check_valid()
            prec = max(P.new("length mantissa(%s)" %self._name).sage(), 53)
            return RealField(prec)
        if head == "DoubleFloat":
            return RDF
        if head == "AlgebraicNumber":
            return QQbar

        # now implement "functorial" types
        if head == "OrderedCompletion" or head == "Complex":
            # this is a workaround, I don't know how translate this
            return SR

        if head == "IntegerMod":
            return Integers(domain[1].integer().sage())

        if head == "Fraction":
            return FractionField(self._get_sage_type(domain[1]))

        if head == "Expression":
            return SR

        if head == "Polynomial":
            # this is a workaround, since in sage we always have to specify the variables
            return SR

        raise NotImplementedError("The translation of FriCAS type %s to sage is not yet implemented." %domain)

    def _sage_expression(self, unparsed_InputForm):
        """
        Convert an expression to an element of the Symbolic Ring.

        This does not depend on `self`.  Instead, for practical
        reasons of the implementation of `self._sage_`, it takes the
        unparsed InputForm as argument.

        .. TODO::

             We really should walk through the InputForm here.

        TESTS::

            sage: f = fricas('integrate(sin(x^2), x)'); f                       # optional - fricas
                       +---+
                       | 2
            fresnelS(x |--- )
                      \|%pi
            -----------------
                   +---+
                   | 2
                   |---
                  \|%pi
            sage: s = fricas.get_unparsed_InputForm(f._name); s                 # optional - fricas
            'fresnelS(x*(2/pi())^(1/2))/((2/pi())^(1/2))'
            sage: f._sage_expression(s)                                         # optional - fricas
            1/2*sqrt(2)*sqrt(pi)*fresnelS(sqrt(2)*x/sqrt(pi))

        Check that :trac:`22525` is fixed::

            sage: l = [sin, cos, sec, csc, cot, tan, asin, acos, atan, acot, acsc, asec, arcsin, arccos, arctan, arccot, arccsc, arcsec]
            sage: [f(x)._fricas_().sage().subs(x=0.9) for f in l]               # optional - fricas
            [0.783326909627483,
             0.621609968270664,
             1.60872581046605,
             1.27660621345890,
             0.793551147842317,
             1.26015821755034,
             1.11976951499863,
             0.451026811796262,
             0.732815101786507,
             0.837981225008390,
             NaN,
             NaN,
             1.11976951499863,
             0.451026811796262,
             0.732815101786507,
             0.837981225008390,
             NaN,
             NaN]
            sage: l = [tanh, sinh, cosh, coth, sech, csch, asinh, acosh, atanh, acoth, asech, acsch, arcsinh, arccosh, arctanh, arccoth, arcsech, arccsch]
            sage: [f(x)._fricas_().sage().subs(x=0.9) for f in l]               # optional - fricas
            [0.716297870199024,
             1.02651672570818,
             1.43308638544877,
             1.39606725303001,
             0.697794641100332,
             0.974168247780004,
             0.808866935652782,
             0.451026811796262*I,
             1.47221948958322,
             1.47221948958322 - 1.57079632679490*I,
             0.467145308103262,
             0.957800449200672,
             0.808866935652782,
             0.451026811796262*I,
             1.47221948958322,
             1.47221948958322 - 1.57079632679490*I,
             0.467145308103262,
             0.957800449200672]

        Check that :trac:`23782` is fixed::

            sage: s = '((3*n^10-25*n^9+50*n^8+62*n^7-229*n^6-25*n^5+320*n^4-12*n^3-144*n^2)/11520)::EXPR INT'
            sage: fricas(s).sage()                                              # optional - fricas
            1/3840*n^10 - 5/2304*n^9 + 5/1152*n^8 + 31/5760*n^7 - 229/11520*n^6 - 5/2304*n^5 + 1/36*n^4 - 1/960*n^3 - 1/80*n^2


        Check that :trac:`25224` is fixed::

            sage: integrate(log(x)/(1-x),x,algorithm='fricas')                  # optional - fricas
            dilog(-x + 1)
            sage: fricas(dilog(-x + 1))                                         # optional - fricas
            dilog(x)
            sage: dilog._fricas_()(1.0)                                         # optional - fricas
            1.6449340668_4822643647_24152
            sage: dilog(1.0)
            1.64493406684823

        """
        from sage.calculus.calculus import symbolic_expression_from_string
        from sage.libs.pynac.pynac import symbol_table, register_symbol
        from sage.symbolic.all import I
<<<<<<< HEAD
        register_symbol(lambda x,y: x + y*I, {'fricas':'complex'})
=======
        from sage.functions.log import dilog
        register_symbol(lambda x,y: x + y*I, {'fricas':'complex'})
        register_symbol(lambda x: dilog(1-x), {'fricas':'dilog'})
>>>>>>> 06a28da6

        s = unparsed_InputForm
        replacements = [('pi()', 'pi '),
                        ('::Symbol', ' ')]
        for old, new in replacements:
            s = s.replace(old, new)
        try:
            return symbolic_expression_from_string(s, symbol_table["fricas"])
        except (SyntaxError, TypeError):
            raise NotImplementedError("The translation of the FriCAS Expression %s to sage is not yet implemented." %s)


    def _sage_(self):
        """
        Convert self to a Sage object.

        EXAMPLES:

        Floats::

            sage: fricas(2.1234).sage()                                         # optional - fricas
            2.12340000000000
            sage: _.parent()                                                    # optional - fricas
            Real Field with 53 bits of precision
            sage: a = RealField(100)(pi)                                        # optional - fricas
            sage: fricas(a).sage()                                              # optional - fricas
            3.1415926535897932384626433833
            sage: _.parent()                                                    # optional - fricas
            Real Field with 100 bits of precision
            sage: fricas(a).sage() == a                                         # optional - fricas
            True
            sage: fricas(2.0).sage()                                            # optional - fricas
            2.00000000000000
            sage: _.parent()                                                    # optional - fricas
            Real Field with 53 bits of precision

        Algebraic numbers::

            sage: a = fricas('(1 + sqrt(2))^5'); a                              # optional - fricas
                +-+
            29 \|2  + 41
            sage: b = a.sage(); b                                               # optional - fricas
            82.0121933088198?
            sage: b.radical_expression()                                        # optional - fricas
            29*sqrt(2) + 41

        Integers modulo n::

            sage: fricas("((42^17)^1783)::IntegerMod(5^(5^5))").sage() == Integers(5^(5^5))((42^17)^1783) # optional - fricas
            True

        We can also convert FriCAS's polynomials to Sage polynomials::

            sage: a = fricas(x^2 + 1); a.typeOf()                               # optional - fricas
            Polynomial(Integer)
            sage: a.sage()                                                      # optional - fricas
            x^2 + 1
            sage: _.parent()                                                    # optional - fricas
            Univariate Polynomial Ring in x over Integer Ring
            sage: fricas('x^2 + y^2 + 1/2').sage()                              # optional - fricas
            y^2 + x^2 + 1/2
            sage: _.parent()                                                    # optional - fricas
            Multivariate Polynomial Ring in y, x over Rational Field

            sage: fricas("1$Polynomial Integer").sage()                         # optional - fricas
            1

            sage: fricas("x^2/2").sage()                                        # optional - fricas
            1/2*x^2

        Rational functions::

            sage: fricas("x^2 + 1/z").sage()                                    # optional - fricas
            x^2 + 1/z

        Expressions::

            sage: fricas("sin(x+y)/exp(z)*log(1+%e)").sage()                    # optional - fricas
            e^(-z)*log(e + 1)*sin(x + y)

            sage: fricas("factorial(n)").sage()                                 # optional - fricas
            factorial(n)

            sage: fricas("integrate(sin(x+y), x=0..1)").sage()                  # optional - fricas
            -cos(y + 1) + cos(y)

            sage: fricas("integrate(x*sin(1/x), x=0..1)").sage()                # optional - fricas
            'failed'

            sage: fricas("integrate(sin((x^2+1)/x),x)").sage()                  # optional - fricas
            integral(sin((x^2 + 1)/x), x)

        .. TODO::

            - Converting matrices and lists takes much too long.

        Matrices::

            sage: fricas("matrix [[x^n/2^m for n in 0..5] for m in 0..3]").sage()         # optional - fricas, long time
            [      1       x     x^2     x^3     x^4     x^5]
            [    1/2   1/2*x 1/2*x^2 1/2*x^3 1/2*x^4 1/2*x^5]
            [    1/4   1/4*x 1/4*x^2 1/4*x^3 1/4*x^4 1/4*x^5]
            [    1/8   1/8*x 1/8*x^2 1/8*x^3 1/8*x^4 1/8*x^5]

        Lists::

            sage: fricas("[2^n/x^n for n in 0..5]").sage()                      # optional - fricas, long time
            [1, 2/x, 4/x^2, 8/x^3, 16/x^4, 32/x^5]

            sage: fricas("[matrix [[i for i in 1..n]] for n in 0..5]").sage()   # optional - fricas, long time
            [[], [1], [1 2], [1 2 3], [1 2 3 4], [1 2 3 4 5]]

        Error handling::

            sage: s = fricas.guessPade("[fibonacci i for i in 0..10]"); s       # optional - fricas
                n        x
            [[[x ]- ----------]]
                     2
                    x  + x - 1
            sage: s.sage()                                                      # optional - fricas
            Traceback (most recent call last):
            ...
            NotImplementedError: The translation of the FriCAS Expression rootOfADE(n,...()) to sage is not yet implemented.

            sage: s = fricas("series(sqrt(1+x), x=0)"); s                       # optional - fricas
                  1     1  2    1  3    5   4    7   5    21   6    33   7    429   8
              1 + - x - - x  + -- x  - --- x  + --- x  - ---- x  + ---- x  - ----- x
                  2     8      16      128      256      1024      2048      32768
            +
               715   9    2431   10      11
              ----- x  - ------ x   + O(x  )
              65536      262144

            sage: s.sage()                                                      # optional - fricas
            Traceback (most recent call last):
            ...
            NotImplementedError: The translation of the FriCAS object
            <BLANKLINE>
                  1     1  2    1  3    5   4    7   5    21   6    33   7    429   8
              1 + - x - - x  + -- x  - --- x  + --- x  - ---- x  + ---- x  - ----- x
                  2     8      16      128      256      1024      2048      32768
            +
               715   9    2431   10      11
              ----- x  - ------ x   + O(x  )
              65536      262144
            <BLANKLINE>
            to sage is not yet implemented:
            An error occurred when FriCAS evaluated 'unparse(...::InputForm)':
            <BLANKLINE>
               Cannot convert the value from type Any to InputForm .
        """
        from sage.rings.all import ZZ, QQ, QQbar, PolynomialRing, RDF
        from sage.rings.fraction_field import FractionField
        from sage.rings.finite_rings.integer_mod_ring import Integers
        from sage.rings.real_mpfr import RealField
        from sage.symbolic.ring import SR
        from sage.symbolic.all import I
        from sage.matrix.constructor import matrix
        from sage.structure.factorization import Factorization
        from sage.misc.sage_eval import sage_eval

        # TODO: perhaps we should translate the type first?
        # TODO: perhaps we should get the InputForm as SExpression?

        # remember: fricas.new gives a FriCASElement

        # the coercion to Any gets rid of the Union domain
        P = self._check_valid()
        domain = P.new("dom((%s)::Any)" % self._name) # domain is now a fricas SExpression

        # first translate dummy domains such as "failed". we must not
        # recurse here!
        if P.get_boolean("string?(%s)" % domain._name):
            return P.get_string("string(%s)" % domain._name)

        # now translate domains which cannot be coerced to InputForm,
        # or where we do not need it.
        head = str(domain.car())
        if head == "List":
            n = P.get_integer('#(%s)' %self._name)
            return [P.new('elt(%s,%s)' %(self._name, k)).sage() for k in range(1, n+1)]

        if head == "Matrix":
            base_ring = self._get_sage_type(domain[1])
            rows = P.new('listOfLists(%s)' %self._name).sage()
            return matrix(base_ring, rows)

        if head == "Fraction":
            return P.new("numer(%s)" %self._name).sage()/P.new("denom(%s)" %self._name).sage()

        if head == "Complex":
            return (P.new("real(%s)" %self._name).sage() +
                    P.new("imag(%s)" %self._name).sage()*I)

        if head == "Factored":
            l = P.new('[[f.factor, f.exponent] for f in factors(%s)]' %self._name).sage()
            return Factorization([(p, e) for p,e in l])

        # finally translate domains with InputForm
        try:
            unparsed_InputForm = P.get_unparsed_InputForm(self._name)
        except RuntimeError as error:
            raise NotImplementedError("The translation of the FriCAS object\n\n%s\n\nto sage is not yet implemented:\n%s" %(self, error))
        if head == "Boolean":
            return unparsed_InputForm == "true"

        if head in ["Integer", "NonNegativeInteger", "PositiveInteger"]:
            return ZZ(unparsed_InputForm)

        if head == "String":
            return unparsed_InputForm

        if head == "Float":
            # Warning: precision$Float gives the current precision,
            # whereas length(mantissa(self)) gives the precision of
            # self.
            prec = max(P.new("length mantissa(%s)" %self._name).sage(), 53)
            R = RealField(prec)
            x, e, b = unparsed_InputForm.lstrip('float(').rstrip(')').split(',')
            return R(ZZ(x)*ZZ(b)**ZZ(e))

        if head == "DoubleFloat":
            return RDF(unparsed_InputForm)

        if head == "AlgebraicNumber":
            s = unparsed_InputForm[:-len("::AlgebraicNumber()")]
            return sage_eval("QQbar(" + s + ")")

        if head == "IntegerMod":
            # one might be tempted not to go via InputForm here, but
            # it turns out to be safer to do it.
            n = unparsed_InputForm[len("index("):]
            n = n[:n.find(")")]
            return self._get_sage_type(domain)(n)

        if head == "Polynomial":
            base_ring = self._get_sage_type(domain[1])
            # Polynomial Complex is translated into SR
            if base_ring is SR:
                return self._sage_expression(unparsed_InputForm)

            # the following is a bad hack, we should be getting a list here
            vars = P.get_unparsed_InputForm("variables(%s)" %self._name)[1:-1]
            if vars == "":
                return base_ring(unparsed_InputForm)
            else:
                R = PolynomialRing(base_ring, vars)
                return R(unparsed_InputForm)

        if head == "OrderedCompletion":
            # this is a workaround, I don't know how translate this
            if str(domain[1].car()) == "Expression":
                return self._sage_expression(unparsed_InputForm)

        if head == "Expression":
            # we treat Expression Integer and Expression Complex
            # Integer just the same
            return self._sage_expression(unparsed_InputForm)

        if head == 'DistributedMultivariatePolynomial':
            base_ring = self._get_sage_type(domain[2])
            vars = domain[1].car()
            R = PolynomialRing(base_ring, vars)
            return R(unparsed_InputForm)

        raise NotImplementedError("The translation of the FriCAS object %s to sage is not yet implemented." %(unparsed_InputForm))


@instancedoc
class FriCASFunctionElement(FunctionElement):
    def __init__(self, object, name):
        """
        Make FriCAS operation names valid python function identifiers.

        TESTS::

            sage: a = fricas('"Hello"')                                         # optional - fricas
            sage: a.upperCase_q                                                 # optional - fricas
            upperCase?
            sage: a.upperCase_e                                                 # optional - fricas
            upperCase!
            sage: a.upperCase_e()                                               # optional - fricas
            "HELLO"

        """
        if name.endswith("_q"):
            name = name[:-2] + "?"
        elif name.endswith("_e"):
            name = name[:-2] + "!"
        FunctionElement.__init__(self, object, name)


@instancedoc
class FriCASExpectFunction(ExpectFunction):
    def __init__(self, parent, name):
        """
        Translate the pythonized function identifier back to a FriCAS
        operation name.

        TESTS::

            sage: fricas.upperCase_q                                            # optional - fricas
            upperCase?
            sage: fricas.upperCase_e                                            # optional - fricas
            upperCase!

        """
        if name.endswith("_q"):
            name = name[:-2] + "?"
        elif name.endswith("_e"):
            name = name[:-2] + "!"
        ExpectFunction.__init__(self, parent, name)


def is_FriCASElement(x):
    """
    Return ``True`` if ``x`` is of type :class:`FriCASElement`.

    EXAMPLES::

        sage: from sage.interfaces.fricas import is_FriCASElement               # optional - fricas
        sage: is_FriCASElement(fricas(2))                                       # optional - fricas
        True
        sage: is_FriCASElement(2)                                               # optional - fricas
        False
    """
    return isinstance(x, FriCASElement)

fricas = FriCAS()

def reduce_load_fricas():
    """
    Returns the FriCAS interface object defined in
    :sage.interfaces.fricas.

    EXAMPLES::

        sage: from sage.interfaces.fricas import reduce_load_fricas             # optional - fricas
        sage: reduce_load_fricas()                                              # optional - fricas
        FriCAS
    """
    return fricas

import os

def fricas_console():
    """
    Spawn a new FriCAS command-line session.

    EXAMPLES::

        sage: fricas_console()                                                  # not tested
                         FriCAS (AXIOM fork) Computer Algebra System
                                    Version: FriCAS 1.0.5
                     Timestamp: Thursday February 19, 2009 at 06:57:33
        -----------------------------------------------------------------------------
           Issue )copyright to view copyright notices.
           Issue )summary for a summary of useful system commands.
           Issue )quit to leave AXIOM and return to shell.
        -----------------------------------------------------------------------------
    """
    from sage.repl.rich_output.display_manager import get_display_manager
    if not get_display_manager().is_in_terminal():
        raise RuntimeError('Can use the console only in the terminal. Try %%fricas magics instead.')
    os.system('fricas -nox')

def __doctest_cleanup():
    """
    EXAMPLES::

        sage: from sage.interfaces.fricas import __doctest_cleanup              # optional - fricas
        sage: a = FriCAS()                                                      # optional - fricas
        sage: two = a(2)                                                        # optional - fricas
        sage: a.is_running()                                                    # optional - fricas
        True
        sage: __doctest_cleanup()                                               # optional - fricas
        sage: a.is_running()                                                    # optional - fricas
        False
    """
    import sage.interfaces.quit
    sage.interfaces.quit.expect_quitall()<|MERGE_RESOLUTION|>--- conflicted
+++ resolved
@@ -1148,13 +1148,9 @@
         from sage.calculus.calculus import symbolic_expression_from_string
         from sage.libs.pynac.pynac import symbol_table, register_symbol
         from sage.symbolic.all import I
-<<<<<<< HEAD
-        register_symbol(lambda x,y: x + y*I, {'fricas':'complex'})
-=======
         from sage.functions.log import dilog
         register_symbol(lambda x,y: x + y*I, {'fricas':'complex'})
         register_symbol(lambda x: dilog(1-x), {'fricas':'dilog'})
->>>>>>> 06a28da6
 
         s = unparsed_InputForm
         replacements = [('pi()', 'pi '),
