--- conflicted
+++ resolved
@@ -430,15 +430,10 @@
             sage: loads(dumps(gi)) == gi
             True
         """
-<<<<<<< HEAD
         if self._directed:
             from sage.graphs.digraph import DiGraph
             G = DiGraph(loops=self._loops, multiedges=self._multiedges)
             G.add_edges(list(self.iterator_out_edges(self.iterator_verts(None),True)))
-=======
-        if self.directed:
-            from sage.graphs.digraph import DiGraph as constructor
->>>>>>> ee8c3952
         else:
             from sage.graphs.graph import Graph
             G = Graph(loops=self._loops, multiedges=self._multiedges)
