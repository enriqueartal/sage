--- conflicted
+++ resolved
@@ -167,13 +167,9 @@
         sage: type(T_CHAR)
         <type 'sage.libs.gap.element.GapElement_String'>
 
-<<<<<<< HEAD
-        sage: t = libgap.eval("UnorderedTuples(['a', 'b', 'c'], 2)"); t
-=======
         sage: libgap.eval("['a', 'b', 'c']")   # gap strings are also lists of chars
         "abc"
         sage: t = libgap.UnorderedTuples('abc', 2);  t
->>>>>>> f16112c7
         [ "aa", "ab", "ac", "bb", "bc", "cc" ]
         sage: t[1]
         "ab"
