r"""
Free modules

Sage supports computation with free modules over an arbitrary commutative ring.
Nontrivial functionality is available over `\ZZ`, fields, and some principal
ideal domains (e.g. `\QQ[x]` and rings of integers of number fields). All free
modules over an integral domain are equipped with an embedding in an ambient
vector space and an inner product, which you can specify and change.

Create the free module of rank `n` over an arbitrary commutative ring `R` using
the command ``FreeModule(R,n)``. Equivalently, ``R^n`` also creates that free
module.

The following example illustrates the creation of both a vector space and a
free module over the integers and a submodule of it.  Use the functions
``FreeModule``, ``span`` and member functions of free modules to create free
modules.  *Do not use the FreeModule_xxx constructors directly.*

EXAMPLES::

    sage: V = VectorSpace(QQ,3)
    sage: W = V.subspace([[1,2,7], [1,1,0]])
    sage: W
    Vector space of degree 3 and dimension 2 over Rational Field
    Basis matrix:
    [ 1  0 -7]
    [ 0  1  7]
    sage: C = VectorSpaces(FiniteField(7))
    sage: C
    Category of vector spaces over Finite Field of size 7
    sage: C(W)
    Vector space of degree 3 and dimension 2 over Finite Field of size 7
    Basis matrix:
    [1 0 0]
    [0 1 0]

::

    sage: M = ZZ^3
    sage: C = VectorSpaces(FiniteField(7))
    sage: C(M)
    Vector space of dimension 3 over Finite Field of size 7
    sage: W = M.submodule([[1,2,7], [8,8,0]])
    sage: C(W)
    Vector space of degree 3 and dimension 2 over Finite Field of size 7
    Basis matrix:
    [1 0 0]
    [0 1 0]

We illustrate the exponent notation for creation of free modules.

::

    sage: ZZ^4
    Ambient free module of rank 4 over the principal ideal domain Integer Ring
    sage: QQ^2
    Vector space of dimension 2 over Rational Field
    sage: RR^3
    Vector space of dimension 3 over Real Field with 53 bits of precision

Base ring::

    sage: R.<x,y> = QQ[]
    sage: M = FreeModule(R,2)
    sage: M.base_ring()
    Multivariate Polynomial Ring in x, y over Rational Field

::

    sage: VectorSpace(QQ, 10).base_ring()
    Rational Field

TESTS: We intersect a zero-dimensional vector space with a
1-dimension submodule.

::

    sage: V = (QQ^1).span([])
    sage: W = ZZ^1
    sage: V.intersection(W)
    Free module of degree 1 and rank 0 over Integer Ring
    Echelon basis matrix:
    []

We construct subspaces of real and complex double vector spaces and
verify that the element types are correct::

    sage: V = FreeModule(RDF, 3); V
    Vector space of dimension 3 over Real Double Field
    sage: V.0
    (1.0, 0.0, 0.0)
    sage: type(V.0)
    <type 'sage.modules.vector_real_double_dense.Vector_real_double_dense'>
    sage: W = V.span([V.0]); W
    Vector space of degree 3 and dimension 1 over Real Double Field
    Basis matrix:
    [1.0 0.0 0.0]
    sage: type(W.0)
    <type 'sage.modules.vector_real_double_dense.Vector_real_double_dense'>
    sage: V = FreeModule(CDF, 3); V
    Vector space of dimension 3 over Complex Double Field
    sage: type(V.0)
    <type 'sage.modules.vector_complex_double_dense.Vector_complex_double_dense'>
    sage: W = V.span_of_basis([CDF.0 * V.1]); W
    Vector space of degree 3 and dimension 1 over Complex Double Field
    User basis matrix:
    [  0.0 1.0*I   0.0]
    sage: type(W.0)
    <type 'sage.modules.vector_complex_double_dense.Vector_complex_double_dense'>

Basis vectors are immutable::

    sage: A = span([[1,2,3], [4,5,6]], ZZ)
    sage: A.0
    (1, 2, 3)
    sage: A.0[0] = 5
    Traceback (most recent call last):
    ...
    ValueError: vector is immutable; please change a copy instead (use copy())

Among other things, this tests that we can save and load submodules
and elements::

    sage: M = ZZ^3
    sage: TestSuite(M).run()
    sage: W = M.span_of_basis([[1,2,3],[4,5,19]])
    sage: TestSuite(W).run()
    sage: v = W.0 + W.1
    sage: TestSuite(v).run()

AUTHORS:

- William Stein (2005, 2007)

- David Kohel (2007, 2008)

- Niles Johnson (2010-08): Trac #3893: ``random_element()`` should pass on ``*args`` and ``**kwds``.

- Simon King (2010-12):
  Trac #8800: Fixing a bug in ``denominator()``.

- Simon King (2010-12), Peter Bruin (June 2014):
  Trac #10513: New coercion model and category framework.

"""

###########################################################################
#       Copyright (C) 2005, 2007 William Stein <wstein@gmail.com>
#       Copyright (C) 2007, 2008 David Kohel <kohel@iml.univ-mrs.fr>
#
#  Distributed under the terms of the GNU General Public License (GPL)
#
#    This code is distributed in the hope that it will be useful,
#    but WITHOUT ANY WARRANTY; without even the implied warranty of
#    MERCHANTABILITY or FITNESS FOR A PARTICULAR PURPOSE.  See the GNU
#    General Public License for more details.
#
#  The full text of the GPL is available at:
#
#                  http://www.gnu.org/licenses/
###########################################################################

import free_module_element
import sage.matrix.matrix_space
import sage.misc.latex as latex

from sage.modules.module import Module
import sage.rings.finite_rings.constructor as finite_field
import sage.rings.integral_domain as integral_domain
import sage.rings.ring as ring
import sage.rings.integer_ring
import sage.rings.rational_field
import sage.rings.finite_rings.integer_mod_ring
import sage.rings.infinity
import sage.rings.integer
from sage.categories.principal_ideal_domains import PrincipalIdealDomains
from sage.misc.randstate import current_randstate
from sage.structure.sequence import Sequence

from sage.misc.cachefunc import cached_method

from warnings import warn

###############################################################################
#
# Constructor functions
#
###############################################################################

from sage.structure.factory import UniqueFactory

class FreeModuleFactory(UniqueFactory):
    r"""
    Create the free module over the given commutative ring of the given
    rank.

    INPUT:


    -  ``base_ring`` - a commutative ring

    -  ``rank`` - a nonnegative integer

    -  ``sparse`` - bool; (default False)

    -  ``inner_product_matrix`` - the inner product
       matrix (default None)


    OUTPUT: a free module

    .. note::

       In Sage it is the case that there is only one dense and one
       sparse free ambient module of rank `n` over `R`.

    EXAMPLES:

    First we illustrate creating free modules over various base fields.
    The base field affects the free module that is created. For
    example, free modules over a field are vector spaces, and free
    modules over a principal ideal domain are special in that more
    functionality is available for them than for completely general
    free modules.

    ::

        sage: FreeModule(Integers(8),10)
        Ambient free module of rank 10 over Ring of integers modulo 8
        sage: FreeModule(QQ,10)
        Vector space of dimension 10 over Rational Field
        sage: FreeModule(ZZ,10)
        Ambient free module of rank 10 over the principal ideal domain Integer Ring
        sage: FreeModule(FiniteField(5),10)
        Vector space of dimension 10 over Finite Field of size 5
        sage: FreeModule(Integers(7),10)
        Vector space of dimension 10 over Ring of integers modulo 7
        sage: FreeModule(PolynomialRing(QQ,'x'),5)
        Ambient free module of rank 5 over the principal ideal domain Univariate Polynomial Ring in x over Rational Field
        sage: FreeModule(PolynomialRing(ZZ,'x'),5)
        Ambient free module of rank 5 over the integral domain Univariate Polynomial Ring in x over Integer Ring

    Of course we can make rank 0 free modules::

        sage: FreeModule(RealField(100),0)
        Vector space of dimension 0 over Real Field with 100 bits of precision

    Next we create a free module with sparse representation of
    elements. Functionality with sparse modules is *identical* to dense
    modules, but they may use less memory and arithmetic may be faster
    (or slower!).

    ::

        sage: M = FreeModule(ZZ,200,sparse=True)
        sage: M.is_sparse()
        True
        sage: type(M.0)
        <type 'sage.modules.free_module_element.FreeModuleElement_generic_sparse'>

    The default is dense.

    ::

        sage: M = ZZ^200
        sage: type(M.0)
        <type 'sage.modules.vector_integer_dense.Vector_integer_dense'>

    Note that matrices associated in some way to sparse free modules
    are sparse by default::

        sage: M = FreeModule(Integers(8), 2)
        sage: A = M.basis_matrix()
        sage: A.is_sparse()
        False
        sage: Ms = FreeModule(Integers(8), 2, sparse=True)
        sage: M == Ms  # as mathematical objects they are equal
        True
        sage: Ms.basis_matrix().is_sparse()
        True

    We can also specify an inner product matrix, which is used when
    computing inner products of elements.

    ::

        sage: A = MatrixSpace(ZZ,2)([[1,0],[0,-1]])
        sage: M = FreeModule(ZZ,2,inner_product_matrix=A)
        sage: v, w = M.gens()
        sage: v.inner_product(w)
        0
        sage: v.inner_product(v)
        1
        sage: w.inner_product(w)
        -1
        sage: (v+2*w).inner_product(w)
        -2

    You can also specify the inner product matrix by giving anything
    that coerces to an appropriate matrix. This is only useful if the
    inner product matrix takes values in the base ring.

    ::

        sage: FreeModule(ZZ,2,inner_product_matrix=1).inner_product_matrix()
        [1 0]
        [0 1]
        sage: FreeModule(ZZ,2,inner_product_matrix=[1,2,3,4]).inner_product_matrix()
        [1 2]
        [3 4]
        sage: FreeModule(ZZ,2,inner_product_matrix=[[1,2],[3,4]]).inner_product_matrix()
        [1 2]
        [3 4]

    .. todo::

        Refactor modules such that it only counts what category the base
        ring belongs to, but not what is its Python class.

    """
    def create_key(self, base_ring, rank, sparse=False, inner_product_matrix=None):
        """
        TESTS::

            sage: loads(dumps(ZZ^6)) is ZZ^6
            True
            sage: loads(dumps(RDF^3)) is RDF^3
            True

        TODO: replace the above by ``TestSuite(...).run()``, once
        :meth:`_test_pickling` will test unique representation and not
        only equality.
        """
        rank = int(sage.rings.integer.Integer(rank))

        if not (inner_product_matrix is None):
            inner_product_matrix = sage.matrix.matrix_space.MatrixSpace(base_ring, rank)(inner_product_matrix)
            inner_product_matrix.set_immutable()

        return (base_ring, rank, sparse, inner_product_matrix)

    def create_object(self, version, key):

        base_ring, rank, sparse, inner_product_matrix = key

        if inner_product_matrix is not None:
            from free_quadratic_module import FreeQuadraticModule
            return FreeQuadraticModule(base_ring, rank, inner_product_matrix=inner_product_matrix, sparse=sparse)

        if not isinstance(sparse,bool):
            raise TypeError("Argument sparse (= %s) must be True or False" % sparse)

        if not (hasattr(base_ring,'is_commutative') and base_ring.is_commutative()):
            warn("""You are constructing a free module
over a noncommutative ring. Sage does not have a concept
of left/right and both sided modules, so be careful.
It's also not guaranteed that all multiplications are
done from the right side.""")

        #            raise TypeError, "The base_ring must be a commutative ring."

        try:
            if not sparse and isinstance(base_ring,sage.rings.real_double.RealDoubleField_class):
                return RealDoubleVectorSpace_class(rank)

            elif not sparse and isinstance(base_ring,sage.rings.complex_double.ComplexDoubleField_class):
                return ComplexDoubleVectorSpace_class(rank)

            elif base_ring.is_field():
                return FreeModule_ambient_field(base_ring, rank, sparse=sparse)

            elif base_ring in PrincipalIdealDomains():
                return FreeModule_ambient_pid(base_ring, rank, sparse=sparse)

            elif isinstance(base_ring, sage.rings.number_field.order.Order) \
                and base_ring.is_maximal() and base_ring.class_number() == 1:
                return FreeModule_ambient_pid(base_ring, rank, sparse=sparse)

            elif isinstance(base_ring, integral_domain.IntegralDomain) or base_ring.is_integral_domain():
                return FreeModule_ambient_domain(base_ring, rank, sparse=sparse)

            else:
                return FreeModule_ambient(base_ring, rank, sparse=sparse)
        except NotImplementedError:
            return FreeModule_ambient(base_ring, rank, sparse=sparse)


FreeModule = FreeModuleFactory("FreeModule")


def VectorSpace(K, dimension, sparse=False, inner_product_matrix=None):
    """
    EXAMPLES:

    The base can be complicated, as long as it is a field.

    ::

        sage: V = VectorSpace(FractionField(PolynomialRing(ZZ,'x')),3)
        sage: V
        Vector space of dimension 3 over Fraction Field of Univariate Polynomial Ring in x over Integer Ring
        sage: V.basis()
        [
        (1, 0, 0),
        (0, 1, 0),
        (0, 0, 1)
        ]

    The base must be a field or a ``TypeError`` is raised.

    ::

        sage: VectorSpace(ZZ,5)
        Traceback (most recent call last):
        ...
        TypeError: Argument K (= Integer Ring) must be a field.
    """
    if not K.is_field():
        raise TypeError("Argument K (= %s) must be a field." % K)
    if not sparse in (True,False):
        raise TypeError("Argument sparse (= %s) must be a boolean."%sparse)
    return FreeModule(K, rank=dimension, sparse=sparse, inner_product_matrix=inner_product_matrix)

###############################################################################
#
# The span of vectors
#
###############################################################################

def span(gens, base_ring=None, check=True, already_echelonized=False):
    r"""
    Return the span of the vectors in ``gens`` using scalars from ``base_ring``.

    INPUT:

    - ``gens`` - a list of either vectors or lists of ring elements
      used to generate the span

    - ``base_ring`` - default: ``None`` - a principal ideal domain
      for the ring of scalars

    - ``check`` - default: ``True`` - passed to the ``span()`` method
      of the ambient module

    - ``already_echelonized`` - default: ``False`` - set to ``True``
      if the vectors form the rows of a matrix in echelon form, in
      order to skip the computation of an echelonized basis for the
      span.

    OUTPUT:

    A module (or vector space) that is all the linear combinations of the
    free module elements (or vectors) with scalars from the
    ring (or field) given by ``base_ring``.  See the examples below
    describing behavior when the base ring is not specified and/or
    the module elements are given as lists that do not carry
    explicit base ring information.

    EXAMPLES:

    The vectors in the list of generators can be given as
    lists, provided a base ring is specified and the elements of the list
    are in the ring (or the fraction field of the ring).  If the
    base ring is a field, the span is a vector space.  ::

        sage: V = span([[1,2,5], [2,2,2]], QQ); V
        Vector space of degree 3 and dimension 2 over Rational Field
        Basis matrix:
        [ 1  0 -3]
        [ 0  1  4]

        sage: span([V.gen(0)], QuadraticField(-7,'a'))
        Vector space of degree 3 and dimension 1 over Number Field in a with defining polynomial x^2 + 7
        Basis matrix:
        [ 1  0 -3]

        sage: span([[1,2,3], [2,2,2], [1,2,5]], GF(2))
        Vector space of degree 3 and dimension 1 over Finite Field of size 2
        Basis matrix:
        [1 0 1]

    If the base ring is not a field, then a module is created.
    The entries of the vectors can lie outside the ring, if they
    are in the fraction field of the ring.  ::

        sage: span([[1,2,5], [2,2,2]], ZZ)
        Free module of degree 3 and rank 2 over Integer Ring
        Echelon basis matrix:
        [ 1  0 -3]
        [ 0  2  8]

        sage: span([[1,1,1], [1,1/2,1]], ZZ)
        Free module of degree 3 and rank 2 over Integer Ring
        Echelon basis matrix:
        [  1   0   1]
        [  0 1/2   0]

        sage: R.<x> = QQ[]
        sage: M= span( [[x, x^2+1], [1/x, x^3]], R); M
        Free module of degree 2 and rank 2 over
        Univariate Polynomial Ring in x over Rational Field
        Echelon basis matrix:
        [          1/x           x^3]
        [            0 x^5 - x^2 - 1]
        sage: M.basis()[0][0].parent()
        Fraction Field of Univariate Polynomial Ring in x over Rational Field

    A base ring can be inferred if the generators are given as a
    list of vectors. ::

        sage: span([vector(QQ, [1,2,3]), vector(QQ, [4,5,6])])
        Vector space of degree 3 and dimension 2 over Rational Field
        Basis matrix:
        [ 1  0 -1]
        [ 0  1  2]
        sage: span([vector(QQ, [1,2,3]), vector(ZZ, [4,5,6])])
        Vector space of degree 3 and dimension 2 over Rational Field
        Basis matrix:
        [ 1  0 -1]
        [ 0  1  2]
        sage: span([vector(ZZ, [1,2,3]), vector(ZZ, [4,5,6])])
        Free module of degree 3 and rank 2 over Integer Ring
        Echelon basis matrix:
        [1 2 3]
        [0 3 6]

    TESTS::

        sage: span([[1,2,3], [2,2,2], [1,2/3,5]], ZZ)
        Free module of degree 3 and rank 3 over Integer Ring
        Echelon basis matrix:
        [  1   0  13]
        [  0 2/3   6]
        [  0   0  14]
        sage: span([[1,2,3], [2,2,2], [1,2,QQ['x'].gen()]], ZZ)
        Traceback (most recent call last):
        ...
        ValueError: The elements of gens (= [[1, 2, 3], [2, 2, 2], [1, 2, x]]) must be defined over base_ring (= Integer Ring) or its field of fractions.

    For backwards compatibility one can also give the base ring as the
    first argument.  ::

        sage: span(QQ,[[1,2],[3,4]])
        Vector space of degree 2 and dimension 2 over Rational Field
        Basis matrix:
        [1 0]
        [0 1]

    The base ring must be a principal ideal domain (PID).  ::

        sage: span([[1,2,3]], Integers(6))
        Traceback (most recent call last):
        ...
        TypeError: The base_ring (= Ring of integers modulo 6)
        must be a principal ideal domain.

    Fix :trac:`5575`::

        sage: V = QQ^3
        sage: span([V.0, V.1])
        Vector space of degree 3 and dimension 2 over Rational Field
        Basis matrix:
        [1 0 0]
        [0 1 0]

    Improve error message from :trac:`12541`::

        sage: span({0:vector([0,1])}, QQ)
        Traceback (most recent call last):
        ...
        TypeError: generators must be lists of ring elements
        or free module elements!
    """
    if ring.is_Ring(gens):
        # we allow the old input format with first input the base_ring.
        # Do we want to deprecate it?..
        base_ring, gens = gens, base_ring

    try:
        if base_ring is None:
            gens = Sequence(gens)
            R = gens.universe().base_ring()
        else:
            gens = list(gens)
            R = base_ring
    except TypeError:
        raise TypeError("generators must be given as an iterable structure!")

    if R not in PrincipalIdealDomains():
        raise TypeError("The base_ring (= %s) must be a principal ideal "
                        "domain." % R)
    if len(gens) == 0:
        return FreeModule(R, 0)
    else:
        x = gens[0]
        if free_module_element.is_FreeModuleElement(x):
            M = x.parent()
        else:
            try:
                x = list(x)
            except TypeError:
                raise TypeError("generators must be lists of ring elements or "
                                "free module elements!")
            M = FreeModule(R, len(x))
            try:
                gens = [M(_) for _ in gens]
            except TypeError:
                R = R.fraction_field()
                M = FreeModule(R, len(x))
                try:
                    gens = [M(_) for _ in gens]
                except TypeError:
                    raise ValueError("The elements of gens (= %s) must be "
                                     "defined over base_ring (= %s) or its "
                                     "field of fractions." % (gens, base_ring))
        return M.span(gens=gens, base_ring=base_ring, check=check,
                      already_echelonized=already_echelonized)

###############################################################################
#
# Base class for all free modules
#
###############################################################################

def is_FreeModule(M):
    """
    Return True if M inherits from from FreeModule_generic.

    EXAMPLES::

        sage: from sage.modules.free_module import is_FreeModule
        sage: V = ZZ^3
        sage: is_FreeModule(V)
        True
        sage: W = V.span([ V.random_element() for i in range(2) ])
        sage: is_FreeModule(W)
        True
    """
    return isinstance(M, FreeModule_generic)

class FreeModule_generic(Module):
    """
    Base class for all free modules.

    TESTS:

    Check that :trac:`17576` is fixed::

        sage: V = VectorSpace(RDF, 3)
        sage: v = vector(RDF, [1, 2, 3, 4])
        sage: v in V
        False
    """
    def __init__(self, base_ring, rank, degree, sparse=False,
                 coordinate_ring=None, category=None):
        """
        Create the free module of given rank over the given base_ring.

        INPUT:

        - ``base_ring`` -- a commutative ring

        - ``rank`` -- a non-negative integer

        - ``degree`` -- a non-negative integer

        - ``sparse`` -- bool (default: False)

        - ``coordinate_ring`` -- a ring containing ``base_ring``
          (default: equal to ``base_ring``)

        - ``category`` -- category (default: None)

        If ``base_ring`` is a field, then the default category is the
        category of vector spaces over that field; otherwise it is the
        category of free modules over that ring.  In addition, the
        category is intersected with the category of finite enumerated
        sets if the ring is finite or the rank is 0.

        EXAMPLES::

            sage: PolynomialRing(QQ,3,'x')^3
            Ambient free module of rank 3 over the integral domain Multivariate Polynomial Ring in x0, x1, x2 over Rational Field

            sage: FreeModule(GF(7),3).category()
            Category of finite dimensional vector spaces with basis over
             (finite fields and subquotients of monoids and quotients of semigroups)
            sage: V = QQ^4; V.category()
<<<<<<< HEAD
            Category of finite dimensional vector spaces with basis over quotient fields
=======
            Category of vector spaces with basis over (quotient fields and metric spaces)
>>>>>>> 3152b5c3
            sage: V = GF(5)**20; V.category()
            Category of finite dimensional vector spaces with basis over
             (finite fields and subquotients of monoids and quotients of semigroups)
            sage: FreeModule(ZZ,3).category()
<<<<<<< HEAD
            Category of finite dimensional modules with basis over
             (euclidean domains and infinite enumerated sets)
            sage: (QQ^0).category()
            Category of finite dimensional vector spaces with basis over quotient fields
=======
            Category of modules with basis over (euclidean domains
             and infinite enumerated sets and metric spaces)
            sage: (QQ^0).category()
            Category of vector spaces with basis over (quotient fields and metric spaces)
>>>>>>> 3152b5c3

        TESTS::

            sage: M = FreeModule(ZZ,20,sparse=False)
            sage: x = M.random_element()
            sage: type(x)
            <type 'sage.modules.vector_integer_dense.Vector_integer_dense'>
            sage: M.element_class
            <type 'sage.modules.vector_integer_dense.Vector_integer_dense'>

            sage: N = FreeModule(ZZ,20,sparse=True)
            sage: y = N.random_element()
            sage: type(y)
            <type 'sage.modules.free_module_element.FreeModuleElement_generic_sparse'>
            sage: N.element_class
            <type 'sage.modules.free_module_element.FreeModuleElement_generic_sparse'>

        """
        if not base_ring.is_commutative():
            warn("""You are constructing a free module
over a noncommutative ring. Sage does not have a concept
of left/right and both sided modules, so be careful.
It's also not guaranteed that all multiplications are
done from the right side.""")

        if coordinate_ring is None:
            coordinate_ring = base_ring

        if not hasattr(self, 'Element'):
            self.Element = element_class(coordinate_ring, sparse)

        rank = sage.rings.integer.Integer(rank)
        if rank < 0:
            raise ValueError("rank (=%s) must be nonnegative"%rank)
        degree = sage.rings.integer.Integer(degree)
        if degree < 0:
            raise ValueError("degree (=%s) must be nonnegative"%degree)

        if category is None:
            from sage.categories.all import FreeModules
            category = FreeModules(base_ring.category()).FiniteDimensional()

        super(FreeModule_generic, self).__init__(base_ring, category=category)
        self.__coordinate_ring = coordinate_ring
        self.__uses_ambient_inner_product = True
        self.__rank = rank
        self.__degree = degree
        self.__is_sparse = sparse
        self._gram_matrix = None

    def construction(self):
        """
        The construction functor and base ring for self.

        EXAMPLES::

            sage: R = PolynomialRing(QQ,3,'x')
            sage: V = R^5
            sage: V.construction()
            (VectorFunctor, Multivariate Polynomial Ring in x0, x1, x2 over Rational Field)
        """
        from sage.categories.pushout import VectorFunctor
        if hasattr(self,'_inner_product_matrix'):
            return VectorFunctor(self.rank(), self.is_sparse(),self.inner_product_matrix()), self.base_ring()
        return VectorFunctor(self.rank(), self.is_sparse()), self.base_ring()

    # FIXME: what's the level of generality of FreeModuleHomspace?
    # Should there be a category for free modules accepting it as hom space?
    # See similar method for FreeModule_generic_field class
    def _Hom_(self, Y, category):
        from free_module_homspace import FreeModuleHomspace
        return FreeModuleHomspace(self, Y, category)

    def dense_module(self):
        """
        Return corresponding dense module.

        EXAMPLES:

        We first illustrate conversion with ambient spaces::

            sage: M = FreeModule(QQ,3)
            sage: S = FreeModule(QQ,3, sparse=True)
            sage: M.sparse_module()
            Sparse vector space of dimension 3 over Rational Field
            sage: S.dense_module()
            Vector space of dimension 3 over Rational Field
            sage: M.sparse_module() == S
            True
            sage: S.dense_module() == M
            True
            sage: M.dense_module() == M
            True
            sage: S.sparse_module() == S
            True

        Next we create a subspace::

            sage: M = FreeModule(QQ,3, sparse=True)
            sage: V = M.span([ [1,2,3] ] ); V
            Sparse vector space of degree 3 and dimension 1 over Rational Field
            Basis matrix:
            [1 2 3]
            sage: V.sparse_module()
            Sparse vector space of degree 3 and dimension 1 over Rational Field
            Basis matrix:
            [1 2 3]
        """
        if self.is_sparse():
            return self._dense_module()
        return self

    def _dense_module(self):
        """
        Creates a dense module with the same defining data as self.

        N.B. This function is for internal use only! See dense_module for
        use.

        EXAMPLES::

            sage: M = FreeModule(Integers(8),3)
            sage: S = FreeModule(Integers(8),3, sparse=True)
            sage: M is S._dense_module()
            True
        """
        A = self.ambient_module().dense_module()
        return A.span(self.basis())

    def sparse_module(self):
        """
        Return the corresponding sparse module with the same defining
        data.

        EXAMPLES:

        We first illustrate conversion with ambient spaces::

            sage: M = FreeModule(Integers(8),3)
            sage: S = FreeModule(Integers(8),3, sparse=True)
            sage: M.sparse_module()
            Ambient sparse free module of rank 3 over Ring of integers modulo 8
            sage: S.dense_module()
            Ambient free module of rank 3 over Ring of integers modulo 8
            sage: M.sparse_module() is S
            True
            sage: S.dense_module() is M
            True
            sage: M.dense_module() is M
            True
            sage: S.sparse_module() is S
            True

        Next we convert a subspace::

            sage: M = FreeModule(QQ,3)
            sage: V = M.span([ [1,2,3] ] ); V
            Vector space of degree 3 and dimension 1 over Rational Field
            Basis matrix:
            [1 2 3]
            sage: V.sparse_module()
            Sparse vector space of degree 3 and dimension 1 over Rational Field
            Basis matrix:
            [1 2 3]
        """
        if self.is_sparse():
            return self
        return self._sparse_module()

    def _sparse_module(self):
        """
        Creates a sparse module with the same defining data as self.

        N.B. This function is for internal use only! See sparse_module for
        use.

        EXAMPLES::

            sage: M = FreeModule(Integers(8),3)
            sage: S = FreeModule(Integers(8),3, sparse=True)
            sage: M._sparse_module() is S
            True
        """
        A = self.ambient_module().sparse_module()
        return A.span(self.basis())

    def _an_element_(self):
        """
        Returns an arbitrary element of a free module.

        EXAMPLES::

            sage: V = VectorSpace(QQ,2)
            sage: V._an_element_()
            (1, 0)
            sage: U = V.submodule([[1,0]])
            sage: U._an_element_()
            (1, 0)
            sage: W = V.submodule([])
            sage: W._an_element_()
            (0, 0)
        """
        try:
            return self.gen(0)
        except ValueError:
            return self(0)

    def _element_constructor_(self, x, coerce=True, copy=True, check=True):
        r"""
        Create an element of this free module from x.

        The ``coerce`` and ``copy`` arguments are
        passed on to the underlying element constructor. If
        ``check`` is ``True``, confirm that the
        element specified by x does in fact lie in self.

        .. note::

           In the case of an inexact base ring (i.e. RDF), we don't
           verify that the element is in the subspace, even when
           ``check=True``, to account for numerical instability
           issues.

        EXAMPLE::

            sage: M = ZZ^4
            sage: M([1,-1,0,1])  #indirect doctest
            (1, -1, 0, 1)
            sage: M(0)
            (0, 0, 0, 0)

        ::

            sage: N = M.submodule([[1,0,0,0], [0,1,1,0]])
            sage: N([1,1,1,0])
            (1, 1, 1, 0)
            sage: N((3,-2,-2,0))
            (3, -2, -2, 0)
            sage: N((0,0,0,1))
            Traceback (most recent call last):
            ...
            TypeError: element (0, 0, 0, 1) is not in free module

        Beware that using check=False can create invalid results::

            sage: N((0,0,0,1), check=False)
            (0, 0, 0, 1)
            sage: N((0,0,0,1), check=False) in N
            True
        """
        if isinstance(x, (int, long, sage.rings.integer.Integer)) and x==0:
            return self.zero_vector()
        elif isinstance(x, free_module_element.FreeModuleElement):
            if x.parent() is self:
                if copy:
                    return x.__copy__()
                else:
                    return x
            x = x.list()
        if check and self.coordinate_ring().is_exact():
            if isinstance(self, FreeModule_ambient):
                return self.element_class(self, x, coerce, copy)
            try:
                c = self.coordinates(x)
                R = self.base_ring()
                for d in c:
                    if d not in R:
                        raise ArithmeticError
            except ArithmeticError:
                raise TypeError("element {!r} is not in free module".format(x))
        return self.element_class(self, x, coerce, copy)

    def is_submodule(self, other):
        """
        Return True if self is a submodule of other.

        EXAMPLES::

            sage: M = FreeModule(ZZ,3)
            sage: V = M.ambient_vector_space()
            sage: X = V.span([[1/2,1/2,0],[1/2,0,1/2]], ZZ)
            sage: Y = V.span([[1,1,1]], ZZ)
            sage: N = X + Y
            sage: M.is_submodule(X)
            False
            sage: M.is_submodule(Y)
            False
            sage: Y.is_submodule(M)
            True
            sage: N.is_submodule(M)
            False
            sage: M.is_submodule(N)
            True

            sage: M = FreeModule(ZZ,2)
            sage: M.is_submodule(M)
            True
            sage: N = M.scale(2)
            sage: N.is_submodule(M)
            True
            sage: M.is_submodule(N)
            False
            sage: N = M.scale(1/2)
            sage: N.is_submodule(M)
            False
            sage: M.is_submodule(N)
            True

        Since basis() is not implemented in general, submodule testing does
        not work for all PID's. However, trivial cases are already used
        (and useful) for coercion, e.g.

        ::

            sage: QQ(1/2) * vector(ZZ['x']['y'],[1,2,3,4])
            (1/2, 1, 3/2, 2)
            sage: vector(ZZ['x']['y'],[1,2,3,4]) * QQ(1/2)
            (1/2, 1, 3/2, 2)
        """
        if not isinstance(other, FreeModule_generic):
            return False
        try:
            if self.ambient_vector_space() != other.ambient_vector_space():
                return False
            if other == other.ambient_vector_space():
                return True
        except AttributeError:
            # Not all free modules have an ambient_vector_space.
            pass
        if other.rank() < self.rank():
            return False
        R = self.base_ring()
        S = other.base_ring()
        if R != S:
            try:
                if not R.is_subring(S):
                    return False
            except NotImplementedError:
                return False
        try:
            M = other.basis_matrix().solve_left(self.basis_matrix())
        except ValueError:
            return False
        return all(x in S for x in M.list())

    def __iter__(self):
        """
        Return iterator over the elements of this free module.

        EXAMPLES::

            sage: V = VectorSpace(GF(4,'a'),2)
            sage: [x for x in V]
            [(0, 0), (a, 0), (a + 1, 0), (1, 0), (0, a), (a, a), (a + 1, a), (1, a), (0, a + 1), (a, a + 1), (a + 1, a + 1), (1, a + 1), (0, 1), (a, 1), (a + 1, 1), (1, 1)]

        ::

            sage: W = V.subspace([V([1,1])])
            sage: print [x for x in W]
            [(0, 0), (a, a), (a + 1, a + 1), (1, 1)]

        TESTS::

            sage: V = VectorSpace(GF(2,'a'),2)
            sage: V.list()
            [(0, 0), (1, 0), (0, 1), (1, 1)]
        """
        G = self.gens()
        if len(G) == 0:
            yield self(0)
            return
        R     = self.base_ring()
        iters = [iter(R) for _ in range(len(G))]
        for x in iters: next(x)     # put at 0
        zero  = R(0)
        v = [zero for _ in range(len(G))]
        n = 0
        z = self(0)
        yield z
        while n < len(G):
            try:
                v[n] = next(iters[n])
                yield self.linear_combination_of_basis(v)
                n = 0
            except StopIteration:
                iters[n] = iter(R)  # reset
                next(iters[n])     # put at 0
                v[n] = zero
                n += 1

    def cardinality(self):
        r"""
        Return the cardinality of the free module.

        OUTPUT:

        Either an integer or ``+Infinity``.

        EXAMPLES::

            sage: k.<a> = FiniteField(9)
            sage: V = VectorSpace(k,3)
            sage: V.cardinality()
            729
            sage: W = V.span([[1,2,1],[0,1,1]])
            sage: W.cardinality()
            81
            sage: R = IntegerModRing(12)
            sage: M = FreeModule(R,2)
            sage: M.cardinality()
            144
            sage: (QQ^3).cardinality()
            +Infinity
        """
        return (self.base_ring().cardinality())**self.rank()

    __len__ = cardinality # for backward compatibility

    def ambient_module(self):
        """
        Return the ambient module associated to this module.

        EXAMPLES::

            sage: R.<x,y> = QQ[]
            sage: M = FreeModule(R,2)
            sage: M.ambient_module()
            Ambient free module of rank 2 over the integral domain Multivariate Polynomial Ring in x, y over Rational Field

        ::

            sage: V = FreeModule(QQ, 4).span([[1,2,3,4], [1,0,0,0]]); V
            Vector space of degree 4 and dimension 2 over Rational Field
            Basis matrix:
            [  1   0   0   0]
            [  0   1 3/2   2]
            sage: V.ambient_module()
            Vector space of dimension 4 over Rational Field
        """
        return FreeModule(self.base_ring(), self.degree())

    def basis(self):
        """
        Return the basis of this module.

        EXAMPLES::

            sage: FreeModule(Integers(12),3).basis()
            [
            (1, 0, 0),
            (0, 1, 0),
            (0, 0, 1)
            ]
        """
        raise NotImplementedError

    def gens(self):
        """
        Return a tuple of basis elements of ``self``.

        EXAMPLES::

            sage: FreeModule(Integers(12),3).gens()
            ((1, 0, 0), (0, 1, 0), (0, 0, 1))
        """
        return tuple(self.basis())

    def basis_matrix(self, ring=None):
        """
        Return the matrix whose rows are the basis for this free module.

        INPUT:

        - ``ring`` -- (default: ``self.coordinate_ring()``) a ring over
          which the matrix is defined

        EXAMPLES::

            sage: FreeModule(Integers(12),3).basis_matrix()
            [1 0 0]
            [0 1 0]
            [0 0 1]

        ::

            sage: M = FreeModule(GF(7),3).span([[2,3,4],[1,1,1]]); M
            Vector space of degree 3 and dimension 2 over Finite Field of size 7
            Basis matrix:
            [1 0 6]
            [0 1 2]
            sage: M.basis_matrix()
            [1 0 6]
            [0 1 2]

        ::

            sage: M = FreeModule(GF(7),3).span_of_basis([[2,3,4],[1,1,1]]);
            sage: M.basis_matrix()
            [2 3 4]
            [1 1 1]

        ::

            sage: M = FreeModule(QQ,2).span_of_basis([[1,-1],[1,0]]); M
            Vector space of degree 2 and dimension 2 over Rational Field
            User basis matrix:
            [ 1 -1]
            [ 1  0]
            sage: M.basis_matrix()
            [ 1 -1]
            [ 1  0]

        TESTS:

        See :trac:`3699`::

            sage: K = FreeModule(ZZ, 2000)
            sage: I = K.basis_matrix()

        See :trac:`17585`::

            sage: ((ZZ^2)*2).basis_matrix().parent()
            Full MatrixSpace of 2 by 2 dense matrices over Integer Ring
            sage: ((ZZ^2)*2).basis_matrix(RDF).parent()
            Full MatrixSpace of 2 by 2 dense matrices over Real Double Field

            sage: M = (ZZ^2)*(1/2)
            sage: M.basis_matrix()
            [1/2   0]
            [  0 1/2]
            sage: M.basis_matrix().parent()
            Full MatrixSpace of 2 by 2 dense matrices over Rational Field
            sage: M.basis_matrix(QQ).parent()
            Full MatrixSpace of 2 by 2 dense matrices over Rational Field
            sage: M.basis_matrix(ZZ)
            Traceback (most recent call last):
            ...
            TypeError: matrix has denominators so can't change to ZZ.
        """
        try:
            A = self.__basis_matrix
        except AttributeError:
            MAT = sage.matrix.matrix_space.MatrixSpace(self.coordinate_ring(),
                            len(self.basis()), self.degree(),
                            sparse = self.is_sparse())
            if self.is_ambient():
                A = MAT.identity_matrix()
            else:
                A = MAT(self.basis())
            A.set_immutable()
            self.__basis_matrix = A
        if ring is None or ring is A.base_ring():
            return A
        else:
            return A.change_ring(ring)

    def echelonized_basis_matrix(self):
        """
        The echelonized basis matrix (not implemented for this module).

        This example works because M is an ambient module. Submodule
        creation should exist for generic modules.

        EXAMPLES::

            sage: R = IntegerModRing(12)
            sage: S.<x,y> = R[]
            sage: M = FreeModule(S,3)
            sage: M.echelonized_basis_matrix()
            [1 0 0]
            [0 1 0]
            [0 0 1]

        TESTS::

            sage: from sage.modules.free_module import FreeModule_generic
            sage: FreeModule_generic.echelonized_basis_matrix(M)
            Traceback (most recent call last):
            ...
            NotImplementedError
        """
        raise NotImplementedError

    def matrix(self):
        """
        Return the basis matrix of this module, which is the matrix whose
        rows are a basis for this module.

        EXAMPLES::

            sage: M = FreeModule(ZZ, 2)
            sage: M.matrix()
            [1 0]
            [0 1]
            sage: M.submodule([M.gen(0) + M.gen(1), M.gen(0) - 2*M.gen(1)]).matrix()
            [1 1]
            [0 3]
        """
        return self.basis_matrix()

    def direct_sum(self, other):
        """
        Return the direct sum of self and other as a free module.

        EXAMPLES::

            sage: V = (ZZ^3).span([[1/2,3,5], [0,1,-3]]); V
            Free module of degree 3 and rank 2 over Integer Ring
            Echelon basis matrix:
            [1/2   0  14]
            [  0   1  -3]
            sage: W = (ZZ^3).span([[1/2,4,2]]); W
            Free module of degree 3 and rank 1 over Integer Ring
            Echelon basis matrix:
            [1/2   4   2]
            sage: V.direct_sum(W)
            Free module of degree 6 and rank 3 over Integer Ring
            Echelon basis matrix:
            [1/2   0  14   0   0   0]
            [  0   1  -3   0   0   0]
            [  0   0   0 1/2   4   2]
        """
        if not is_FreeModule(other):
            raise TypeError("other must be a free module")
        if other.base_ring() != self.base_ring():
            raise TypeError("base rins of self and other must be the same")
        return self.basis_matrix().block_sum(other.basis_matrix()).row_module(self.base_ring())

    def coordinates(self, v, check=True):
        r"""
        Write `v` in terms of the basis for self.

        INPUT:

        - ``v`` -- vector

        - ``check`` -- bool (default: True); if True, also verify that
           `v` is really in self.

        OUTPUT: list

        Returns a list `c` such that if `B` is the basis
        for self, then

        .. math::

            \\sum c_i B_i = v.

        If `v` is not in self, raise an ``ArithmeticError`` exception.

        EXAMPLES::

            sage: M = FreeModule(ZZ, 2); M0,M1=M.gens()
            sage: W = M.submodule([M0 + M1, M0 - 2*M1])
            sage: W.coordinates(2*M0-M1)
            [2, -1]
        """
        return self.coordinate_vector(v, check=check).list()

    def coordinate_vector(self, v, check=True):
        """
        Return the vector whose coefficients give `v` as a linear
        combination of the basis for self.

        INPUT:

        - ``v`` -- vector

        - ``check`` -- bool (default: True); if True, also verify that
           `v` is really in self.

        OUTPUT: list

        EXAMPLES::

            sage: M = FreeModule(ZZ, 2); M0,M1=M.gens()
            sage: W = M.submodule([M0 + M1, M0 - 2*M1])
            sage: W.coordinate_vector(2*M0 - M1)
            (2, -1)
        """
        raise NotImplementedError

    def coordinate_module(self, V):
        r"""
        Suppose V is a submodule of self (or a module commensurable with
        self), and that self is a free module over `R` of rank
        `n`. Let `\phi` be the map from self to
        `R^n` that sends the basis vectors of self in order to the
        standard basis of `R^n`. This function returns the image
        `\phi(V)`.

        .. warning::

           If there is no integer `d` such that `dV` is a
           submodule of self, then this function will give total
           nonsense.

        EXAMPLES:

        We illustrate this function with some
        `\ZZ`-submodules of `\QQ^3`.

        ::

            sage: V = (ZZ^3).span([[1/2,3,5], [0,1,-3]])
            sage: W = (ZZ^3).span([[1/2,4,2]])
            sage: V.coordinate_module(W)
            Free module of degree 2 and rank 1 over Integer Ring
            User basis matrix:
            [1 4]
            sage: V.0 + 4*V.1
            (1/2, 4, 2)

        In this example, the coordinate module isn't even in
        `\ZZ^3`.

        ::

            sage: W = (ZZ^3).span([[1/4,2,1]])
            sage: V.coordinate_module(W)
            Free module of degree 2 and rank 1 over Integer Ring
            User basis matrix:
            [1/2   2]

        The following more elaborate example illustrates using this
        function to write a submodule in terms of integral cuspidal modular
        symbols::

            sage: M = ModularSymbols(54)
            sage: S = M.cuspidal_subspace()
            sage: K = S.integral_structure(); K
            Free module of degree 19 and rank 8 over Integer Ring
            Echelon basis matrix:
            [ 0  1  0  0 -1  0  0  0  0  0  0  0  0  0  0  0  0  0  0]
            ...
            sage: L = M[0].integral_structure(); L
            Free module of degree 19 and rank 2 over Integer Ring
            Echelon basis matrix:
            [ 0  1  1  0 -2  1 -1  1 -1 -2  2  0  0  0  0  0  0  0  0]
            [ 0  0  3  0 -3  2 -1  2 -1 -4  2 -1 -2  1  2  0  0 -1  1]
            sage: K.coordinate_module(L)
            Free module of degree 8 and rank 2 over Integer Ring
            User basis matrix:
            [ 1  1  1 -1  1 -1  0  0]
            [ 0  3  2 -1  2 -1 -1 -2]
            sage: K.coordinate_module(L).basis_matrix() * K.basis_matrix()
            [ 0  1  1  0 -2  1 -1  1 -1 -2  2  0  0  0  0  0  0  0  0]
            [ 0  0  3  0 -3  2 -1  2 -1 -4  2 -1 -2  1  2  0  0 -1  1]
        """
        if not is_FreeModule(V):
            raise ValueError("V must be a free module")
        A = self.basis_matrix()
        A = A.matrix_from_columns(A.pivots()).transpose()
        B = V.basis_matrix()
        B = B.matrix_from_columns(self.basis_matrix().pivots()).transpose()
        S = A.solve_right(B).transpose()
        return (self.base_ring()**S.ncols()).span_of_basis(S.rows())

    def degree(self):
        """
        Return the degree of this free module. This is the dimension of the
        ambient vector space in which it is embedded.

        EXAMPLES::

            sage: M = FreeModule(ZZ, 10)
            sage: W = M.submodule([M.gen(0), 2*M.gen(3) - M.gen(0), M.gen(0) + M.gen(3)])
            sage: W.degree()
            10
            sage: W.rank()
            2
        """
        return self.__degree

    def dimension(self):
        """
        Return the dimension of this free module.

        EXAMPLES::

            sage: M = FreeModule(FiniteField(19), 100)
            sage: W = M.submodule([M.gen(50)])
            sage: W.dimension()
            1
        """
        return self.rank()

    def discriminant(self):
        """
        Return the discriminant of this free module.

        EXAMPLES::

            sage: M = FreeModule(ZZ, 3)
            sage: M.discriminant()
            1
            sage: W = M.span([[1,2,3]])
            sage: W.discriminant()
            14
            sage: W2 = M.span([[1,2,3], [1,1,1]])
            sage: W2.discriminant()
            6
        """
        return self.gram_matrix().determinant()

    def base_field(self):
        """
        Return the base field, which is the fraction field of the base ring
        of this module.

        EXAMPLES::

            sage: FreeModule(GF(3), 2).base_field()
            Finite Field of size 3
            sage: FreeModule(ZZ, 2).base_field()
            Rational Field
            sage: FreeModule(PolynomialRing(GF(7),'x'), 2).base_field()
            Fraction Field of Univariate Polynomial Ring in x over Finite Field of size 7
        """
        return self.base_ring().fraction_field()

    def coordinate_ring(self):
        """
        Return the ring over which the entries of the vectors are
        defined.

        This is the same as :meth:`base_ring` unless an explicit basis
        was given over the fraction field.

        EXAMPLES::

            sage: M = ZZ^2
            sage: M.coordinate_ring()
            Integer Ring

        ::

            sage: M = (ZZ^2) * (1/2)
            sage: M.base_ring()
            Integer Ring
            sage: M.coordinate_ring()
            Rational Field

        ::

            sage: R.<x> = QQ[]
            sage: L = R^2
            sage: L.coordinate_ring()
            Univariate Polynomial Ring in x over Rational Field
            sage: L.span([(x,0), (1,x)]).coordinate_ring()
            Univariate Polynomial Ring in x over Rational Field
            sage: L.span([(x,0), (1,1/x)]).coordinate_ring()
            Fraction Field of Univariate Polynomial Ring in x over Rational Field
            sage: L.span([]).coordinate_ring()
            Univariate Polynomial Ring in x over Rational Field
        """
        return self.__coordinate_ring

    def free_module(self):
        """
        Return this free module. (This is used by the
        ``FreeModule`` functor, and simply returns self.)

        EXAMPLES::

            sage: M = FreeModule(ZZ, 3)
            sage: M.free_module()
            Ambient free module of rank 3 over the principal ideal domain Integer Ring
        """
        return self

    def gen(self, i=0):
        """
        Return the `i`-th generator for ``self``.

        Here `i` is between 0 and rank - 1, inclusive.

        INPUT:

        - `i` -- an integer (default 0)

        OUTPUT: `i`-th basis vector for ``self``.

        EXAMPLES::

            sage: n = 5
            sage: V = QQ^n
            sage: B = [V.gen(i) for i in range(n)]
            sage: B
            [(1, 0, 0, 0, 0),
            (0, 1, 0, 0, 0),
            (0, 0, 1, 0, 0),
            (0, 0, 0, 1, 0),
            (0, 0, 0, 0, 1)]
            sage: V.gens() == tuple(B)
            True

        TESTS::

            sage: (QQ^3).gen(4/3)
            Traceback (most recent call last):
            ...
            TypeError: rational is not an integer
        """
        if i < 0 or i >= self.rank():
            raise ValueError("Generator %s not defined." % i)
        return self.basis()[i]

    def gram_matrix(self):
        r"""
        Return the gram matrix associated to this free module, defined to
        be `G = B*A*B.transpose()`, where A is the inner product matrix
        (induced from the ambient space), and B the basis matrix.

        EXAMPLES::

            sage: V = VectorSpace(QQ,4)
            sage: u = V([1/2,1/2,1/2,1/2])
            sage: v = V([0,1,1,0])
            sage: w = V([0,0,1,1])
            sage: M = span([u,v,w], ZZ)
            sage: M.inner_product_matrix() == V.inner_product_matrix()
            True
            sage: L = M.submodule_with_basis([u,v,w])
            sage: L.inner_product_matrix() == M.inner_product_matrix()
            True
            sage: L.gram_matrix()
            [1 1 1]
            [1 2 1]
            [1 1 2]
        """
        if self.is_ambient():
            return sage.matrix.matrix_space.MatrixSpace(self.base_ring(), self.degree(), sparse=True)(1)
        else:
            if self._gram_matrix is None:
                B = self.basis_matrix()
                self._gram_matrix = B*B.transpose()
            return self._gram_matrix

    def has_user_basis(self):
        """
        Return ``True`` if the basis of this free module is
        specified by the user, as opposed to being the default echelon
        form.

        EXAMPLES::

            sage: V = QQ^3
            sage: W = V.subspace([[2,'1/2', 1]])
            sage: W.has_user_basis()
            False
            sage: W = V.subspace_with_basis([[2,'1/2',1]])
            sage: W.has_user_basis()
            True
        """
        return False

    def inner_product_matrix(self):
        """
        Return the default identity inner product matrix associated to this
        module.

        By definition this is the inner product matrix of the ambient
        space, hence may be of degree greater than the rank of the module.

        TODO: Differentiate the image ring of the inner product from the
        base ring of the module and/or ambient space. E.g. On an integral
        module over ZZ the inner product pairing could naturally take
        values in ZZ, QQ, RR, or CC.

        EXAMPLES::

            sage: M = FreeModule(ZZ, 3)
            sage: M.inner_product_matrix()
            [1 0 0]
            [0 1 0]
            [0 0 1]
        """
        return sage.matrix.matrix_space.MatrixSpace(self.base_ring(), self.degree(), sparse=True)(1)

    def _inner_product_is_dot_product(self):
        """
        Return whether or not the inner product on this module is induced
        by the dot product on the ambient vector space. This is used
        internally by the inner_product function for optimization.

        EXAMPLES::

            sage: FreeModule(ZZ, 3)._inner_product_is_dot_product()
            True
            sage: FreeModule(ZZ, 3, inner_product_matrix=1)._inner_product_is_dot_product()
            True
            sage: FreeModule(ZZ, 2, inner_product_matrix=[1,0,-1,0])._inner_product_is_dot_product()
            False

        ::

            sage: M = FreeModule(QQ, 3)
            sage: M2 = M.span([[1,2,3]])
            sage: M2._inner_product_is_dot_product()
            True
        """
        return True

    def is_ambient(self):
        """
        Returns False since this is not an ambient free module.

        EXAMPLES::

            sage: M = FreeModule(ZZ, 3).span([[1,2,3]]); M
            Free module of degree 3 and rank 1 over Integer Ring
            Echelon basis matrix:
            [1 2 3]
            sage: M.is_ambient()
            False
            sage: M = (ZZ^2).span([[1,0], [0,1]])
            sage: M
            Free module of degree 2 and rank 2 over Integer Ring
            Echelon basis matrix:
            [1 0]
            [0 1]
            sage: M.is_ambient()
            False
            sage: M == M.ambient_module()
            True
        """
        return False

    def is_dense(self):
        """
        Return ``True`` if the underlying representation of
        this module uses dense vectors, and False otherwise.

        EXAMPLES::

            sage: FreeModule(ZZ, 2).is_dense()
            True
            sage: FreeModule(ZZ, 2, sparse=True).is_dense()
            False
        """
        return not self.is_sparse()

    def is_full(self):
        """
        Return ``True`` if the rank of this module equals its
        degree.

        EXAMPLES::

            sage: FreeModule(ZZ, 2).is_full()
            True
            sage: M = FreeModule(ZZ, 2).span([[1,2]])
            sage: M.is_full()
            False
        """
        return self.rank() == self.degree()

    def is_finite(self):
        """
        Returns True if the underlying set of this free module is finite.

        EXAMPLES::

            sage: FreeModule(ZZ, 2).is_finite()
            False
            sage: FreeModule(Integers(8), 2).is_finite()
            True
            sage: FreeModule(ZZ, 0).is_finite()
            True
        """
        return self.base_ring().is_finite() or self.rank() == 0

    def is_sparse(self):
        """
        Return ``True`` if the underlying representation of
        this module uses sparse vectors, and False otherwise.

        EXAMPLES::

            sage: FreeModule(ZZ, 2).is_sparse()
            False
            sage: FreeModule(ZZ, 2, sparse=True).is_sparse()
            True
        """
        return self.__is_sparse

    def list(self):
        """
        Return a list of all elements of ``self``.

        EXAMPLES::

            sage: (GF(3)^2).list()
            [(0, 0), (1, 0), (2, 0), (0, 1), (1, 1), (2, 1), (0, 2), (1, 2), (2, 2)]
            sage: (ZZ^2).list()
            Traceback (most recent call last):
            ...
            NotImplementedError: since it is infinite, cannot list Ambient free module of rank 2 over the principal ideal domain Integer Ring
        """
        return self._list_from_iterator_cached()

    def ngens(self):
        """
        Returns the number of basis elements of this free module.

        EXAMPLES::

            sage: FreeModule(ZZ, 2).ngens()
            2
            sage: FreeModule(ZZ, 0).ngens()
            0
            sage: FreeModule(ZZ, 2).span([[1,1]]).ngens()
            1
        """
        try:
            return self.__ngens
        except AttributeError:
            self.__ngens = self.rank()
        return self.__ngens

    def nonembedded_free_module(self):
        """
        Returns an ambient free module that is isomorphic to this free
        module.

        Thus if this free module is of rank `n` over a ring
        `R`, then this function returns `R^n`, as an
        ambient free module.

        EXAMPLES::

            sage: FreeModule(ZZ, 2).span([[1,1]]).nonembedded_free_module()
            Ambient free module of rank 1 over the principal ideal domain Integer Ring
        """
        return FreeModule(self.base_ring(), self.rank())

    def random_element(self, prob=1.0, *args, **kwds):
        """
        Returns a random element of self.

        INPUT:

        -- ``prob`` - float. Each coefficient will be set to zero with
           probability `1-prob`. Otherwise coefficients will be chosen
           randomly from base ring (and may be zero).

        -- ``*args, **kwds`` - passed on to ``random_element()`` function
           of base ring.

        EXAMPLES::

            sage: M = FreeModule(ZZ, 2).span([[1,1]])
            sage: M.random_element()
            (-1, -1)
            sage: M.random_element()
            (2, 2)
            sage: M.random_element()
            (1, 1)

        Passes extra positional or keyword arguments through::

            sage: M.random_element(5,10)
            (9, 9)
        """
        rand = current_randstate().python_random().random
        R = self.base_ring()
        prob = float(prob)
        c = [0 if rand() > prob else R.random_element(*args, **kwds) for _ in range(self.rank())]
        return self.linear_combination_of_basis(c)

    def rank(self):
        """
        Return the rank of this free module.

        EXAMPLES::

            sage: FreeModule(Integers(6), 10000000).rank()
            10000000
            sage: FreeModule(ZZ, 2).span([[1,1], [2,2], [3,4]]).rank()
            2
        """
        return self.__rank

    def uses_ambient_inner_product(self):
        r"""
        Return ``True`` if the inner product on this module is
        the one induced by the ambient inner product.

        EXAMPLES::

            sage: M = FreeModule(ZZ, 2)
            sage: W = M.submodule([[1,2]])
            sage: W.uses_ambient_inner_product()
            True
            sage: W.inner_product_matrix()
            [1 0]
            [0 1]

        ::

            sage: W.gram_matrix()
            [5]
        """
        return self.__uses_ambient_inner_product

    def zero_vector(self):
        """
        Returns the zero vector in this free module.

        EXAMPLES::

            sage: M = FreeModule(ZZ, 2)
            sage: M.zero_vector()
            (0, 0)
            sage: M(0)
            (0, 0)
            sage: M.span([[1,1]]).zero_vector()
            (0, 0)
            sage: M.zero_submodule().zero_vector()
            (0, 0)
        """
        # Do *not* cache this -- it must be computed fresh each time, since
        # it is is used by __call__ to make a new copy of the 0 element.

        return self.element_class(self, 0)

    @cached_method
    def zero(self):
        """
        Returns the zero vector in this free module.

        EXAMPLES::

            sage: M = FreeModule(ZZ, 2)
            sage: M.zero()
            (0, 0)
            sage: M.span([[1,1]]).zero()
            (0, 0)
            sage: M.zero_submodule().zero()
            (0, 0)
            sage: M.zero_submodule().zero().is_mutable()
            False
        """
        res = self.element_class(self, 0)
        res.set_immutable()
        return res

    def are_linearly_dependent(self, vecs):
        """
        Return ``True`` if the vectors ``vecs`` are linearly dependent and
        ``False`` otherwise.

        EXAMPLES::

            sage: M = QQ^3
            sage: vecs = [M([1,2,3]), M([4,5,6])]
            sage: M.are_linearly_dependent(vecs)
            False
            sage: vecs.append(M([3,3,3]))
            sage: M.are_linearly_dependent(vecs)
            True

            sage: R.<x> = QQ[]
            sage: M = FreeModule(R, 2)
            sage: vecs = [M([x^2+1, x+1]), M([x+2, 2*x+1])]
            sage: M.are_linearly_dependent(vecs)
            False
            sage: vecs.append(M([-2*x+1, -2*x^2+1]))
            sage: M.are_linearly_dependent(vecs)
            True
        """
        from sage.matrix.constructor import matrix
        A = matrix(vecs)
        A.echelonize()
        return any(row.is_zero() for row in A.rows())

    def _magma_init_(self, magma):
        """
        EXAMPLES::

            sage: magma(QQ^9)                                   # optional - magma
            Full Vector space of degree 9 over Rational Field
            sage: (QQ^9)._magma_init_(magma)                    # optional - magma
            'RSpace(_sage_[...],9)'

        ::

            sage: magma(Integers(8)^2)                          # optional - magma
            Full RSpace of degree 2 over IntegerRing(8)
            sage: magma(FreeModule(QQ['x'], 2))                 # optional - magma
            Full RSpace of degree 2 over Univariate Polynomial Ring in x over Rational Field

        ::

            sage: A = matrix([[1,0],[0,-1]])
            sage: M = FreeModule(ZZ,2,inner_product_matrix=A); M
            Ambient free quadratic module of rank 2 over the principal ideal domain Integer Ring
            Inner product matrix:
            [ 1  0]
            [ 0 -1]
            sage: M._magma_init_(magma)                         # optional - magma
            'RSpace(_sage_[...],2,_sage_ref...)'
            sage: m = magma(M); m                               # optional - magma
            Full RSpace of degree 2 over Integer Ring
            Inner Product Matrix:
            [ 1  0]
            [ 0 -1]
            sage: m.Type()                                      # optional - magma
            ModTupRng
            sage: m.sage()                                      # optional - magma
            Ambient free quadratic module of rank 2 over the principal ideal domain Integer Ring
            Inner product matrix:
            [ 1  0]
            [ 0 -1]
            sage: m.sage() is M                               # optional - magma
            True

        Now over a field::

            sage: N = FreeModule(QQ,2,inner_product_matrix=A); N
            Ambient quadratic space of dimension 2 over Rational Field
            Inner product matrix:
            [ 1  0]
            [ 0 -1]
            sage: n = magma(N); n                                      # optional - magma
            Full Vector space of degree 2 over Rational Field
            Inner Product Matrix:
            [ 1  0]
            [ 0 -1]
            sage: n.Type()                                             # optional - magma
            ModTupFld
            sage: n.sage()                                           # optional - magma
            Ambient quadratic space of dimension 2 over Rational Field
            Inner product matrix:
            [ 1  0]
            [ 0 -1]
            sage: n.sage() is N                                      # optional - magma
            True

        How about some inexact fields::

            sage: v = vector(RR, [1, pi, 5/6])
            sage: F = v.parent()
            sage: M = magma(F); M # optional - magma
            Full Vector space of degree 3 over Real field of precision 15
            sage: M.Type() # optional - magma
            ModTupFld
            sage: m = M.sage(); m # optional - magma
            Vector space of dimension 3 over Real Field with 53 bits of precision
            sage: m is F # optional - magma
            True

        For interval fields, we can convert to Magma but there is no
        interval field in Magma so we cannot convert back::

            sage: v = vector(RealIntervalField(100), [1, pi, 0.125])
            sage: F = v.parent()
            sage: M = magma(v.parent()); M # optional - magma
            Full Vector space of degree 3 over Real field of precision 30
            sage: M.Type() # optional - magma
            ModTupFld
            sage: m = M.sage(); m # optional - magma
            Vector space of dimension 3 over Real Field with 100 bits of precision
            sage: m is F # optional - magma
            False
        """
        K = magma(self.base_ring())
        if not self._inner_product_is_dot_product():
            M = magma(self.inner_product_matrix())
            return "RSpace(%s,%s,%s)"%(K.name(), self.rank(), M._ref())
        else:
            return "RSpace(%s,%s)"%(K.name(), self.rank())

    def _macaulay2_(self, macaulay2=None):
        r"""
        EXAMPLES::

            sage: R = QQ^2
            sage: macaulay2(R) # optional - macaulay2
              2
            QQ
        """
        if macaulay2 is None:
            from sage.interfaces.macaulay2 import macaulay2
        if self._inner_product_matrix:
            raise NotImplementedError
        else:
            return macaulay2(self.base_ring())**self.rank()

class FreeModule_generic_pid(FreeModule_generic):
    """
    Base class for all free modules over a PID.
    """
    def __init__(self, base_ring, rank, degree, sparse=False, coordinate_ring=None):
        """
        Create a free module over a PID.

        EXAMPLES::

            sage: FreeModule(ZZ, 2)
            Ambient free module of rank 2 over the principal ideal domain Integer Ring
            sage: FreeModule(PolynomialRing(GF(7),'x'), 2)
            Ambient free module of rank 2 over the principal ideal domain Univariate Polynomial Ring in x over Finite Field of size 7
        """
        # The first check should go away once everything is categorized...
        if base_ring not in PrincipalIdealDomains():
            raise TypeError("The base_ring must be a principal ideal domain.")
        super(FreeModule_generic_pid, self).__init__(base_ring, rank, degree,
                                                     sparse, coordinate_ring)

    def scale(self, other):
        """
        Return the product of this module by the number other, which is the
        module spanned by other times each basis vector.

        EXAMPLES::

            sage: M = FreeModule(ZZ, 3)
            sage: M.scale(2)
            Free module of degree 3 and rank 3 over Integer Ring
            Echelon basis matrix:
            [2 0 0]
            [0 2 0]
            [0 0 2]

        ::

            sage: a = QQ('1/3')
            sage: M.scale(a)
            Free module of degree 3 and rank 3 over Integer Ring
            Echelon basis matrix:
            [1/3   0   0]
            [  0 1/3   0]
            [  0   0 1/3]
        """
        if other == 0:
            return self.zero_submodule()
        if other == 1 or other == -1:
            return self
        return self.span([v*other for v in self.basis()])

    def __radd__(self, other):
        """
        EXAMPLES::

            sage: int(0) + QQ^3
            Vector space of dimension 3 over Rational Field
            sage: sum([QQ^3, QQ^3])
            Vector space of degree 3 and dimension 3 over Rational Field
            Basis matrix:
            [1 0 0]
            [0 1 0]
            [0 0 1]
        """
        if other == 0:
            return self
        else:
            raise TypeError

    def __add__(self, other):
        r"""
        Return the sum of self and other, where both self and other must be
        submodules of the ambient vector space.

        EXAMPLES:

        We add two vector spaces::

            sage: V  = VectorSpace(QQ, 3)
            sage: W  = V.subspace([V([1,1,0])])
            sage: W2 = V.subspace([V([1,-1,0])])
            sage: W + W2
            Vector space of degree 3 and dimension 2 over Rational Field
            Basis matrix:
            [1 0 0]
            [0 1 0]

        We add two free `\ZZ`-modules.

        ::

            sage: M = FreeModule(ZZ, 3)
            sage: W = M.submodule([M([1,0,2])])
            sage: W2 = M.submodule([M([2,0,-4])])
            sage: W + W2
            Free module of degree 3 and rank 2 over Integer Ring
            Echelon basis matrix:
            [1 0 2]
            [0 0 8]

        We can also add free `\ZZ`-modules embedded
        non-integrally into an ambient space.

        ::

            sage: V = VectorSpace(QQ, 3)
            sage: W = M.span([1/2*V.0 - 1/3*V.1])

        Here the command ``M.span(...)`` creates the span of
        the indicated vectors over the base ring of `M`.

        ::

            sage: W2 = M.span([1/3*V.0 + V.1])
            sage: W + W2
            Free module of degree 3 and rank 2 over Integer Ring
            Echelon basis matrix:
            [ 1/6  7/3    0]
            [   0 11/3    0]

        We add two modules over `\ZZ`::

            sage: A = Matrix(ZZ, 3, 3, [3, 0, -1, 0, -2, 0, 0, 0, -2])
            sage: V = (A+2).kernel()
            sage: W = (A-3).kernel()
            sage: V+W
            Free module of degree 3 and rank 3 over Integer Ring
            Echelon basis matrix:
            [5 0 0]
            [0 1 0]
            [0 0 1]

        We add a module to 0::

            sage: ZZ^3 + 0
            Ambient free module of rank 3 over the principal ideal domain Integer Ring
        """
        if not isinstance(other, FreeModule_generic):
            if other == 0:
                return self
            raise TypeError("other (=%s) must be a free module"%other)
        if not (self.ambient_vector_space() == other.ambient_vector_space()):
            raise TypeError("ambient vector spaces must be equal")
        return self.span(self.basis() + other.basis())

    def _mul_(self, other, switch_sides=False):
        r"""
        Multiplication of the basis by ``other``.

        EXAMPLES::

            sage: A = ZZ^3
            sage: A * 3
            Free module of degree 3 and rank 3 over Integer Ring
            Echelon basis matrix:
            [3 0 0]
            [0 3 0]
            [0 0 3]

            sage: V = A.span([A([1,2,2]), A([-1,0,2])])
            sage: 2 * V
            Free module of degree 3 and rank 2 over Integer Ring
            Echelon basis matrix:
            [ 2  0 -4]
            [ 0  4  8]

            sage: m = matrix(3, range(9))
            sage: A * m
            Free module of degree 3 and rank 2 over Integer Ring
            Echelon basis matrix:
            [ 3  0 -3]
            [ 0  1  2]
            sage: m * A
            Free module of degree 3 and rank 2 over Integer Ring
            Echelon basis matrix:
            [ 3  0 -3]
            [ 0  1  2]

        TESTS:

        Check that :trac:`17705` is fixed::

            sage: V = GF(2)^2
            sage: W = V.subspace([[1, 0]])
            sage: x = matrix(GF(2), [[1, 1], [0, 1]])
            sage: W*x
            Vector space of degree 2 and dimension 1 over Finite Field of size 2
            Basis matrix:
            [1 1]

        """
        B = self.basis_matrix()
        B = other * B if switch_sides else B * other
        return self.span(B.rows())

    def index_in(self, other):
        """
        Return the lattice index [other:self] of self in other, as an
        element of the base field. When self is contained in other, the
        lattice index is the usual index. If the index is infinite, then
        this function returns infinity.

        EXAMPLES::

            sage: L1 = span([[1,2]], ZZ)
            sage: L2 = span([[3,6]], ZZ)
            sage: L2.index_in(L1)
            3

        Note that the free modules being compared need not be integral.

        ::

            sage: L1 = span([['1/2','1/3'], [4,5]], ZZ)
            sage: L2 = span([[1,2], [3,4]], ZZ)
            sage: L2.index_in(L1)
            12/7
            sage: L1.index_in(L2)
            7/12
            sage: L1.discriminant() / L2.discriminant()
            49/144

        The index of a lattice of infinite index is infinite.

        ::

            sage: L1 = FreeModule(ZZ, 2)
            sage: L2 = span([[1,2]], ZZ)
            sage: L2.index_in(L1)
            +Infinity
        """
        if not isinstance(other, FreeModule_generic):
            raise TypeError("other must be a free module")

        if self.ambient_vector_space() != other.ambient_vector_space():
            raise ArithmeticError("self and other must be embedded in the same ambient space.")

        if self.base_ring() != other.base_ring():
            raise NotImplementedError("lattice index only defined for modules over the same base ring.")

        if other.base_ring().is_field():
            if self == other:
                return sage.rings.integer.Integer(1)
            else:
                if self.is_subspace(other):
                    return sage.rings.infinity.infinity
            raise ArithmeticError("self must be contained in the vector space spanned by other.")

        C = [other.coordinates(b) for b in self.basis()]

        if self.rank() < other.rank():
            return sage.rings.infinity.infinity

        a = sage.matrix.matrix_space.MatrixSpace(self.base_field(), self.rank())(C).determinant()
        if sage.rings.integer_ring.is_IntegerRing(self.base_ring()):
            return a.abs()
        elif isinstance(self.base_ring, sage.rings.number_field.order.Order):
            return self.base_ring().ideal(a).norm()
        else:
            raise NotImplementedError

    def intersection(self, other):
        r"""
        Return the intersection of self and other.

        EXAMPLES:

        We intersect two submodules one of which is clearly
        contained in the other.

        ::

            sage: A = ZZ^2
            sage: M1 = A.span([[1,1]])
            sage: M2 = A.span([[3,3]])
            sage: M1.intersection(M2)
            Free module of degree 2 and rank 1 over Integer Ring
            Echelon basis matrix:
            [3 3]
            sage: M1.intersection(M2) is M2
            True

        We intersection two submodules of `\ZZ^3` of rank
        `2`, whose intersection has rank `1`.

        ::

            sage: A = ZZ^3
            sage: M1 = A.span([[1,1,1], [1,2,3]])
            sage: M2 = A.span([[2,2,2], [1,0,0]])
            sage: M1.intersection(M2)
            Free module of degree 3 and rank 1 over Integer Ring
            Echelon basis matrix:
            [2 2 2]

        We compute an intersection of two `\ZZ`-modules that
        are not submodules of `\ZZ^2`.

        ::

            sage: A = ZZ^2
            sage: M1 = A.span([[1,2]]).scale(1/6)
            sage: M2 = A.span([[1,2]]).scale(1/15)
            sage: M1.intersection(M2)
            Free module of degree 2 and rank 1 over Integer Ring
            Echelon basis matrix:
            [1/3 2/3]

        We intersect a `\ZZ`-module with a
        `\QQ`-vector space.

        ::

            sage: A = ZZ^3
            sage: L = ZZ^3
            sage: V = QQ^3
            sage: W = L.span([[1/2,0,1/2]])
            sage: K = V.span([[1,0,1], [0,0,1]])
            sage: W.intersection(K)
            Free module of degree 3 and rank 1 over Integer Ring
            Echelon basis matrix:
            [1/2   0 1/2]
            sage: K.intersection(W)
            Free module of degree 3 and rank 1 over Integer Ring
            Echelon basis matrix:
            [1/2   0 1/2]

        We intersect two modules over the ring of integers of a number field::

            sage: L.<w> = NumberField(x^2 - x + 2)
            sage: OL = L.ring_of_integers()
            sage: V = L**3; W1 = V.span([[0,w/5,0], [1,0,-1/17]], OL); W2 = V.span([[0,(1-w)/5,0]], OL)
            sage: W1.intersection(W2)
            Free module of degree 3 and rank 1 over Maximal Order in Number Field in w with defining polynomial x^2 - x + 2
            Echelon basis matrix:
            [  0 2/5   0]

        """
        if not isinstance(other, FreeModule_generic):
            raise TypeError("other must be a free module")

        if self.ambient_vector_space() != other.ambient_vector_space():
            raise ArithmeticError("self and other must be embedded in the same ambient space.")

        if self.base_ring() != other.base_ring():
            if other.base_ring().is_field():
                return other.intersection(self)
            raise NotImplementedError("intersection of modules over different base rings (neither a field) is not implemented.")

        # dispense with the three easy cases
        if self == self.ambient_vector_space() or other.is_submodule(self):
            return other
        elif other == other.ambient_vector_space() or self.is_submodule(other):
            return self
        elif self.rank() == 0 or other.rank() == 0:
            if self.base_ring().is_field():
                return other.zero_submodule()
            else:
                return self.zero_submodule()

        # standard algorithm for computing intersection of general submodule
        if self.dimension() <= other.dimension():
            V1 = self; V2 = other
        else:
            V1 = other; V2 = self
        A1 = V1.basis_matrix()
        A2 = V2.basis_matrix()
        S  = A1.stack(A2)
        K  = S.integer_kernel(self.base_ring()).basis_matrix()
        n  = int(V1.dimension())
        K = K.matrix_from_columns(range(n))
        B = K*A1
        return B.row_module(self.base_ring())

    def zero_submodule(self):
        """
        Return the zero submodule of this module.

        EXAMPLES::

            sage: V = FreeModule(ZZ,2)
            sage: V.zero_submodule()
            Free module of degree 2 and rank 0 over Integer Ring
            Echelon basis matrix:
            []
        """
        return self.submodule([], check=False, already_echelonized=True)

    def denominator(self):
        """
        The denominator of the basis matrix of self (i.e. the LCM of the
        coordinate entries with respect to the basis of the ambient
        space).

        EXAMPLES::

            sage: V = QQ^3
            sage: L = V.span([[1,1/2,1/3], [-1/5,2/3,3]],ZZ)
            sage: L
            Free module of degree 3 and rank 2 over Integer Ring
            Echelon basis matrix:
            [ 1/5 19/6 37/3]
            [   0 23/6 46/3]
            sage: L.denominator()
            30
        """
        return self.basis_matrix().denominator()

    def index_in_saturation(self):
        r"""
        Return the index of this module in its saturation, i.e., its
        intersection with `R^n`.

        EXAMPLES::

            sage: W = span([[2,4,6]], ZZ)
            sage: W.index_in_saturation()
            2
            sage: W = span([[1/2,1/3]], ZZ)
            sage: W.index_in_saturation()
            1/6
        """
        # TODO: There is probably a much faster algorithm in this case.
        return self.index_in(self.saturation())

    def saturation(self):
        r"""
        Return the saturated submodule of `R^n` that spans the same
        vector space as self.

        EXAMPLES:

        We create a 1-dimensional lattice that is obviously not
        saturated and saturate it.

        ::

            sage: L = span([[9,9,6]], ZZ); L
            Free module of degree 3 and rank 1 over Integer Ring
            Echelon basis matrix:
            [9 9 6]
            sage: L.saturation()
            Free module of degree 3 and rank 1 over Integer Ring
            Echelon basis matrix:
            [3 3 2]

        We create a lattice spanned by two vectors, and saturate.
        Computation of discriminants shows that the index of lattice in its
        saturation is `3`, which is a prime of congruence between
        the two generating vectors.

        ::

            sage: L = span([[1,2,3], [4,5,6]], ZZ)
            sage: L.saturation()
            Free module of degree 3 and rank 2 over Integer Ring
            Echelon basis matrix:
            [ 1  0 -1]
            [ 0  1  2]
            sage: L.discriminant()
            54
            sage: L.saturation().discriminant()
            6

        Notice that the saturation of a non-integral lattice `L` is
        defined, but the result is integral hence does not contain
        `L`::

            sage: L = span([['1/2',1,3]], ZZ)
            sage: L.saturation()
            Free module of degree 3 and rank 1 over Integer Ring
            Echelon basis matrix:
            [1 2 6]
        """
        R = self.base_ring()
        if R.is_field():
            return self
        try:
            A, _ = self.basis_matrix()._clear_denom()
            S = A.saturation().row_space()
        except AttributeError:
            # fallback in case _clear_denom isn't written
            V = self.vector_space()
            A = self.ambient_module()
            S = V.intersection(A)
        # Return exactly self if it is already saturated.
        return self if self == S else S

    def span(self, gens, base_ring=None, check=True, already_echelonized=False):
        """
        Return the R-span of the given list of gens, where R = base_ring.
        The default R is the base ring of self. Note that this span need
        not be a submodule of self, nor even of the ambient space. It must,
        however, be contained in the ambient vector space, i.e., the
        ambient space tensored with the fraction field of R.

        EXAMPLES::

            sage: V = FreeModule(ZZ,3)
            sage: W = V.submodule([V.gen(0)])
            sage: W.span([V.gen(1)])
            Free module of degree 3 and rank 1 over Integer Ring
            Echelon basis matrix:
            [0 1 0]
            sage: W.submodule([V.gen(1)])
            Traceback (most recent call last):
            ...
            ArithmeticError: Argument gens (= [(0, 1, 0)]) does not generate a submodule of self.
            sage: V.span([[1,0,0],[1/5,4,0],[6,3/4,0]])
            Free module of degree 3 and rank 2 over Integer Ring
            Echelon basis matrix:
            [1/5   0   0]
            [  0 1/4   0]

        It also works with other things than integers::

            sage: R.<x>=QQ[]
            sage: L=R^1
            sage: a=L.span([(1/x,)])
            sage: a
            Free module of degree 1 and rank 1 over Univariate Polynomial Ring in x over Rational Field
            Echelon basis matrix:
            [1/x]
            sage: b=L.span([(1/x,)])
            sage: a(b.gens()[0])
            (1/x)
            sage: L2 = R^2
            sage: L2.span([[(x^2+x)/(x^2-3*x+2),1/5],[(x^2+2*x)/(x^2-4*x+3),x]])
            Free module of degree 2 and rank 2 over Univariate Polynomial Ring in x over Rational Field
            Echelon basis matrix:
            [x/(x^3 - 6*x^2 + 11*x - 6)  2/15*x^2 - 17/75*x - 1/75]
            [                         0 x^3 - 11/5*x^2 - 3*x + 4/5]

        Note that the ``base_ring`` can make a huge difference. We
        repeat the previous example over the fraction field of R and
        get a simpler vector space. ::

            sage: L2.span([[(x^2+x)/(x^2-3*x+2),1/5],[(x^2+2*x)/(x^2-4*x+3),x]],base_ring=R.fraction_field())
            Vector space of degree 2 and dimension 2 over Fraction Field of Univariate Polynomial Ring in x over Rational Field
            Basis matrix:
            [1 0]
            [0 1]
        """
        if is_FreeModule(gens):
            gens = gens.gens()
        if base_ring is None or base_ring is self.base_ring():
            return FreeModule_submodule_pid(
                self.ambient_module(), gens, check=check, already_echelonized=already_echelonized)
        else:
            try:
                M = self.change_ring(base_ring)
            except TypeError:
                raise ValueError("Argument base_ring (= %s) is not compatible "%base_ring + \
                    "with the base field (= %s)." % self.base_field())
            try:
                return M.span(gens)
            except TypeError:
                raise ValueError("Argument gens (= %s) is not compatible "%gens + \
                    "with base_ring (= %s)."%base_ring)

    def submodule(self, gens, check=True, already_echelonized=False):
        r"""
        Create the R-submodule of the ambient vector space with given
        generators, where R is the base ring of self.

        INPUT:


        -  ``gens`` - a list of free module elements or a free
           module

        -  ``check`` - (default: True) whether or not to verify
           that the gens are in self.


        OUTPUT:


        -  ``FreeModule`` - the submodule spanned by the
           vectors in the list gens. The basis for the subspace is always put
           in reduced row echelon form.


        EXAMPLES:

        We create a submodule of `\ZZ^3`::

            sage: M = FreeModule(ZZ, 3)
            sage: B = M.basis()
            sage: W = M.submodule([B[0]+B[1], 2*B[1]-B[2]])
            sage: W
            Free module of degree 3 and rank 2 over Integer Ring
            Echelon basis matrix:
            [ 1  1  0]
            [ 0  2 -1]

        We create a submodule of a submodule.

        ::

            sage: W.submodule([3*B[0] + 3*B[1]])
            Free module of degree 3 and rank 1 over Integer Ring
            Echelon basis matrix:
            [3 3 0]

        We try to create a submodule that isn't really a submodule,
        which results in an ``ArithmeticError`` exception::

            sage: W.submodule([B[0] - B[1]])
            Traceback (most recent call last):
            ...
            ArithmeticError: Argument gens (= [(1, -1, 0)]) does not generate a submodule of self.

        Next we create a submodule of a free module over the principal ideal
        domain `\QQ[x]`, which uses the general Hermite normal form functionality::

            sage: R = PolynomialRing(QQ, 'x'); x = R.gen()
            sage: M = FreeModule(R, 3)
            sage: B = M.basis()
            sage: W = M.submodule([x*B[0], 2*B[1]- x*B[2]]); W
            Free module of degree 3 and rank 2 over Univariate Polynomial Ring in x over Rational Field
            Echelon basis matrix:
            [ x  0  0]
            [ 0  2 -x]
            sage: W.ambient_module()
            Ambient free module of rank 3 over the principal ideal domain Univariate Polynomial Ring in x over Rational Field
        """
        if is_FreeModule(gens):
            gens = gens.gens()
        V = self.span(gens, check=check, already_echelonized=already_echelonized)
        if check:
            if not V.is_submodule(self):
                raise ArithmeticError("Argument gens (= %s) does not generate a submodule of self."%gens)
        return V

    def span_of_basis(self, basis, base_ring=None, check=True, already_echelonized=False):
        r"""
        Return the free R-module with the given basis, where R is the base
        ring of self or user specified base_ring.

        Note that this R-module need not be a submodule of self, nor even
        of the ambient space. It must, however, be contained in the ambient
        vector space, i.e., the ambient space tensored with the fraction
        field of R.

        EXAMPLES::

            sage: M = FreeModule(ZZ,3)
            sage: W = M.span_of_basis([M([1,2,3])])

        Next we create two free `\ZZ`-modules, neither of
        which is a submodule of `W`.

        ::

            sage: W.span_of_basis([M([2,4,0])])
            Free module of degree 3 and rank 1 over Integer Ring
            User basis matrix:
            [2 4 0]

        The following module isn't in the ambient module `\ZZ^3`
        but is contained in the ambient vector space `\QQ^3`::

            sage: V = M.ambient_vector_space()
            sage: W.span_of_basis([ V([1/5,2/5,0]), V([1/7,1/7,0]) ])
            Free module of degree 3 and rank 2 over Integer Ring
            User basis matrix:
            [1/5 2/5   0]
            [1/7 1/7   0]

        Of course the input basis vectors must be linearly independent::

            sage: W.span_of_basis([ [1,2,0], [2,4,0] ])
            Traceback (most recent call last):
            ...
            ValueError: The given basis vectors must be linearly independent.
        """
        if is_FreeModule(basis):
            basis = basis.gens()
        if base_ring is None or base_ring == self.base_ring():
            try:
                if self.is_dense():
                    from free_module_integer import FreeModule_submodule_with_basis_integer
                    return FreeModule_submodule_with_basis_integer(self.ambient_module(),
                                                                   basis=basis, check=check,
                                                                   already_echelonized=already_echelonized,
                                                                   lll_reduce=False)
            except TypeError:
                pass

            return FreeModule_submodule_with_basis_pid(
                self.ambient_module(), basis=basis, check=check,
                already_echelonized=already_echelonized)
        else:
            try:
                M = self.change_ring(base_ring)
            except TypeError:
                raise ValueError("Argument base_ring (= %s) is not compatible "%base_ring + \
                    "with the base ring (= %s)."%self.base_ring())
            try:
                return M.span_of_basis(basis)
            except TypeError:
                raise ValueError("Argument gens (= %s) is not compatible "%basis + \
                    "with base_ring (= %s)."%base_ring)

    def submodule_with_basis(self, basis, check=True, already_echelonized=False):
        """
        Create the R-submodule of the ambient vector space with given
        basis, where R is the base ring of self.

        INPUT:

        - ``basis`` -- a list of linearly independent vectors

        - ``check`` -- whether or not to verify that each gen is in
           the ambient vector space

        OUTPUT:

        - ``FreeModule`` -- the `R`-submodule with given basis

        EXAMPLES:

        First we create a submodule of `\\ZZ^3`::

            sage: M = FreeModule(ZZ, 3)
            sage: B = M.basis()
            sage: N = M.submodule_with_basis([B[0]+B[1], 2*B[1]-B[2]])
            sage: N
            Free module of degree 3 and rank 2 over Integer Ring
            User basis matrix:
            [ 1  1  0]
            [ 0  2 -1]

        A list of vectors in the ambient vector space may fail to generate
        a submodule.

        ::

            sage: V = M.ambient_vector_space()
            sage: X = M.submodule_with_basis([ V(B[0]+B[1])/2, V(B[1]-B[2])/2])
            Traceback (most recent call last):
            ...
            ArithmeticError: The given basis does not generate a submodule of self.

        However, we can still determine the R-span of vectors in the
        ambient space, or over-ride the submodule check by setting check to
        False.

        ::

            sage: X = V.span([ V(B[0]+B[1])/2, V(B[1]-B[2])/2 ], ZZ)
            sage: X
            Free module of degree 3 and rank 2 over Integer Ring
            Echelon basis matrix:
            [ 1/2    0   1/2]
            [   0  1/2  -1/2]
            sage: Y = M.submodule([ V(B[0]+B[1])/2, V(B[1]-B[2])/2 ], check=False)
            sage: X == Y
            True

        Next we try to create a submodule of a free module over the
        principal ideal domain `\QQ[x]`, using our general Hermite normal form implementation::

            sage: R = PolynomialRing(QQ, 'x'); x = R.gen()
            sage: M = FreeModule(R, 3)
            sage: B = M.basis()
            sage: W = M.submodule_with_basis([x*B[0], 2*B[0]- x*B[2]]); W
            Free module of degree 3 and rank 2 over Univariate Polynomial Ring in x over Rational Field
            User basis matrix:
            [ x  0  0]
            [ 2  0 -x]
        """
        V = self.span_of_basis(basis=basis, check=check, already_echelonized=already_echelonized)
        if check:
            if not V.is_submodule(self):
                raise ArithmeticError("The given basis does not generate a submodule of self.")
        return V

    def vector_space_span(self, gens, check=True):
        r"""
        Create the vector subspace of the ambient vector space with given
        generators.

        INPUT:


        -  ``gens`` - a list of vector in self

        -  ``check`` - whether or not to verify that each gen
           is in the ambient vector space


        OUTPUT: a vector subspace

        EXAMPLES:

        We create a `2`-dimensional subspace of `\QQ^3`.

        ::

            sage: V = VectorSpace(QQ, 3)
            sage: B = V.basis()
            sage: W = V.vector_space_span([B[0]+B[1], 2*B[1]-B[2]])
            sage: W
            Vector space of degree 3 and dimension 2 over Rational Field
            Basis matrix:
            [   1    0  1/2]
            [   0    1 -1/2]

        We create a subspace of a vector space over
        `\QQ(i)`.

        ::

            sage: R.<x> = QQ[]
            sage: K = NumberField(x^2 + 1, 'a'); a = K.gen()
            sage: V = VectorSpace(K, 3)
            sage: V.vector_space_span([2*V.gen(0) + 3*V.gen(2)])
            Vector space of degree 3 and dimension 1 over Number Field in a with defining polynomial x^2 + 1
            Basis matrix:
            [  1   0 3/2]

        We use the ``vector_space_span`` command to create a
        vector subspace of the ambient vector space of a submodule of
        `\ZZ^3`.

        ::

            sage: M = FreeModule(ZZ,3)
            sage: W = M.submodule([M([1,2,3])])
            sage: W.vector_space_span([M([2,3,4])])
            Vector space of degree 3 and dimension 1 over Rational Field
            Basis matrix:
            [  1 3/2   2]
        """
        if is_FreeModule(gens):
            gens = gens.gens()
        return FreeModule_submodule_field(self.ambient_vector_space(), gens, check=check)

    def vector_space_span_of_basis(self, basis, check=True):
        """
        Create the vector subspace of the ambient vector space with given
        basis.

        INPUT:

        - ``basis`` -- a list of linearly independent vectors

        - ``check`` -- whether or not to verify that each gen is in
           the ambient vector space

        OUTPUT: a vector subspace with user-specified basis

        EXAMPLES::

            sage: V = VectorSpace(QQ, 3)
            sage: B = V.basis()
            sage: W = V.vector_space_span_of_basis([B[0]+B[1], 2*B[1]-B[2]])
            sage: W
            Vector space of degree 3 and dimension 2 over Rational Field
            User basis matrix:
            [ 1  1  0]
            [ 0  2 -1]
        """
        return FreeModule_submodule_with_basis_field(self.ambient_vector_space(), basis, check=check)

    def quotient(self, sub, check=True):
        """
        Return the quotient of self by the given submodule sub.

        INPUT:

        -  ``sub`` - a submodule of self, or something that can
           be turned into one via self.submodule(sub).

        -  ``check`` - (default: True) whether or not to check
           that sub is a submodule.


        EXAMPLES::

            sage: A = ZZ^3; V = A.span([[1,2,3], [4,5,6]])
            sage: Q = V.quotient( [V.0 + V.1] ); Q
            Finitely generated module V/W over Integer Ring with invariants (0)
        """
        # Calling is_subspace may be way too slow and repeat work done below.
        # It will be very desirable to somehow do this step better.
        if check and (not is_FreeModule(sub) or not sub.is_submodule(self)):
            try:
                sub = self.submodule(sub)
            except (TypeError, ArithmeticError):
                raise ArithmeticError("sub must be a subspace of self")
        if self.base_ring() == sage.rings.integer_ring.ZZ:
            from fg_pid.fgp_module import FGP_Module
            return FGP_Module(self, sub, check=False)
        else:
            raise NotImplementedError("quotients of modules over rings other than fields or ZZ is not fully implemented")

    def __div__(self, sub, check=True):
        """
        Return the quotient of self by the given submodule sub.

        This just calls self.quotient(sub, check).

        EXAMPLES::

            sage: V1 = ZZ^2; W1 = V1.span([[1,2],[3,4]])
            sage: V1/W1
            Finitely generated module V/W over Integer Ring with invariants (2)
            sage: V2 = span([[1/2,1,1],[3/2,2,1],[0,0,1]],ZZ); W2 = V2.span([2*V2.0+4*V2.1, 9*V2.0+12*V2.1, 4*V2.2])
            sage: V2/W2
            Finitely generated module V/W over Integer Ring with invariants (4, 12)
        """
        return self.quotient(sub, check)

class FreeModule_generic_field(FreeModule_generic_pid):
    """
    Base class for all free modules over fields.
    """
    def __init__(self, base_field, dimension, degree, sparse=False):
        """
        Creates a vector space over a field.

        EXAMPLES::

            sage: FreeModule(QQ, 2)
            Vector space of dimension 2 over Rational Field
            sage: FreeModule(FiniteField(2), 7)
            Vector space of dimension 7 over Finite Field of size 2

        We test that objects of this type are initialised correctly;
        see :trac:`11166` (the failing ``repr`` is fine because this
        is an abstract base class)::

            sage: from sage.modules.free_module import FreeModule_generic_field
            sage: FreeModule_generic_field(QQ, 5, 5)
            <repr(<sage.modules.free_module.FreeModule_generic_field_with_category at 0x...>) failed: NotImplementedError>
        """
        if not isinstance(base_field, ring.Field):
            raise TypeError("The base_field (=%s) must be a field"%base_field)
        FreeModule_generic_pid.__init__(self, base_field, dimension, degree, sparse=sparse)

    def _Hom_(self, Y, category):
        r"""
        Returns a homspace whose morphisms have this vector space as domain.

        This is called by the general methods such as
        :meth:`sage.structure.parent.Parent.Hom` and
        :meth:`sage.structure.parent_base.ParentWithBase.Hom`.

        INPUT:

        - ``Y`` - a free module (or vector space) that will
          be the codomain of the morphisms in returned homspace
        - ``category`` - the category for the homspace

        OUTPUT:

        If ``Y`` is a free module over a field, in other words, a vector space,
        then this returns a space of homomorphisms between vector spaces,
        in other words a space of linear transformations.

        If ``Y`` is a free module that is not a vector space, then
        the returned space contains homomorphisms between free modules.

        EXAMPLES::

            sage: V = QQ^2
            sage: W = QQ^3
            sage: H = V._Hom_(W, category=None)
            sage: type(H)
            <class 'sage.modules.vector_space_homspace.VectorSpaceHomspace_with_category'>
            sage: H
            Set of Morphisms (Linear Transformations) from Vector space of dimension 2 over Rational Field to Vector space of dimension 3 over Rational Field

            sage: V = QQ^2
            sage: W = ZZ^3
            sage: H = V._Hom_(W, category=None)
            sage: type(H)
            <class 'sage.modules.free_module_homspace.FreeModuleHomspace_with_category'>
            sage: H
            Set of Morphisms from Vector space of dimension 2 over Rational Field
             to Ambient free module of rank 3 over the principal ideal domain Integer Ring
<<<<<<< HEAD
             in Category of finite dimensional vector spaces with basis over quotient fields
=======
             in Category of vector spaces with basis over (quotient fields and metric spaces)
>>>>>>> 3152b5c3
        """
        if Y.base_ring().is_field():
            import vector_space_homspace
            return vector_space_homspace.VectorSpaceHomspace(self, Y, category)
        import free_module_homspace
        return free_module_homspace.FreeModuleHomspace(self, Y, category)

    def scale(self, other):
        """
        Return the product of self by the number other, which is the module
        spanned by other times each basis vector. Since self is a vector
        space this product equals self if other is nonzero, and is the zero
        vector space if other is 0.

        EXAMPLES::

            sage: V = QQ^4
            sage: V.scale(5)
            Vector space of dimension 4 over Rational Field
            sage: V.scale(0)
            Vector space of degree 4 and dimension 0 over Rational Field
            Basis matrix:
            []

        ::

            sage: W = V.span([[1,1,1,1]])
            sage: W.scale(2)
            Vector space of degree 4 and dimension 1 over Rational Field
            Basis matrix:
            [1 1 1 1]
            sage: W.scale(0)
            Vector space of degree 4 and dimension 0 over Rational Field
            Basis matrix:
            []

        ::

            sage: V = QQ^4; V
            Vector space of dimension 4 over Rational Field
            sage: V.scale(3)
            Vector space of dimension 4 over Rational Field
            sage: V.scale(0)
            Vector space of degree 4 and dimension 0 over Rational Field
            Basis matrix:
            []
        """
        if other == 0:
            return self.zero_submodule()
        return self

    def __add__(self, other):
        """
        Return the sum of self and other.

        EXAMPLES::

            sage: V = VectorSpace(QQ,3)
            sage: V0 = V.span([V.gen(0)])
            sage: V2 = V.span([V.gen(2)])
            sage: V0 + V2
            Vector space of degree 3 and dimension 2 over Rational Field
            Basis matrix:
            [1 0 0]
            [0 0 1]
            sage: QQ^3 + 0
            Vector space of dimension 3 over Rational Field
        """
        if not isinstance(other, FreeModule_generic_field):
            if other == 0:
                return self
            raise TypeError("other must be a Vector Space")
        V = self.ambient_vector_space()
        if V != other.ambient_vector_space():
            raise ArithmeticError("self and other must have the same ambient space")
        return V.span(self.basis() + other.basis())

    def echelonized_basis_matrix(self):
        """
        Return basis matrix for self in row echelon form.

        EXAMPLES::

            sage: V = FreeModule(QQ, 3).span_of_basis([[1,2,3],[4,5,6]])
            sage: V.basis_matrix()
            [1 2 3]
            [4 5 6]
            sage: V.echelonized_basis_matrix()
            [ 1  0 -1]
            [ 0  1  2]
        """
        return self.basis_matrix().echelon_form()

    def intersection(self, other):
        """
        Return the intersection of self and other, which must be
        R-submodules of a common ambient vector space.

        EXAMPLES::

            sage: V  = VectorSpace(QQ,3)
            sage: W1 = V.submodule([V.gen(0), V.gen(0) + V.gen(1)])
            sage: W2 = V.submodule([V.gen(1), V.gen(2)])
            sage: W1.intersection(W2)
            Vector space of degree 3 and dimension 1 over Rational Field
            Basis matrix:
            [0 1 0]
            sage: W2.intersection(W1)
            Vector space of degree 3 and dimension 1 over Rational Field
            Basis matrix:
            [0 1 0]
            sage: V.intersection(W1)
            Vector space of degree 3 and dimension 2 over Rational Field
            Basis matrix:
            [1 0 0]
            [0 1 0]
            sage: W1.intersection(V)
            Vector space of degree 3 and dimension 2 over Rational Field
            Basis matrix:
            [1 0 0]
            [0 1 0]
            sage: Z = V.submodule([])
            sage: W1.intersection(Z)
            Vector space of degree 3 and dimension 0 over Rational Field
            Basis matrix:
            []
        """
        if not isinstance(other, FreeModule_generic):
            raise TypeError("other must be a free module")

        if self.ambient_vector_space() != other.ambient_vector_space():
            raise ArithmeticError("self and other must have the same ambient space.")

        if self.rank() == 0 or other.rank() == 0:
            if self.base_ring().is_field():
                return other.zero_submodule()
            else:
                return self.zero_submodule()

        if self.base_ring() != other.base_ring():
            # Now other is over a ring R whose fraction field K is the base field of V = self.
            # We compute the intersection using the following algorithm:
            # 1. By explicitly computing the nullspace of the matrix whose rows
            #    are a basis for self, we obtain the matrix over a linear map
            #         phi:  K^n ----> W
            #    with kernel equal to V = self.
            # 2. Compute the kernel over R of Phi restricted to other.  Do this
            #    by clearing denominators, computing the kernel of a matrix with
            #    entries in R, then restoring denominators to the answer.
            K = self.base_ring()
            R = other.base_ring()
            B = self.basis_matrix().transpose()
            W = B.kernel()
            phi = W.basis_matrix().transpose()

            # To restrict phi to other, we multiply the basis matrix for other
            # by phi, thus computing the image of each basis vector.
            X = other.basis_matrix()
            psi = X * phi

            # Now psi is a matrix that defines an R-module morphism from other to some
            # R-module, whose kernel defines the long sought for intersection of self and other.
            L = psi.integer_kernel()

            # Finally the kernel of the intersection has basis the linear combinations of
            # the basis of other given by a basis for L.
            G = L.basis_matrix() * other.basis_matrix()
            return other.span(G.rows())

        # dispense with the three easy cases
        if self == self.ambient_vector_space():
            return other
        elif other == other.ambient_vector_space():
            return self
        elif self.dimension() == 0 or other.dimension() == 0:
            return self.zero_submodule()

        # standard algorithm for computing intersection of general subspaces
        if self.dimension() <= other.dimension():
            V1 = self; V2 = other
        else:
            V1 = other; V2 = self
        A1 = V1.basis_matrix()
        A2 = V2.basis_matrix()
        S  = A1.stack(A2)
        K  = S.kernel()
        n = int(V1.dimension())
        B = [A1.linear_combination_of_rows(v.list()[:n]) for v in K.basis()]
        return self.ambient_vector_space().submodule(B, check=False)

    def is_subspace(self, other):
        """
        True if this vector space is a subspace of other.

        EXAMPLES::

            sage: V = VectorSpace(QQ,3)
            sage: W = V.subspace([V.gen(0), V.gen(0) + V.gen(1)])
            sage: W2 = V.subspace([V.gen(1)])
            sage: W.is_subspace(V)
            True
            sage: W2.is_subspace(V)
            True
            sage: W.is_subspace(W2)
            False
            sage: W2.is_subspace(W)
            True
        """
        return self.is_submodule(other)

    def span(self, gens, base_ring=None, check=True, already_echelonized=False):
        """
        Return the K-span of the given list of gens, where K is the
        base field of self or the user-specified base_ring.  Note that
        this span is a subspace of the ambient vector space, but need
        not be a subspace of self.

        INPUT:


        -  ``gens`` - list of vectors

        -  ``check`` - bool (default: True): whether or not to
           coerce entries of gens into base field

        -  ``already_echelonized`` - bool (default: False):
           set this if you know the gens are already in echelon form


        EXAMPLES::

            sage: V = VectorSpace(GF(7), 3)
            sage: W = V.subspace([[2,3,4]]); W
            Vector space of degree 3 and dimension 1 over Finite Field of size 7
            Basis matrix:
            [1 5 2]
            sage: W.span([[1,1,1]])
            Vector space of degree 3 and dimension 1 over Finite Field of size 7
            Basis matrix:
            [1 1 1]

        TESTS::

            sage: V = FreeModule(RDF,3)
            sage: W = V.submodule([V.gen(0)])
            sage: W.span([V.gen(1)], base_ring=GF(7))
            Vector space of degree 3 and dimension 1 over Finite Field of size 7
            Basis matrix:
            [0 1 0]
            sage: v = V((1, pi, log(2))); v
            (1.0, 3.141592653589793, 0.6931471805599453)
            sage: W.span([v], base_ring=GF(7))
            Traceback (most recent call last):
            ...
            ValueError: Argument gens (= [(1.0, 3.141592653589793, 0.6931471805599453)]) is not compatible with base_ring (= Finite Field of size 7).
            sage: W = V.submodule([v])
            sage: W.span([V.gen(2)], base_ring=GF(7))
            Vector space of degree 3 and dimension 1 over Finite Field of size 7
            Basis matrix:
            [0 0 1]
        """
        if is_FreeModule(gens):
            gens = gens.gens()
        if base_ring is None or base_ring is self.base_ring():
            return FreeModule_submodule_field(
                self.ambient_module(), gens=gens, check=check, already_echelonized=already_echelonized)
        else:
            try:
                M = self.ambient_module().change_ring(base_ring)
            except TypeError:
                raise ValueError("Argument base_ring (= %s) is not compatible with the base field (= %s)." % (base_ring, self.base_field() ))
            try:
                return M.span(gens)
            except TypeError:
                raise ValueError("Argument gens (= %s) is not compatible with base_ring (= %s)." % (gens, base_ring))

    def span_of_basis(self, basis, base_ring=None, check=True, already_echelonized=False):
        r"""
        Return the free K-module with the given basis, where K is the base
        field of self or user specified base_ring.

        Note that this span is a subspace of the ambient vector space, but
        need not be a subspace of self.

        INPUT:


        -  ``basis`` - list of vectors

        -  ``check`` - bool (default: True): whether or not to
           coerce entries of gens into base field

        -  ``already_echelonized`` - bool (default: False):
           set this if you know the gens are already in echelon form


        EXAMPLES::

            sage: V = VectorSpace(GF(7), 3)
            sage: W = V.subspace([[2,3,4]]); W
            Vector space of degree 3 and dimension 1 over Finite Field of size 7
            Basis matrix:
            [1 5 2]
            sage: W.span_of_basis([[2,2,2], [3,3,0]])
            Vector space of degree 3 and dimension 2 over Finite Field of size 7
            User basis matrix:
            [2 2 2]
            [3 3 0]

        The basis vectors must be linearly independent or a
        ``ValueError`` exception is raised::

            sage: W.span_of_basis([[2,2,2], [3,3,3]])
            Traceback (most recent call last):
            ...
            ValueError: The given basis vectors must be linearly independent.
        """
        if is_FreeModule(basis):
            basis = basis.gens()
        if base_ring is None:
            return FreeModule_submodule_with_basis_field(
                self.ambient_module(), basis=basis, check=check, already_echelonized=already_echelonized)
        else:
            try:
                M = self.change_ring(base_ring)
            except TypeError:
                raise ValueError("Argument base_ring (= %s) is not compatible with the base field (= %s)." % (
                    base_ring, self.base_field() ))
            try:
                return M.span_of_basis(basis)
            except TypeError:
                raise ValueError("Argument basis (= %s) is not compatible with base_ring (= %s)." % (basis, base_ring))

    def subspace(self, gens, check=True, already_echelonized=False):
        """
        Return the subspace of self spanned by the elements of gens.

        INPUT:

        -  ``gens`` - list of vectors

        -  ``check`` - bool (default: True) verify that gens
           are all in self.

        -  ``already_echelonized`` - bool (default: False) set
           to True if you know the gens are in Echelon form.

        EXAMPLES:

        First we create a 1-dimensional vector subspace of an
        ambient `3`-dimensional space over the finite field of
        order `7`::

            sage: V = VectorSpace(GF(7), 3)
            sage: W = V.subspace([[2,3,4]]); W
            Vector space of degree 3 and dimension 1 over Finite Field of size 7
            Basis matrix:
            [1 5 2]

        Next we create an invalid subspace, but it's allowed since
        ``check=False``. This is just equivalent to computing
        the span of the element::

            sage: W.subspace([[1,1,0]], check=False)
            Vector space of degree 3 and dimension 1 over Finite Field of size 7
            Basis matrix:
            [1 1 0]

        With ``check=True`` (the default) the mistake is correctly
        detected and reported with an ``ArithmeticError`` exception::

            sage: W.subspace([[1,1,0]], check=True)
            Traceback (most recent call last):
            ...
            ArithmeticError: Argument gens (= [[1, 1, 0]]) does not generate a submodule of self.
        """
        return self.submodule(gens, check=check, already_echelonized=already_echelonized)

    def subspaces(self, dim):
        """
        Iterate over all subspaces of dimension dim.

        INPUT:

        - ``dim`` - int, dimension of subspaces to be generated

        EXAMPLE::

            sage: V = VectorSpace(GF(3), 5)
            sage: len(list(V.subspaces(0)))
            1
            sage: len(list(V.subspaces(1)))
            121
            sage: len(list(V.subspaces(2)))
            1210
            sage: len(list(V.subspaces(3)))
            1210
            sage: len(list(V.subspaces(4)))
            121
            sage: len(list(V.subspaces(5)))
            1

        ::

            sage: V = VectorSpace(GF(3), 5)
            sage: V = V.subspace([V([1,1,0,0,0]),V([0,0,1,1,0])])
            sage: list(V.subspaces(1))
            [Vector space of degree 5 and dimension 1 over Finite Field of size 3
            Basis matrix:
            [1 1 0 0 0],
             Vector space of degree 5 and dimension 1 over Finite Field of size 3
            Basis matrix:
            [1 1 1 1 0],
             Vector space of degree 5 and dimension 1 over Finite Field of size 3
            Basis matrix:
            [1 1 2 2 0],
             Vector space of degree 5 and dimension 1 over Finite Field of size 3
            Basis matrix:
            [0 0 1 1 0]]
        """
        if not self.base_ring().is_finite():
            raise RuntimeError("Base ring must be finite.")
        b = self.basis_matrix()
        from sage.matrix.echelon_matrix import reduced_echelon_matrix_iterator
        for m in reduced_echelon_matrix_iterator(self.base_ring(), dim, self.dimension(), self.is_sparse(), copy=False):
            yield self.subspace((m*b).rows())

    def subspace_with_basis(self, gens, check=True, already_echelonized=False):
        """
        Same as ``self.submodule_with_basis(...)``.

        EXAMPLES:

        We create a subspace with a user-defined basis.

        ::

            sage: V = VectorSpace(GF(7), 3)
            sage: W = V.subspace_with_basis([[2,2,2], [1,2,3]]); W
            Vector space of degree 3 and dimension 2 over Finite Field of size 7
            User basis matrix:
            [2 2 2]
            [1 2 3]

        We then create a subspace of the subspace with user-defined basis.

        ::

            sage: W1 = W.subspace_with_basis([[3,4,5]]); W1
            Vector space of degree 3 and dimension 1 over Finite Field of size 7
            User basis matrix:
            [3 4 5]

        Notice how the basis for the same subspace is different if we
        merely use the ``subspace`` command.

        ::

            sage: W2 = W.subspace([[3,4,5]]); W2
            Vector space of degree 3 and dimension 1 over Finite Field of size 7
            Basis matrix:
            [1 6 4]

        Nonetheless the two subspaces are equal (as mathematical objects)::

            sage: W1 == W2
            True
        """
        return self.submodule_with_basis(gens, check=check, already_echelonized=already_echelonized)

    def complement(self):
        """
        Return the complement of ``self`` in the
        :meth:`~sage.modules.free_module.FreeModule_ambient_field.ambient_vector_space`.

        EXAMPLES::

            sage: V = QQ^3
            sage: V.complement()
            Vector space of degree 3 and dimension 0 over Rational Field
            Basis matrix:
            []
            sage: V == V.complement().complement()
            True
            sage: W = V.span([[1, 0, 1]])
            sage: X = W.complement(); X
            Vector space of degree 3 and dimension 2 over Rational Field
            Basis matrix:
            [ 1  0 -1]
            [ 0  1  0]
            sage: X.complement() == W
            True
            sage: X + W == V
            True

        Even though we construct a subspace of a subspace, the
        orthogonal complement is still done in the ambient vector
        space `\QQ^3`::

            sage: V = QQ^3
            sage: W = V.subspace_with_basis([[1,0,1],[-1,1,0]])
            sage: X = W.subspace_with_basis([[1,0,1]])
            sage: X.complement()
            Vector space of degree 3 and dimension 2 over Rational Field
            Basis matrix:
            [ 1  0 -1]
            [ 0  1  0]

        All these complements are only done with respect to the inner
        product in the usual basis.  Over finite fields, this means
        we can get complements which are only isomorphic to a vector
        space decomposition complement. ::

            sage: F2 = GF(2,x)
            sage: V = F2^6
            sage: W = V.span([[1,1,0,0,0,0]])
            sage: W
            Vector space of degree 6 and dimension 1 over Finite Field of size 2
            Basis matrix:
            [1 1 0 0 0 0]
            sage: W.complement()
            Vector space of degree 6 and dimension 5 over Finite Field of size 2
            Basis matrix:
            [1 1 0 0 0 0]
            [0 0 1 0 0 0]
            [0 0 0 1 0 0]
            [0 0 0 0 1 0]
            [0 0 0 0 0 1]
            sage: W.intersection(W.complement())
            Vector space of degree 6 and dimension 1 over Finite Field of size 2
            Basis matrix:
            [1 1 0 0 0 0]
        """
        # Check simple cases
        if self.dimension() == 0:
            return self.ambient_vector_space()
        if self.dimension() == self.ambient_vector_space().dimension():
            return self.submodule([])
        return self.basis_matrix().right_kernel()

    def vector_space(self, base_field=None):
        """
        Return the vector space associated to self. Since self is a vector
        space this function simply returns self, unless the base field is
        different.

        EXAMPLES::

            sage: V = span([[1,2,3]],QQ); V
            Vector space of degree 3 and dimension 1 over Rational Field
            Basis matrix:
            [1 2 3]
            sage: V.vector_space()
            Vector space of degree 3 and dimension 1 over Rational Field
            Basis matrix:
            [1 2 3]
        """
        if base_field is None:
            return self
        return self.change_ring(base_field)

    def zero_submodule(self):
        """
        Return the zero submodule of self.

        EXAMPLES::

            sage: (QQ^4).zero_submodule()
            Vector space of degree 4 and dimension 0 over Rational Field
            Basis matrix:
            []
        """
        return self.zero_subspace()

    def zero_subspace(self):
        """
        Return the zero subspace of self.

        EXAMPLES::

            sage: (QQ^4).zero_subspace()
            Vector space of degree 4 and dimension 0 over Rational Field
            Basis matrix:
            []
        """
        return self.submodule([], check=False, already_echelonized=True)

    def linear_dependence(self, vectors, zeros='left', check=True):
        r"""
        Returns a list of vectors giving relations of linear dependence for the input list of vectors.
        Can be used to check linear independence of a set of vectors.

        INPUT:

        - ``vectors`` -- A list of vectors, all from the same vector
          space.

        - ``zeros`` -- default: ``'left'`` - ``'left'`` or ``'right'``
          as a general preference for where zeros are located in the
          returned coefficients

        - ``check`` -- default: ``True`` - if ``True`` each item in
          the list ``vectors`` is checked for membership in ``self``.
          Set to ``False`` if you can be certain the vectors come from
          the vector space.

        OUTPUT:

        Returns a list of vectors.  The scalar entries of each vector provide
        the coefficients for a linear combination of the input vectors that
        will equal the zero vector in ``self``.  Furthermore, the returned list
        is linearly independent in the vector space over the same base field
        with degree equal to the length of the list ``vectors``.

        The linear independence of ``vectors`` is equivalent to the returned
        list being empty, so this provides a test - see the examples below.

        The returned vectors are always independent, and with ``zeros`` set to
        ``'left'`` they have 1's in their first non-zero entries and a qualitative
        disposition to having zeros in the low-index entries.  With ``zeros`` set
        to ``'right'`` the situation is reversed with a qualitative disposition
        for zeros in the high-index entries.

        If the vectors in ``vectors`` are made the rows of a matrix `V` and
        the returned vectors are made the rows of a matrix `R`, then the
        matrix product `RV` is a zero matrix of the proper size.  And
        `R` is a matrix of full rank.  This routine uses kernels of
        matrices to compute these relations of linear dependence,
        but handles all the conversions between sets of vectors
        and matrices. If speed is important, consider working with
        the appropriate matrices and kernels instead.

        EXAMPLES:

        We begin with two linearly independent vectors, and add three
        non-trivial linear combinations to the set.  We illustrate
        both types of output and check a selected relation of linear
        dependence. ::

            sage: v1 = vector(QQ, [2, 1, -4, 3])
            sage: v2 = vector(QQ, [1, 5, 2, -2])
            sage: V = QQ^4
            sage: V.linear_dependence([v1,v2])
            [
            <BLANKLINE>
            ]

            sage: v3 = v1 + v2
            sage: v4 = 3*v1 - 4*v2
            sage: v5 = -v1 + 2*v2
            sage: L = [v1, v2, v3, v4, v5]

            sage: relations = V.linear_dependence(L, zeros='left')
            sage: relations
            [
            (1, 0, 0, -1, -2),
            (0, 1, 0, -1/2, -3/2),
            (0, 0, 1, -3/2, -7/2)
            ]
            sage: v2 + (-1/2)*v4 + (-3/2)*v5
            (0, 0, 0, 0)

            sage: relations = V.linear_dependence(L, zeros='right')
            sage: relations
            [
            (-1, -1, 1, 0, 0),
            (-3, 4, 0, 1, 0),
            (1, -2, 0, 0, 1)
            ]
            sage: z = sum([relations[2][i]*L[i] for i in range(len(L))])
            sage: z == zero_vector(QQ, 4)
            True

        A linearly independent set returns an empty list,
        a result that can be tested. ::

            sage: v1 = vector(QQ, [0,1,-3])
            sage: v2 = vector(QQ, [4,1,0])
            sage: V = QQ^3
            sage: relations = V.linear_dependence([v1, v2]); relations
            [
            <BLANKLINE>
            ]
            sage: relations == []
            True

        Exact results result from exact fields. We start with three
        linearly independent vectors and add in two linear combinations
        to make a linearly dependent set of five vectors. ::

            sage: F = FiniteField(17)
            sage: v1 = vector(F, [1, 2, 3, 4, 5])
            sage: v2 = vector(F, [2, 4, 8, 16, 15])
            sage: v3 = vector(F, [1, 0, 0, 0, 1])
            sage: (F^5).linear_dependence([v1, v2, v3]) == []
            True
            sage: L = [v1, v2, v3, 2*v1+v2, 3*v2+6*v3]
            sage: (F^5).linear_dependence(L)
            [
            (1, 0, 16, 8, 3),
            (0, 1, 2, 0, 11)
            ]
            sage: v1 + 16*v3 + 8*(2*v1+v2) + 3*(3*v2+6*v3)
            (0, 0, 0, 0, 0)
            sage: v2 + 2*v3 + 11*(3*v2+6*v3)
            (0, 0, 0, 0, 0)
            sage: (F^5).linear_dependence(L, zeros='right')
            [
            (15, 16, 0, 1, 0),
            (0, 14, 11, 0, 1)
            ]

        TESTS:

        With ``check=True`` (the default) a mismatch between vectors
        and the vector space is caught. ::

            sage: v1 = vector(RR, [1,2,3])
            sage: v2 = vector(RR, [1,2,3,4])
            sage: (RR^3).linear_dependence([v1,v2], check=True)
            Traceback (most recent call last):
            ...
            ValueError: vector (1.00000000000000, 2.00000000000000, 3.00000000000000, 4.00000000000000) is not an element of Vector space of dimension 3 over Real Field with 53 bits of precision

        The ``zeros`` keyword is checked. ::

            sage: (QQ^3).linear_dependence([vector(QQ,[1,2,3])], zeros='bogus')
            Traceback (most recent call last):
            ...
            ValueError: 'zeros' keyword must be 'left' or 'right', not 'bogus'

        An empty input set is linearly independent, vacuously. ::

            sage: (QQ^3).linear_dependence([]) == []
            True
        """
        if check:
            for v in vectors:
                if not v in self:
                    raise ValueError('vector %s is not an element of %s' % (v, self))
        if zeros == 'left':
            basis = 'echelon'
        elif zeros == 'right':
            basis = 'pivot'
        else:
            raise ValueError("'zeros' keyword must be 'left' or 'right', not '%s'" % zeros)
        import sage.matrix.constructor
        A = sage.matrix.constructor.matrix(vectors)  # as rows, so get left kernel
        return A.left_kernel(basis=basis).basis()

    def __div__(self, sub, check=True):
        """
        Return the quotient of self by the given subspace sub.

        This just calls self.quotient(sub, check)

        EXAMPLES::

            sage: V = RDF^3; W = V.span([[1,0,-1], [1,-1,0]])
            sage: Q = V/W; Q
            Vector space quotient V/W of dimension 1 over Real Double Field where
            V: Vector space of dimension 3 over Real Double Field
            W: Vector space of degree 3 and dimension 2 over Real Double Field
            Basis matrix:
            [ 1.0  0.0 -1.0]
            [ 0.0  1.0 -1.0]
            sage: type(Q)
            <class 'sage.modules.quotient_module.FreeModule_ambient_field_quotient_with_category'>
            sage: V([1,2,3])
            (1.0, 2.0, 3.0)
            sage: Q == V.quotient(W)
            True
            sage: Q(W.0)
            (0.0)
        """
        return self.quotient(sub, check)

    def quotient(self, sub, check=True):
        """
        Return the quotient of self by the given subspace sub.

        INPUT:


        -  ``sub`` - a submodule of self, or something that can
           be turned into one via self.submodule(sub).

        -  ``check`` - (default: True) whether or not to check
           that sub is a submodule.


        EXAMPLES::

            sage: A = QQ^3; V = A.span([[1,2,3], [4,5,6]])
            sage: Q = V.quotient( [V.0 + V.1] ); Q
            Vector space quotient V/W of dimension 1 over Rational Field where
            V: Vector space of degree 3 and dimension 2 over Rational Field
            Basis matrix:
            [ 1  0 -1]
            [ 0  1  2]
            W: Vector space of degree 3 and dimension 1 over Rational Field
            Basis matrix:
            [1 1 1]
            sage: Q(V.0 + V.1)
            (0)

        We illustrate the the base rings must be the same::

            sage: (QQ^2)/(ZZ^2)
            Traceback (most recent call last):
            ...
            ValueError: base rings must be the same
        """
        # Calling is_submodule may be way too slow and repeat work done below.
        # It will be very desirable to somehow do this step better.
        if is_FreeModule(sub) and self.base_ring() != sub.base_ring():
            raise ValueError("base rings must be the same")
        if check and (not is_FreeModule(sub) or not sub.is_subspace(self)):
            try:
                sub = self.subspace(sub)
            except (TypeError, ArithmeticError):
                raise ArithmeticError("sub must be a subspace of self")
        A, L = self.__quotient_matrices(sub)
        import quotient_module
        return quotient_module.FreeModule_ambient_field_quotient(self, sub, A, L)

    def __quotient_matrices(self, sub):
        r"""
        This internal function is used by
        ``self.quotient(...)``.

        EXAMPLES::

            sage: V = QQ^3; W = V.span([[1,0,-1], [1,-1,0]])
            sage: A, L = V._FreeModule_generic_field__quotient_matrices(W)
            sage: A
            [1]
            [1]
            [1]
            sage: L
            [1 0 0]

        The quotient and lift maps are used to compute in the quotient and
        to lift::

            sage: Q = V/W
            sage: Q(W.0)
            (0)
            sage: Q.lift_map()(Q.0)
            (1, 0, 0)
            sage: Q(Q.lift_map()(Q.0))
            (1)

        An example in characteristic 5::

            sage: A = GF(5)^2; B = A.span([[1,3]]); A / B
            Vector space quotient V/W of dimension 1 over Finite Field of size 5 where
            V: Vector space of dimension 2 over Finite Field of size 5
            W: Vector space of degree 2 and dimension 1 over Finite Field of size 5
            Basis matrix:
            [1 3]
        """
        # 2. Find a basis C for a another submodule of self, so that
        #    B + C is a basis for self.
        # 3. Then the quotient map is:
        #     x |---> 'write in terms of basis for C and take the last m = #C-#B components.
        # 4. And a section of this map is:
        #     x |---> corresponding linear combination of entries of last m entries
        #    of the basis C.

        # Step 1: Find bases for spaces
        B = sub.basis_matrix()
        S = self.basis_matrix()

        n = self.dimension()
        m = n - sub.dimension()

        # Step 2: Extend basis B to a basis for self.
        # We do this by simply finding the pivot rows of the matrix
        # whose rows are a basis for sub concatenated with a basis for
        # self.
        C = B.stack(S).transpose()
        A = C.matrix_from_columns(C.pivots()).transpose()

        # Step 3: Compute quotient map
        # The quotient map is given by writing in terms of the above basis,
        # then taking the last #C columns

        # Compute the matrix D "change of basis from S to A"
        # that writes each element of the basis
        # for self in terms of the basis of rows of A, i.e.,
        # want to find D such that
        #                D * A = S
        # where D is a square n x n matrix.
        # Our algorithm is to note that D is determined if we just
        # replace both A and S by the submatrix got from their pivot
        # columns.
        P  = A.pivots()
        AA = A.matrix_from_columns(P)
        SS = S.matrix_from_columns(P)
        D  = SS * AA**(-1)

        # Compute the image of each basis vector for self under the
        # map "write an element of self in terms of the basis A" then
        # take the last n-m components.
        Q = D.matrix_from_columns(range(n - m, n))

        # Step 4. Section map
        # The lifting or section map
        Dinv = D**(-1)
        L = Dinv.matrix_from_rows(range(n - m, n))

        return Q, L

    def quotient_abstract(self, sub, check=True):
        r"""
        Returns an ambient free module isomorphic to the quotient space of
        self modulo sub, together with maps from self to the quotient, and
        a lifting map in the other direction.

        Use ``self.quotient(sub)`` to obtain the quotient
        module as an object equipped with natural maps in both directions,
        and a canonical coercion.

        INPUT:


        -  ``sub`` - a submodule of self, or something that can
           be turned into one via self.submodule(sub).

        -  ``check`` - (default: True) whether or not to check
           that sub is a submodule.


        OUTPUT:


        -  ``U`` - the quotient as an abstract *ambient* free
           module

        -  ``pi`` - projection map to the quotient

        -  ``lift`` - lifting map back from quotient


        EXAMPLES::

            sage: V = GF(19)^3
            sage: W = V.span_of_basis([ [1,2,3], [1,0,1] ])
            sage: U,pi,lift = V.quotient_abstract(W)
            sage: pi(V.2)
            (18)
            sage: pi(V.0)
            (1)
            sage: pi(V.0 + V.2)
            (0)

        Another example involving a quotient of one subspace by another.

        ::

            sage: A = matrix(QQ,4,4,[0,1,0,0, 0,0,1,0, 0,0,0,1, 0,0,0,0])
            sage: V = (A^3).kernel()
            sage: W = A.kernel()
            sage: U, pi, lift = V.quotient_abstract(W)
            sage: [pi(v) == 0 for v in W.gens()]
            [True]
            sage: [pi(lift(b)) == b for b in U.basis()]
            [True, True]
        """
        # Calling is_subspace may be way too slow and repeat work done below.
        # It will be very desirable to somehow do this step better.
        if check and (not is_FreeModule(sub) or not sub.is_subspace(self)):
            try:
                sub = self.subspace(sub)
            except (TypeError, ArithmeticError):
                raise ArithmeticError("sub must be a subspace of self")

        A, L = self.__quotient_matrices(sub)
        quomap = self.hom(A)
        quo = quomap.codomain()
        liftmap = quo.Hom(self)(L)

        return quomap.codomain(), quomap, liftmap

###############################################################################
#
# Generic ambient free modules, i.e., of the form R^n for some commutative ring R.
#
###############################################################################

class FreeModule_ambient(FreeModule_generic):
    """
    Ambient free module over a commutative ring.
    """
    def __init__(self, base_ring, rank, sparse=False, coordinate_ring=None):
        """
        The free module of given rank over the given base_ring.

        INPUT:

        -  ``base_ring`` -- a commutative ring

        -  ``rank`` -- a non-negative integer

        -  ``sparse`` -- bool (default: False)

        - ``coordinate_ring`` -- a ring containing ``base_ring``
          (default: equal to ``base_ring``)

        EXAMPLES::

            sage: FreeModule(ZZ, 4)
            Ambient free module of rank 4 over the principal ideal domain Integer Ring
        """
        FreeModule_generic.__init__(self, base_ring, rank=rank,
                degree=rank, sparse=sparse, coordinate_ring=coordinate_ring)

    def __hash__(self):
        """
        The hash is obtained from the rank and the base ring.

        .. TODO::

            Make pickling so that the hash is available early enough.

        EXAMPLES::

            sage: V = QQ^7
            sage: hash(V) == hash((V.rank(), V.base_ring()))
            True
        """
        try:
            return hash((self.rank(), self.base_ring()))
        except AttributeError:
            # This is a fallback because sometimes hash is called during object
            # reconstruction (unpickle), and the above fields haven't been
            # filled in yet.
            return 0

    def _coerce_map_from_(self, M):
        """
        Return a coercion map from `M` to ``self``, or None.

        TESTS:

        Make sure :trac:`10513` is fixed (no coercion from a quotient
        vector space to an isomorphic abstract vector space)::

            sage: M = QQ^3 / [[1,2,3]]
            sage: V = QQ^2
            sage: V.coerce_map_from(M)

        """
        if isinstance(M, FreeModule_ambient):
            from sage.modules.quotient_module import FreeModule_ambient_field_quotient
            if isinstance(M, FreeModule_ambient_field_quotient):
                # No forgetful map.
                return None
            elif (self.base_ring().has_coerce_map_from(M.base_ring())
                  and self.rank() == M.rank()):
                # We could return M.hom(self.basis(), self), but the
                # complexity of this is quadratic in space and time,
                # since it constructs a matrix.
                return True
        return super(FreeModule_ambient, self)._coerce_map_from_(M)

    def _dense_module(self):
        """
        Creates a dense module with the same defining data as self.

        N.B. This function is for internal use only! See dense_module for
        use.

        EXAMPLES::

            sage: M = FreeModule(Integers(8),3)
            sage: S = FreeModule(Integers(8),3, sparse=True)
            sage: M is S._dense_module()
            True
        """
        return FreeModule(base_ring=self.base_ring(), rank = self.rank(), sparse=False)

    def _sparse_module(self):
        """
        Creates a sparse module with the same defining data as self.

        N.B. This function is for internal use only! See sparse_module for
        use.

        EXAMPLES::

            sage: M = FreeModule(Integers(8),3)
            sage: S = FreeModule(Integers(8),3, sparse=True)
            sage: M._sparse_module() is S
            True
        """
        return FreeModule(base_ring=self.base_ring(), rank = self.rank(), sparse=True)

    def echelonized_basis_matrix(self):
        """
        The echelonized basis matrix of self.

        EXAMPLES::

            sage: V = ZZ^4
            sage: W = V.submodule([ V.gen(i)-V.gen(0) for i in range(1,4) ])
            sage: W.basis_matrix()
            [ 1  0  0 -1]
            [ 0  1  0 -1]
            [ 0  0  1 -1]
            sage: W.echelonized_basis_matrix()
            [ 1  0  0 -1]
            [ 0  1  0 -1]
            [ 0  0  1 -1]
            sage: U = V.submodule_with_basis([ V.gen(i)-V.gen(0) for i in range(1,4) ])
            sage: U.basis_matrix()
            [-1  1  0  0]
            [-1  0  1  0]
            [-1  0  0  1]
            sage: U.echelonized_basis_matrix()
            [ 1  0  0 -1]
            [ 0  1  0 -1]
            [ 0  0  1 -1]
        """
        return self.basis_matrix()

    def __cmp__(self, other):
        """
        Compare the free module self with other.

        Modules are ordered by their ambient spaces, then by dimension,
        then in order by their echelon matrices. However, if
        other is a sub-module or is a quotient module then its
        comparison method is used instead of generic comparison.

        EXAMPLES:

        We compare rank three free modules over the integers and
        rationals::

            sage: QQ^3 < CC^3
            True
            sage: CC^3 < QQ^3
            False
            sage: CC^3 > QQ^3
            True

        ::

            sage: Q = QQ; Z = ZZ
            sage: Q^3 > Z^3
            True
            sage: Q^3 < Z^3
            False
            sage: Z^3 < Q^3
            True
            sage: Z^3 > Q^3
            False
            sage: Q^3 == Z^3
            False
            sage: Q^3 == Q^3
            True

        Comparison with a sub-module::

            sage: V = span([[1,2,3], [5,6,7], [8,9,10]], QQ)
            sage: V
            Vector space of degree 3 and dimension 2 over Rational Field
            Basis matrix:
            [ 1  0 -1]
            [ 0  1  2]
            sage: A = QQ^3
            sage: V < A
            True
            sage: A < V
            False

        Comparison with a quotient module (see :trac:`10513`)::

            sage: M = QQ^3 / [[1,2,3]]
            sage: V = QQ^2
            sage: V == M
            False
            sage: M == V
            False

        We create the module `\\ZZ^3`, and the submodule generated by
        one vector `(1,1,0)`, and check whether certain elements are
        in the submodule::

            sage: R = FreeModule(ZZ, 3)
            sage: V = R.submodule([R.gen(0) + R.gen(1)])
            sage: R.gen(0) + R.gen(1) in V
            True
            sage: R.gen(0) + 2*R.gen(1) in V
            False

            sage: w = (1/2)*(R.gen(0) + R.gen(1))
            sage: w
            (1/2, 1/2, 0)
            sage: w.parent()
            Vector space of dimension 3 over Rational Field
            sage: w in V
            False
            sage: V.coordinates(w)
            [1/2]

        """
        if self is other:
            return 0
        if not isinstance(other, FreeModule_generic):
            return cmp(type(self), type(other))
        from sage.modules.quotient_module import FreeModule_ambient_field_quotient
        if isinstance(other, FreeModule_ambient) and not isinstance(other,FreeModule_ambient_field_quotient):
            c = cmp(self.rank(), other.rank())
            if c: return c
            c = cmp(self.base_ring(), other.base_ring())
            if not c: return c
            try:
                if self.base_ring().is_subring(other.base_ring()):
                    return -1
                elif other.base_ring().is_subring(self.base_ring()):
                    return 1
            except NotImplementedError:
                pass
            return c
        else:
            # now other is not ambient or is a quotient;
            # it knows how to do the comparison.
            return -other.__cmp__(self)

    def _repr_(self):
        """
        The printing representation of self.

        EXAMPLES::

            sage: R = ZZ.quo(12)
            sage: M = R^12
            sage: print M
            Ambient free module of rank 12 over Ring of integers modulo 12
            sage: print M._repr_()
            Ambient free module of rank 12 over Ring of integers modulo 12

        The system representation can be overwritten, but leaves _repr_
        unmodified.

        ::

            sage: M.rename('M')
            sage: print M
            M
            sage: print M._repr_()
            Ambient free module of rank 12 over Ring of integers modulo 12

        Sparse modules print this fact.

        ::

            sage: N = FreeModule(R,12,sparse=True)
            sage: print N
            Ambient sparse free module of rank 12 over Ring of integers modulo 12

        (Now clean up again.)

        ::

            sage: M.reset_name()
            sage: print M
            Ambient free module of rank 12 over Ring of integers modulo 12
        """
        if self.is_sparse():
            return "Ambient sparse free module of rank %s over %s"%(self.rank(), self.base_ring())
        else:
            return "Ambient free module of rank %s over %s"%(self.rank(), self.base_ring())

    def _latex_(self):
        r"""
        Return a latex representation of this ambient free module.

        EXAMPLES::

            sage: latex(QQ^3) # indirect doctest
            \Bold{Q}^{3}

        ::

            sage: A = GF(5)^20
            sage: latex(A) # indiret doctest
            \Bold{F}_{5}^{20}

        ::

            sage: A = PolynomialRing(QQ,3,'x') ^ 20
            sage: latex(A) #indirect doctest
            (\Bold{Q}[x_{0}, x_{1}, x_{2}])^{20}
        """
        t = "%s"%latex.latex(self.base_ring())
        if t.find(" ") != -1:
            t = "(%s)"%t
        return "%s^{%s}"%(t, self.rank())

    def is_ambient(self):
        """
        Return ``True`` since this module is an ambient
        module.

        EXAMPLES::

            sage: A = QQ^5; A.is_ambient()
            True
            sage: A = (QQ^5).span([[1,2,3,4,5]]); A.is_ambient()
            False
        """
        return True

    def ambient_module(self):
        """
        Return self, since self is ambient.

        EXAMPLES::

            sage: A = QQ^5; A.ambient_module()
            Vector space of dimension 5 over Rational Field
            sage: A = ZZ^5; A.ambient_module()
            Ambient free module of rank 5 over the principal ideal domain Integer Ring
        """
        return self

    def basis(self):
        """
        Return a basis for this ambient free module.

        OUTPUT:


        -  ``Sequence`` - an immutable sequence with universe
           this ambient free module


        EXAMPLES::

            sage: A = ZZ^3; B = A.basis(); B
            [
            (1, 0, 0),
            (0, 1, 0),
            (0, 0, 1)
            ]
            sage: B.universe()
            Ambient free module of rank 3 over the principal ideal domain Integer Ring
        """
        try:
            return self.__basis
        except  AttributeError:
            ZERO = self(0)
            one = self.coordinate_ring().one()
            w = []
            for n in range(self.rank()):
                v = ZERO.__copy__()
                v.set(n, one)
                w.append(v)
            self.__basis = basis_seq(self, w)
            return self.__basis

    def echelonized_basis(self):
        """
        Return a basis for this ambient free module in echelon form.

        EXAMPLES::

            sage: A = ZZ^3; A.echelonized_basis()
            [
            (1, 0, 0),
            (0, 1, 0),
            (0, 0, 1)
            ]
        """
        return self.basis()

    def change_ring(self, R):
        """
        Return the ambient free module over R of the same rank as self.

        EXAMPLES::

            sage: A = ZZ^3; A.change_ring(QQ)
            Vector space of dimension 3 over Rational Field
            sage: A = ZZ^3; A.change_ring(GF(5))
            Vector space of dimension 3 over Finite Field of size 5

        For ambient modules any change of rings is defined.

        ::

            sage: A = GF(5)**3; A.change_ring(QQ)
            Vector space of dimension 3 over Rational Field
        """
        if self.base_ring() is R:
            return self
        from free_quadratic_module import is_FreeQuadraticModule
        if is_FreeQuadraticModule(self):
            return FreeModule(R, self.rank(), inner_product_matrix=self.inner_product_matrix())
        else:
            return FreeModule(R, self.rank())


    def linear_combination_of_basis(self, v):
        """
        Return the linear combination of the basis for self obtained from
        the elements of the list v.

        INPUTS:

        - ``v`` - list

        EXAMPLES::

            sage: V = span([[1,2,3], [4,5,6]], ZZ)
            sage: V
            Free module of degree 3 and rank 2 over Integer Ring
            Echelon basis matrix:
            [1 2 3]
            [0 3 6]
            sage: V.linear_combination_of_basis([1,1])
            (1, 5, 9)

        This should raise an error if the resulting element is not in self::

            sage: W = span([[2,4]], ZZ)
            sage: W.linear_combination_of_basis([1/2])
            Traceback (most recent call last):
            ...
            TypeError: element [1, 2] is not in free module
        """
        return self(v)

    def coordinate_vector(self, v, check=True):
        """
        Write `v` in terms of the standard basis for self and
        return the resulting coefficients in a vector over the fraction
        field of the base ring.

        Returns a vector `c` such that if `B` is the basis for self, then

        .. math::

            \\sum c_i B_i = v.

        If `v` is not in self, raise an ``ArithmeticError`` exception.

        EXAMPLES::

            sage: V = Integers(16)^3
            sage: v = V.coordinate_vector([1,5,9]); v
            (1, 5, 9)
            sage: v.parent()
            Ambient free module of rank 3 over Ring of integers modulo 16
        """
        return self(v)

    def echelon_coordinate_vector(self, v, check=True):
        r"""
        Same as ``self.coordinate_vector(v)``, since self is
        an ambient free module.

        INPUT:


        -  ``v`` - vector

        -  ``check`` - bool (default: True); if True, also
           verify that v is really in self.


        OUTPUT: list

        EXAMPLES::

            sage: V = QQ^4
            sage: v = V([-1/2,1/2,-1/2,1/2])
            sage: v
            (-1/2, 1/2, -1/2, 1/2)
            sage: V.coordinate_vector(v)
            (-1/2, 1/2, -1/2, 1/2)
            sage: V.echelon_coordinate_vector(v)
            (-1/2, 1/2, -1/2, 1/2)
            sage: W = V.submodule_with_basis([[1/2,1/2,1/2,1/2],[1,0,1,0]])
            sage: W.coordinate_vector(v)
            (1, -1)
            sage: W.echelon_coordinate_vector(v)
            (-1/2, 1/2)
        """
        return self.coordinate_vector(v, check=check)

    def echelon_coordinates(self, v, check=True):
        """
        Returns the coordinate vector of v in terms of the echelon basis
        for self.

        EXAMPLES::

            sage: U = VectorSpace(QQ,3)
            sage: [ U.coordinates(v) for v in U.basis() ]
            [[1, 0, 0], [0, 1, 0], [0, 0, 1]]
            sage: [ U.echelon_coordinates(v) for v in U.basis() ]
            [[1, 0, 0], [0, 1, 0], [0, 0, 1]]
            sage: V = U.submodule([[1,1,0],[0,1,1]])
            sage: V
            Vector space of degree 3 and dimension 2 over Rational Field
            Basis matrix:
            [ 1  0 -1]
            [ 0  1  1]
            sage: [ V.coordinates(v) for v in V.basis() ]
            [[1, 0], [0, 1]]
            sage: [ V.echelon_coordinates(v) for v in V.basis() ]
            [[1, 0], [0, 1]]
            sage: W = U.submodule_with_basis([[1,1,0],[0,1,1]])
            sage: W
            Vector space of degree 3 and dimension 2 over Rational Field
            User basis matrix:
            [1 1 0]
            [0 1 1]
            sage: [ W.coordinates(v) for v in W.basis() ]
            [[1, 0], [0, 1]]
            sage: [ W.echelon_coordinates(v) for v in W.basis() ]
            [[1, 1], [0, 1]]
        """
        return self.coordinates(v, check=check)

    def random_element(self, prob=1.0, *args, **kwds):
        """
        Returns a random element of self.

        INPUT:


        - ``prob`` - float. Each coefficient will be set to zero with
           probability `1-prob`. Otherwise coefficients will be chosen
           randomly from base ring (and may be zero).

        - ``*args, **kwds`` - passed on to random_element function of base
           ring.


        EXAMPLES::

            sage: M = FreeModule(ZZ, 3)
            sage: M.random_element()
            (-1, 2, 1)
            sage: M.random_element()
            (-95, -1, -2)
            sage: M.random_element()
            (-12, 0, 0)

        Passes extra positional or keyword arguments through::

            sage: M.random_element(5,10)
            (5, 5, 5)


        ::

            sage: M = FreeModule(ZZ, 16)
            sage: M.random_element()
            (-6, 5, 0, 0, -2, 0, 1, -4, -6, 1, -1, 1, 1, -1, 1, -1)
            sage: M.random_element(prob=0.3)
            (0, 0, 0, 0, -3, 1, 1, 0, 0, 0, 0, 0, 0, 0, 0, -3)
        """
        rand = current_randstate().python_random().random
        R = self.base_ring()
        v = self(0)
        prob = float(prob)
        for i in range(self.rank()):
            if rand() <= prob:
                v[i] = R.random_element(*args, **kwds)
        return v

    def gen(self, i=0):
        """
        Return the `i`-th generator for ``self``.

        Here `i` is between 0 and rank - 1, inclusive.

        INPUT:

        - `i` -- an integer (default 0)

        OUTPUT: `i`-th basis vector for ``self``.

        EXAMPLES::

            sage: n = 5
            sage: V = QQ^n
            sage: B = [V.gen(i) for i in range(n)]
            sage: B
            [(1, 0, 0, 0, 0),
            (0, 1, 0, 0, 0),
            (0, 0, 1, 0, 0),
            (0, 0, 0, 1, 0),
            (0, 0, 0, 0, 1)]
            sage: V.gens() == tuple(B)
            True

        TESTS::

            sage: (QQ^3).gen(4/3)
            Traceback (most recent call last):
            ...
            TypeError: rational is not an integer

        Check that :trac:`10262` and :trac:`13304` are fixed
        (coercions involving :class:`FreeModule_ambient` used to take
        quadratic time and space in the rank of the module)::

            sage: vector([0]*50000)/1
            (0, 0, 0, ..., 0)
        """
        if i < 0 or i >= self.rank():
            raise ValueError("Generator %s not defined." % i)
        try:
            return self.__basis[i]
        except AttributeError:
            v = self(0)
            v[i] = self.base_ring().one()
            v.set_immutable()
            return v


###############################################################################
#
# Ambient free modules over an integral domain.
#
###############################################################################

class FreeModule_ambient_domain(FreeModule_ambient):
    """
    Ambient free module over an integral domain.
    """
    def __init__(self, base_ring, rank, sparse=False, coordinate_ring=None):
        """
        Create the ambient free module of given rank over the given
        integral domain.

        EXAMPLES::

            sage: FreeModule(PolynomialRing(GF(5),'x'), 3)
            Ambient free module of rank 3 over the principal ideal domain
            Univariate Polynomial Ring in x over Finite Field of size 5
        """
        FreeModule_ambient.__init__(self, base_ring,
                rank, sparse, coordinate_ring)

    def _repr_(self):
        """
        The printing representation of self.

        EXAMPLES::

            sage: R = PolynomialRing(ZZ,'x')
            sage: M = FreeModule(R,7)
            sage: print M
            Ambient free module of rank 7 over the integral domain Univariate Polynomial Ring in x over Integer Ring
            sage: print M._repr_()
            Ambient free module of rank 7 over the integral domain Univariate Polynomial Ring in x over Integer Ring

        The system representation can be overwritten, but leaves _repr_
        unmodified.

        ::

            sage: M.rename('M')
            sage: print M
            M
            sage: print M._repr_()
            Ambient free module of rank 7 over the integral domain Univariate Polynomial Ring in x over Integer Ring

        Sparse modules print this fact.

        ::

            sage: N = FreeModule(R,7,sparse=True)
            sage: print N
            Ambient sparse free module of rank 7 over the integral domain Univariate Polynomial Ring in x over Integer Ring

        (Now clean up again.)

        ::

            sage: M.reset_name()
            sage: print M
            Ambient free module of rank 7 over the integral domain Univariate Polynomial Ring in x over Integer Ring
        """
        if self.is_sparse():
            return "Ambient sparse free module of rank %s over the integral domain %s"%(
                self.rank(), self.base_ring())
        else:
            return "Ambient free module of rank %s over the integral domain %s"%(
                self.rank(), self.base_ring())

    def ambient_vector_space(self):
        """
        Returns the ambient vector space, which is this free module
        tensored with its fraction field.

        EXAMPLES::

            sage: M = ZZ^3;
            sage: V = M.ambient_vector_space(); V
            Vector space of dimension 3 over Rational Field

        If an inner product on the module is specified, then this
        is preserved on the ambient vector space.

        ::

            sage: N = FreeModule(ZZ,4,inner_product_matrix=1)
            sage: U = N.ambient_vector_space()
            sage: U
            Ambient quadratic space of dimension 4 over Rational Field
            Inner product matrix:
            [1 0 0 0]
            [0 1 0 0]
            [0 0 1 0]
            [0 0 0 1]
            sage: P = N.submodule_with_basis([[1,-1,0,0],[0,1,-1,0],[0,0,1,-1]])
            sage: P.gram_matrix()
            [ 2 -1  0]
            [-1  2 -1]
            [ 0 -1  2]
            sage: U == N.ambient_vector_space()
            True
            sage: U == V
            False
        """
        try:
            return self.__ambient_vector_space
        except AttributeError:
            self.__ambient_vector_space = FreeModule(self.base_field(), self.rank(), sparse=self.is_sparse())
            return self.__ambient_vector_space

    def coordinate_vector(self, v, check=True):
        """
        Write `v` in terms of the standard basis for self and
        return the resulting coefficients in a vector over the fraction
        field of the base ring.

        INPUT:

        - ``v`` -- vector

        - ``check`` -- bool (default: True); if True, also verify that
           `v` is really in self.

        OUTPUT: list

        Returns a vector `c` such that if `B` is the basis for self, then

        .. math::

            \\sum c_i B_i = v.

        If `v` is not in self, raise an ``ArithmeticError`` exception.

        EXAMPLES::

            sage: V = ZZ^3
            sage: v = V.coordinate_vector([1,5,9]); v
            (1, 5, 9)
            sage: v.parent()
            Vector space of dimension 3 over Rational Field
        """
        # Calling the element constructor directly, since the
        # usual call method indirectly relies on coordinate_vector,
        # hence, an infinite recursion would result
        try:
            out = self.ambient_vector_space()._element_constructor_(v)
        except TypeError:
            raise ArithmeticError("Error transforming the given vector into the ambient vector space")
        if check and out not in self:
            raise ArithmeticError("The given vector does not belong to this free module")
        return out

    def vector_space(self, base_field=None):
        """
        Returns the vector space obtained from self by tensoring with the
        fraction field of the base ring and extending to the field.

        EXAMPLES::

            sage: M = ZZ^3;  M.vector_space()
            Vector space of dimension 3 over Rational Field
        """
        if base_field is None:
            R = self.base_ring()
            return self.change_ring(R.fraction_field())
        else:
            return self.change_ring(base_field)

###############################################################################
#
# Ambient free modules over a principal ideal domain.
#
###############################################################################

class FreeModule_ambient_pid(FreeModule_generic_pid, FreeModule_ambient_domain):
    """
    Ambient free module over a principal ideal domain.
    """
    def __init__(self, base_ring, rank, sparse=False, coordinate_ring=None):
        """
        Create the ambient free module of given rank over the given
        principal ideal domain.

        INPUT:

        - ``base_ring`` -- a principal ideal domain

        - ``rank`` -- a non-negative integer

        - ``sparse`` -- bool (default: False)

        - ``coordinate_ring`` -- a ring containing ``base_ring``
          (default: equal to ``base_ring``)

        EXAMPLES::

            sage: ZZ^3
            Ambient free module of rank 3 over the principal ideal domain Integer Ring

        We create the same module with coordinates in ``QQ``::

            sage: from sage.modules.free_module import FreeModule_ambient_pid
            sage: M = FreeModule_ambient_pid(ZZ, 3, coordinate_ring=QQ)
            sage: M
            Ambient free module of rank 3 over the principal ideal domain Integer Ring
            sage: v = M.basis()[0]; v
            (1, 0, 0)
            sage: type(v)
            <type 'sage.modules.vector_rational_dense.Vector_rational_dense'>
        """
        FreeModule_ambient_domain.__init__(self, base_ring=base_ring,
                rank=rank, sparse=sparse, coordinate_ring=coordinate_ring)

    def _repr_(self):
        """
        The printing representation of self.

        EXAMPLES::

            sage: M = FreeModule(ZZ,7)
            sage: print M
            Ambient free module of rank 7 over the principal ideal domain Integer Ring
            sage: print M._repr_()
            Ambient free module of rank 7 over the principal ideal domain Integer Ring

        The system representation can be overwritten, but leaves _repr_
        unmodified.

        ::

            sage: M.rename('M')
            sage: print M
            M
            sage: print M._repr_()
            Ambient free module of rank 7 over the principal ideal domain Integer Ring

        Sparse modules print this fact.

        ::

            sage: N = FreeModule(ZZ,7,sparse=True)
            sage: print N
            Ambient sparse free module of rank 7 over the principal ideal domain Integer Ring

        (Now clean up again.)

        ::

            sage: M.reset_name()
            sage: print M
            Ambient free module of rank 7 over the principal ideal domain Integer Ring
        """
        if self.is_sparse():
            return "Ambient sparse free module of rank %s over the principal ideal domain %s"%(
                self.rank(), self.base_ring())
        else:
            return "Ambient free module of rank %s over the principal ideal domain %s"%(
                self.rank(), self.base_ring())


###############################################################################
#
# Ambient free modules over a field (i.e., a vector space).
#
###############################################################################

class FreeModule_ambient_field(FreeModule_generic_field, FreeModule_ambient_pid):
    """

    """
    def __init__(self, base_field, dimension, sparse=False):
        """
        Create the ambient vector space of given dimension over the given
        field.

        INPUT:


        -  ``base_field`` - a field

        -  ``dimension`` - a non-negative integer

        -  ``sparse`` - bool (default: False)


        EXAMPLES::

            sage: QQ^3
            Vector space of dimension 3 over Rational Field
        """
        FreeModule_ambient_pid.__init__(self, base_field, dimension, sparse=sparse)

    def _repr_(self):
        """
        The printing representation of self.

        EXAMPLES::

            sage: V = FreeModule(QQ,7)
            sage: print V
            Vector space of dimension 7 over Rational Field
            sage: print V._repr_()
            Vector space of dimension 7 over Rational Field

        The system representation can be overwritten, but leaves _repr_
        unmodified.

        ::

            sage: V.rename('V')
            sage: print V
            V
            sage: print V._repr_()
            Vector space of dimension 7 over Rational Field

        Sparse modules print this fact.

        ::

            sage: U = FreeModule(QQ,7,sparse=True)
            sage: print U
            Sparse vector space of dimension 7 over Rational Field

        (Now clean up again.)

        ::

            sage: V.reset_name()
            sage: print V
            Vector space of dimension 7 over Rational Field
        """
        if self.is_sparse():
            return "Sparse vector space of dimension %s over %s"%(self.dimension(), self.base_ring())
        else:
            return "Vector space of dimension %s over %s"%(self.dimension(), self.base_ring())

    def ambient_vector_space(self):
        """
        Returns self as the ambient vector space.

        EXAMPLES::

            sage: M = QQ^3
            sage: M.ambient_vector_space()
            Vector space of dimension 3 over Rational Field
        """
        return self

    def base_field(self):
        """
        Returns the base field of this vector space.

        EXAMPLES::

            sage: M = QQ^3
            sage: M.base_field()
            Rational Field
        """
        return self.base_ring()

    def _element_constructor_(self, e, *args, **kwds):
        """
        Create an element of this vector space.

        EXAMPLE::

            sage: k.<a> = GF(3^4)
            sage: VS = k.vector_space()
            sage: VS(a)
            (0, 1, 0, 0)
        """
        try:
            k = e.parent()
            if finite_field.is_FiniteField(k) and k.base_ring() == self.base_ring() and k.degree() == self.degree():
                return self(e._vector_())
        except AttributeError:
            pass
        return FreeModule_generic_field._element_constructor_(self, e, *args, **kwds)

###############################################################################
#
# R-Submodule of K^n where K is the fraction field of a principal ideal domain $R$.
#
###############################################################################

class FreeModule_submodule_with_basis_pid(FreeModule_generic_pid):
    r"""
    Construct a submodule of a free module over PID with a distinguished basis.

    INPUT:

    - ``ambient`` -- ambient free module over a principal ideal domain `R`,
      i.e. `R^n`;

    - ``basis`` -- list of elements of `K^n`, where `K` is the fraction field
      of `R`. These elements must be linearly independent and will be used as
      the default basis of the constructed submodule;

    - ``check`` -- (default: ``True``) if ``False``, correctness of the input
      will not be checked and type conversion may be omitted, use with care;

    - ``echelonize`` -- (default:``False``) if ``True``, ``basis`` will be
      echelonized and the result will be used as the default basis of the
      constructed submodule;

    - `` echelonized_basis`` -- (default: ``None``) if not ``None``, must be
      the echelonized basis spanning the same submodule as ``basis``;

    - ``already_echelonized`` -- (default: ``False``) if ``True``, ``basis``
      must be already given in the echelonized form.

    OUTPUT:

    - `R`-submodule of `K^n` with the user-specified ``basis``.

    EXAMPLES::

        sage: M = ZZ^3
        sage: W = M.span_of_basis([[1,2,3],[4,5,6]]); W
        Free module of degree 3 and rank 2 over Integer Ring
        User basis matrix:
        [1 2 3]
        [4 5 6]

    Now we create a submodule of the ambient vector space, rather than
    ``M`` itself::

        sage: W = M.span_of_basis([[1,2,3/2],[4,5,6]]); W
        Free module of degree 3 and rank 2 over Integer Ring
        User basis matrix:
        [  1   2 3/2]
        [  4   5   6]
    """

    def __init__(self, ambient, basis, check=True,
        echelonize=False, echelonized_basis=None, already_echelonized=False):
        r"""
        See :class:`FreeModule_submodule_with_basis_pid` for documentation.

        TESTS::

            sage: M = ZZ^3
            sage: W = M.span_of_basis([[1,2,3],[4,5,6]])
            sage: TestSuite(W).run()

        We test that the issue at :trac:`9502` is solved::

            sage: parent(W.basis()[0])
            Free module of degree 3 and rank 2 over Integer Ring
            User basis matrix:
            [1 2 3]
            [4 5 6]
            sage: parent(W.echelonized_basis()[0])
            Free module of degree 3 and rank 2 over Integer Ring
            User basis matrix:
            [1 2 3]
            [4 5 6]

        Now we test that the issue introduced at :trac:`9502` and reported at
        :trac:`10250` is solved as well::

            sage: V = (QQ^2).span_of_basis([[1,1]])
            sage: w = sqrt(2) * V([1,1])
            sage: 3 * w
            (3*sqrt(2), 3*sqrt(2))
        """
        if not isinstance(ambient, FreeModule_ambient_pid):
            raise TypeError("ambient (=%s) must be ambient." % ambient)
        self.__ambient_module = ambient
        R = ambient.base_ring()
        R_coord = R

        # Convert all basis elements to the ambient module
        try:
            basis = [ambient(x) for x in basis]
        except TypeError:
            # That failed, try the ambient vector space instead
            V = ambient.ambient_vector_space()
            R_coord = V.base_ring()
            try:
                basis = [V(x) for x in basis]
            except TypeError:
                raise TypeError("each element of basis must be in "
                                "the ambient vector space")

        if echelonize and not already_echelonized:
            basis = self._echelonized_basis(ambient, basis)

        # The following is WRONG - we should call __init__ of
        # FreeModule_generic_pid. However, it leads to a bunch of errors.
        FreeModule_generic.__init__(self, base_ring=R, coordinate_ring=R_coord,
                                    rank=len(basis), degree=ambient.degree(),
                                    sparse=ambient.is_sparse())
        C = self.element_class
        w = [C(self, x.list(), coerce=False, copy=False) for x in basis]
        self.__basis = basis_seq(self, w)

        if echelonize or already_echelonized:
            self.__echelonized_basis = self.__basis
        else:
            if echelonized_basis is None:
                echelonized_basis = self._echelonized_basis(ambient, basis)
            w = [C(self, x.list(), coerce=False, copy=True)
                 for x in echelonized_basis]
            self.__echelonized_basis = basis_seq(self, w)
        if check and len(basis) != len(self.__echelonized_basis):
            raise ValueError("The given basis vectors must be linearly "
                             "independent.")

    def __hash__(self):
        """
        The hash is given by the basis.

        EXAMPLES::

            sage: M = ZZ^3
            sage: W = M.span_of_basis([[1,2,3],[4,5,6]])
            sage: hash(W) == hash(W.basis())
            True
        """
        return hash(self.__basis)

    def construction(self):
        """
        Returns the functorial construction of self, namely, the subspace
        of the ambient module spanned by the given basis.

        EXAMPLE::

            sage: M = ZZ^3
            sage: W = M.span_of_basis([[1,2,3],[4,5,6]]); W
            Free module of degree 3 and rank 2 over Integer Ring
            User basis matrix:
            [1 2 3]
            [4 5 6]
            sage: c, V = W.construction()
            sage: c(V) == W
            True
        """
        from sage.categories.pushout import SubspaceFunctor
        return SubspaceFunctor(self.basis()), self.ambient_module()

    def echelonized_basis_matrix(self):
        """
        Return basis matrix for self in row echelon form.

        EXAMPLES::

            sage: V = FreeModule(ZZ, 3).span_of_basis([[1,2,3],[4,5,6]])
            sage: V.basis_matrix()
            [1 2 3]
            [4 5 6]
            sage: V.echelonized_basis_matrix()
            [1 2 3]
            [0 3 6]
        """
        try:
            return self.__echelonized_basis_matrix
        except AttributeError:
            pass
        self._echelonized_basis(self.ambient_module(), self.__basis)
        return self.__echelonized_basis_matrix

    def _echelonized_basis(self, ambient, basis):
        """
        Given the ambient space and a basis, construct and cache the
        echelonized basis matrix and returns its rows.

        N.B. This function is for internal use only!

        EXAMPLES::

            sage: M = ZZ^3
            sage: N = M.submodule_with_basis([[1,1,0],[0,2,1]])
            sage: N._echelonized_basis(M,N.basis())
            [(1, 1, 0), (0, 2, 1)]
            sage: V = QQ^3
            sage: W = V.submodule_with_basis([[1,1,0],[0,2,1]])
            sage: W._echelonized_basis(V,W.basis())
            [(1, 0, -1/2), (0, 1, 1/2)]
            sage: V = SR^3
            sage: W = V.submodule_with_basis([[1,0,1]])
            sage: W._echelonized_basis(V,W.basis())
            [(1, 0, 1)]
        """
        # Return the first rank rows (i.e., the nonzero rows).
        d = self._denominator(basis)
        MAT = sage.matrix.matrix_space.MatrixSpace(
            ambient.base_ring(), len(basis), ambient.degree(), sparse = ambient.is_sparse())
        if d != 1:
            basis = [x*d for x in basis]
        A = MAT(basis)
        E = A.echelon_form()
        if d != 1:
            E = E.matrix_over_field()*(~d)   # divide out denominator
        r = E.rank()
        if r < E.nrows():
            E = E.matrix_from_rows(range(r))
        self.__echelonized_basis_matrix = E
        return E.rows()

    def __cmp__(self, other):
        r"""
        Compare the free module self with other.

        Modules are ordered by their ambient spaces, then by dimension,
        then in order by their echelon matrices.

        .. note::

           Use :meth:`is_submodule` to determine if one
           module is a submodule of another.

        EXAMPLES:

        First we compare two equal vector spaces.

        ::

            sage: V = span([[1,2,3], [5,6,7], [8,9,10]], QQ)
            sage: W = span([[5,6,7], [8,9,10]], QQ)
            sage: V == W
            True

        Next we compare a one dimensional space to the two dimensional
        space defined above.

        ::

            sage: M = span([[5,6,7]], QQ)
            sage: V == M
            False
            sage: M < V
            True
            sage: V < M
            False

        We compare a `\ZZ`-module to the one-dimensional
        space above.

        ::

            sage: V = span([[5,6,7]], ZZ).scale(1/11);  V
            Free module of degree 3 and rank 1 over Integer Ring
            Echelon basis matrix:
            [5/11 6/11 7/11]
            sage: V < M
            True
            sage: M < V
            False

        We test that trac 5525 is fixed::

            sage: A = (QQ^1).span([[1/3]],ZZ); B = (QQ^1).span([[1]],ZZ);
            sage: A.intersection(B)
            Free module of degree 1 and rank 1 over Integer Ring
            Echelon basis matrix:
            [1]

        """
        if self is other:
            return 0
        if not isinstance(other, FreeModule_generic):
            return cmp(type(self), type(other))
        c = cmp(self.ambient_vector_space(), other.ambient_vector_space())
        if c: return c
        c = cmp(self.dimension(), other.dimension())
        if c: return c
        c = cmp(self.base_ring(), other.base_ring())
        if c: return c
        # We use self.echelonized_basis_matrix() == other.echelonized_basis_matrix()
        # with the matrix to avoid a circular reference.
        return cmp(self.echelonized_basis_matrix(), other.echelonized_basis_matrix())

    def _denominator(self, B):
        """
        The LCM of the denominators of the given list B.

        N.B.: This function is for internal use only!

        EXAMPLES::

            sage: V = QQ^3
            sage: L = V.span([[1,1/2,1/3], [-1/5,2/3,3]],ZZ)
            sage: L
            Free module of degree 3 and rank 2 over Integer Ring
            Echelon basis matrix:
            [ 1/5 19/6 37/3]
            [   0 23/6 46/3]
            sage: L._denominator(L.echelonized_basis_matrix().list())
            30

        """
        if len(B) == 0:
            return 1
        d = B[0].denominator()
        from sage.rings.arith import lcm
        for x in B[1:]:
            d = lcm(d,x.denominator())
        return d

    def _repr_(self):
        """
        The printing representation of self.

        EXAMPLES::

            sage: L = ZZ^8
            sage: E = L.submodule_with_basis([ L.gen(i) - L.gen(0) for i in range(1,8) ])
            sage: E # indirect doctest
            Free module of degree 8 and rank 7 over Integer Ring
            User basis matrix:
            [-1  1  0  0  0  0  0  0]
            [-1  0  1  0  0  0  0  0]
            [-1  0  0  1  0  0  0  0]
            [-1  0  0  0  1  0  0  0]
            [-1  0  0  0  0  1  0  0]
            [-1  0  0  0  0  0  1  0]
            [-1  0  0  0  0  0  0  1]

        ::

            sage: M = FreeModule(ZZ,8,sparse=True)
            sage: N = M.submodule_with_basis([ M.gen(i) - M.gen(0) for i in range(1,8) ])
            sage: N # indirect doctest
            Sparse free module of degree 8 and rank 7 over Integer Ring
            User basis matrix:
            [-1  1  0  0  0  0  0  0]
            [-1  0  1  0  0  0  0  0]
            [-1  0  0  1  0  0  0  0]
            [-1  0  0  0  1  0  0  0]
            [-1  0  0  0  0  1  0  0]
            [-1  0  0  0  0  0  1  0]
            [-1  0  0  0  0  0  0  1]
        """
        if self.is_sparse():
            s = "Sparse free module of degree %s and rank %s over %s\n"%(
                self.degree(), self.rank(), self.base_ring()) + \
                "User basis matrix:\n%s"%self.basis_matrix()
        else:
            s = "Free module of degree %s and rank %s over %s\n"%(
                self.degree(), self.rank(), self.base_ring()) + \
                "User basis matrix:\n%s"%self.basis_matrix()
        return s

    def _latex_(self):
        r"""
        Return latex representation of this free module.

        EXAMPLES::

            sage: A = ZZ^3
            sage: M = A.span_of_basis([[1,2,3],[4,5,6]])
            sage: M._latex_()
            '\\mathrm{RowSpan}_{\\Bold{Z}}\\left(\\begin{array}{rrr}\n1 & 2 & 3 \\\\\n4 & 5 & 6\n\\end{array}\\right)'
        """
        return "\\mathrm{RowSpan}_{%s}%s"%(latex.latex(self.base_ring()), latex.latex(self.basis_matrix()))

    def ambient_module(self):
        """
        Return the ambient module related to the `R`-module self,
        which was used when creating this module, and is of the form
        `R^n`. Note that self need not be contained in the ambient
        module, though self will be contained in the ambient vector space.

        EXAMPLES::

            sage: A = ZZ^3
            sage: M = A.span_of_basis([[1,2,'3/7'],[4,5,6]])
            sage: M
            Free module of degree 3 and rank 2 over Integer Ring
            User basis matrix:
            [  1   2 3/7]
            [  4   5   6]
            sage: M.ambient_module()
            Ambient free module of rank 3 over the principal ideal domain Integer Ring
            sage: M.is_submodule(M.ambient_module())
            False
        """
        return self.__ambient_module

    def echelon_coordinates(self, v, check=True):
        r"""
        Write `v` in terms of the echelonized basis for self.

        INPUT:


        -  ``v`` - vector

        -  ``check`` - bool (default: True); if True, also
           verify that v is really in self.


        OUTPUT: list

        Returns a list `c` such that if `B` is the basis
        for self, then

        .. math::

            \\sum c_i B_i = v.

        If `v` is not in self, raise an ``ArithmeticError`` exception.

        EXAMPLES::

            sage: A = ZZ^3
            sage: M = A.span_of_basis([[1,2,'3/7'],[4,5,6]])
            sage: M.coordinates([8,10,12])
            [0, 2]
            sage: M.echelon_coordinates([8,10,12])
            [8, -2]
            sage: B = M.echelonized_basis(); B
            [
            (1, 2, 3/7),
            (0, 3, -30/7)
            ]
            sage: 8*B[0] - 2*B[1]
            (8, 10, 12)

        We do an example with a sparse vector space::

            sage: V = VectorSpace(QQ,5, sparse=True)
            sage: W = V.subspace_with_basis([[0,1,2,0,0], [0,-1,0,0,-1/2]])
            sage: W.echelonized_basis()
            [
            (0, 1, 0, 0, 1/2),
            (0, 0, 1, 0, -1/4)
            ]
            sage: W.echelon_coordinates([0,0,2,0,-1/2])
            [0, 2]
        """
        if not isinstance(v, free_module_element.FreeModuleElement):
            v = self.ambient_vector_space()(v)
        elif v.degree() != self.degree():
            raise ArithmeticError("vector is not in free module")
        # Find coordinates of v with respect to rref basis.
        E = self.echelonized_basis_matrix()
        P = E.pivots()
        w = v.list_from_positions(P)
        # Next use the transformation matrix from the rref basis
        # to the echelon basis.
        T = self._rref_to_echelon_matrix()
        x = T.linear_combination_of_rows(w).list(copy=False)
        if not check:
            return x
        if v.parent() is self:
            return x
        lc = E.linear_combination_of_rows(x)
        if list(lc) != list(v):
            raise ArithmeticError("vector is not in free module")
        return x

    def user_to_echelon_matrix(self):
        """
        Return matrix that transforms a vector written with respect to the
        user basis of self to one written with respect to the echelon
        basis. The matrix acts from the right, as is usual in Sage.

        EXAMPLES::

            sage: A = ZZ^3
            sage: M = A.span_of_basis([[1,2,3],[4,5,6]])
            sage: M.echelonized_basis()
            [
            (1, 2, 3),
            (0, 3, 6)
            ]
            sage: M.user_to_echelon_matrix()
            [ 1  0]
            [ 4 -1]

        The vector `v=(5,7,9)` in `M` is `(1,1)`
        with respect to the user basis. Multiplying the above matrix on the
        right by this vector yields `(5,-1)`, which has components
        the coordinates of `v` with respect to the echelon basis.

        ::

            sage: v0,v1 = M.basis(); v = v0+v1
            sage: e0,e1 = M.echelonized_basis()
            sage: v
            (5, 7, 9)
            sage: 5*e0 + (-1)*e1
            (5, 7, 9)
        """
        try:
            return self.__user_to_echelon_matrix
        except AttributeError:
            if self.base_ring().is_field():
                self.__user_to_echelon_matrix = self._user_to_rref_matrix()
            else:
                rows = sum([self.echelon_coordinates(b,check=False) for b in self.basis()], [])
                M = sage.matrix.matrix_space.MatrixSpace(self.base_ring().fraction_field(),
                                             self.dimension(),
                                             sparse = self.is_sparse())
                self.__user_to_echelon_matrix = M(rows)
        return self.__user_to_echelon_matrix


    def echelon_to_user_matrix(self):
        """
        Return matrix that transforms the echelon basis to the user basis
        of self. This is a matrix `A` such that if `v` is a
        vector written with respect to the echelon basis for self then
        `vA` is that vector written with respect to the user basis
        of self.

        EXAMPLES::

            sage: V = QQ^3
            sage: W = V.span_of_basis([[1,2,3],[4,5,6]])
            sage: W.echelonized_basis()
            [
            (1, 0, -1),
            (0, 1, 2)
            ]
            sage: A = W.echelon_to_user_matrix(); A
            [-5/3  2/3]
            [ 4/3 -1/3]

        The vector `(1,1,1)` has coordinates `v=(1,1)` with
        respect to the echelonized basis for self. Multiplying `vA`
        we find the coordinates of this vector with respect to the user
        basis.

        ::

            sage: v = vector(QQ, [1,1]); v
            (1, 1)
            sage: v * A
            (-1/3, 1/3)
            sage: u0, u1 = W.basis()
            sage: (-u0 + u1)/3
            (1, 1, 1)
        """
        try:
            return self.__echelon_to_user_matrix
        except AttributeError:
            self.__echelon_to_user_matrix = ~self.user_to_echelon_matrix()
            return self.__echelon_to_user_matrix

    def _user_to_rref_matrix(self):
        """
        Returns a transformation matrix from the user specified basis to row
        reduced echelon form, for this module over a PID.

        Note: For internal use only! See user_to_echelon_matrix.

        EXAMPLES::

            sage: M = ZZ^3
            sage: N = M.submodule_with_basis([[1,1,0],[0,1,1]])
            sage: T = N.user_to_echelon_matrix(); T # indirect doctest
            [1 1]
            [0 1]
            sage: N.basis_matrix()
            [1 1 0]
            [0 1 1]
            sage: N.echelonized_basis_matrix()
            [ 1  0 -1]
            [ 0  1  1]
            sage: T * N.echelonized_basis_matrix() == N.basis_matrix()
            True
        """
        try:
            return self.__user_to_rref_matrix
        except AttributeError:
            A = self.basis_matrix()
            P = self.echelonized_basis_matrix().pivots()
            T = A.matrix_from_columns(P)
            self.__user_to_rref_matrix = T
        return self.__user_to_rref_matrix

    def _rref_to_user_matrix(self):
        """
        Returns a transformation matrix from row reduced echelon form to
        the user specified basis, for this module over a PID.

        Note: For internal use only! See user_to_echelon_matrix.

        EXAMPLES::

            sage: M = ZZ^3
            sage: N = M.submodule_with_basis([[1,1,0],[0,1,1]])
            sage: U = N.echelon_to_user_matrix(); U # indirect doctest
            [ 1 -1]
            [ 0  1]
            sage: N.echelonized_basis_matrix()
            [ 1  0 -1]
            [ 0  1  1]
            sage: N.basis_matrix()
            [1 1 0]
            [0 1 1]
            sage: U * N.basis_matrix() == N.echelonized_basis_matrix()
            True
        """
        try:
            return self.__rref_to_user_matrix
        except AttributeError:
            self.__rref_to_user_matrix = ~self._user_to_rref_matrix()
            return self.__rref_to_user_matrix

    def _echelon_to_rref_matrix(self):
        """
        Returns a transformation matrix from the some matrix to the row
        reduced echelon form for this module over a PID.

        Note: For internal use only! and not used!

        EXAMPLES::

            sage: M = ZZ^3
            sage: N = M.submodule_with_basis([[1,1,0],[1,1,2]])
            sage: N
            Free module of degree 3 and rank 2 over Integer Ring
            User basis matrix:
            [1 1 0]
            [1 1 2]
            sage: T = N._echelon_to_rref_matrix(); T
            [1 0]
            [0 2]
            sage: type(T)
            <type 'sage.matrix.matrix_integer_dense.Matrix_integer_dense'>
            sage: U = N._rref_to_echelon_matrix(); U
            [  1   0]
            [  0 1/2]
            sage: type(U)
            <type 'sage.matrix.matrix_rational_dense.Matrix_rational_dense'>
        """
        try:
            return self.__echelon_to_rref_matrix
        except AttributeError:
            A = self.echelonized_basis_matrix()
            T = A.matrix_from_columns(A.pivots())
            self.__echelon_to_rref_matrix = T
        return self.__echelon_to_rref_matrix

    def _rref_to_echelon_matrix(self):
        """
        Returns a transformation matrix from row reduced echelon form to
        some matrix for this module over a PID.

        Note: For internal use only!

        EXAMPLES::

            sage: M = ZZ^3
            sage: N = M.submodule_with_basis([[1,1,0],[1,1,2]])
            sage: N
            Free module of degree 3 and rank 2 over Integer Ring
            User basis matrix:
            [1 1 0]
            [1 1 2]
            sage: T = N._echelon_to_rref_matrix(); T
            [1 0]
            [0 2]
            sage: type(T)
            <type 'sage.matrix.matrix_integer_dense.Matrix_integer_dense'>
            sage: U = N._rref_to_echelon_matrix(); U
            [  1   0]
            [  0 1/2]
            sage: type(U)
            <type 'sage.matrix.matrix_rational_dense.Matrix_rational_dense'>
        """
        try:
            return self.__rref_to_echelon_matrix
        except AttributeError:
            self.__rref_to_echelon_matrix = ~self._echelon_to_rref_matrix()
            return self.__rref_to_echelon_matrix

    def vector_space(self, base_field=None):
        """
        Return the vector space associated to this free module via tensor
        product with the fraction field of the base ring.

        EXAMPLES::

            sage: A = ZZ^3; A
            Ambient free module of rank 3 over the principal ideal domain Integer Ring
            sage: A.vector_space()
            Vector space of dimension 3 over Rational Field
            sage: M = A.span_of_basis([['1/3',2,'3/7'],[4,5,6]]); M
            Free module of degree 3 and rank 2 over Integer Ring
            User basis matrix:
            [1/3   2 3/7]
            [  4   5   6]
            sage: M.vector_space()
            Vector space of degree 3 and dimension 2 over Rational Field
            User basis matrix:
            [1/3   2 3/7]
            [  4   5   6]
        """
        if base_field is None:
            K = self.base_ring().fraction_field()
            V = self.ambient_vector_space()
            return V.submodule_with_basis(self.basis())
        return self.change_ring(base_field)

    def ambient_vector_space(self):
        """
        Return the ambient vector space in which this free module is
        embedded.

        EXAMPLES::

            sage: M = ZZ^3;  M.ambient_vector_space()
            Vector space of dimension 3 over Rational Field

        ::

            sage: N = M.span_of_basis([[1,2,'1/5']])
            sage: N
            Free module of degree 3 and rank 1 over Integer Ring
            User basis matrix:
            [  1   2 1/5]
            sage: M.ambient_vector_space()
            Vector space of dimension 3 over Rational Field
            sage: M.ambient_vector_space() is N.ambient_vector_space()
            True

        If an inner product on the module is specified, then this
        is preserved on the ambient vector space.

        ::

            sage: M = FreeModule(ZZ,4,inner_product_matrix=1)
            sage: V = M.ambient_vector_space()
            sage: V
            Ambient quadratic space of dimension 4 over Rational Field
            Inner product matrix:
            [1 0 0 0]
            [0 1 0 0]
            [0 0 1 0]
            [0 0 0 1]
            sage: N = M.submodule([[1,-1,0,0],[0,1,-1,0],[0,0,1,-1]])
            sage: N.gram_matrix()
            [2 1 1]
            [1 2 1]
            [1 1 2]
            sage: V == N.ambient_vector_space()
            True
        """
        return self.ambient_module().ambient_vector_space()

    def basis(self):
        """
        Return the user basis for this free module.

        EXAMPLES::

            sage: V = ZZ^3
            sage: V.basis()
            [
            (1, 0, 0),
            (0, 1, 0),
            (0, 0, 1)
            ]
            sage: M = V.span_of_basis([['1/8',2,1]])
            sage: M.basis()
            [
            (1/8, 2, 1)
            ]
        """
        return self.__basis

    def change_ring(self, R):
        """
        Return the free module over `R` obtained by coercing each
        element of the basis of ``self`` into a vector over the
        fraction field of `R`, then taking the resulting `R`-module.

        INPUT:

        -  ``R`` - a principal ideal domain

        EXAMPLES::

            sage: V = QQ^3
            sage: W = V.subspace([[2, 1/2, 1]])
            sage: W.change_ring(GF(7))
            Vector space of degree 3 and dimension 1 over Finite Field of size 7
            Basis matrix:
            [1 2 4]

        ::

            sage: M = (ZZ^2) * (1/2)
            sage: N = M.change_ring(QQ)
            sage: N
            Vector space of degree 2 and dimension 2 over Rational Field
            Basis matrix:
            [1 0]
            [0 1]
            sage: N = M.change_ring(QQ['x'])
            sage: N
            Free module of degree 2 and rank 2 over Univariate Polynomial Ring in x over Rational Field
            Echelon basis matrix:
            [1/2   0]
            [  0 1/2]
            sage: N.coordinate_ring()
            Univariate Polynomial Ring in x over Rational Field

        The ring must be a principal ideal domain::

            sage: M.change_ring(ZZ['x'])
            Traceback (most recent call last):
            ...
            TypeError: the new ring Univariate Polynomial Ring in x over Integer Ring should be a principal ideal domain
        """
        if self.base_ring() is R:
            return self
        if R not in PrincipalIdealDomains():
            raise TypeError("the new ring %r should be a principal ideal domain" % R)

        K = R.fraction_field()
        V = VectorSpace(K, self.degree())
        B = [V(b) for b in self.basis()]
        M = self.ambient_module().change_ring(R)
        if self.has_user_basis():
            return M.span_of_basis(B)
        else:
            return M.span(B)

    def coordinate_vector(self, v, check=True):
        """
        Write `v` in terms of the user basis for self.

        INPUT:

        - ``v`` -- vector

        - ``check`` -- bool (default: True); if True, also verify that
           `v` is really in self.

        OUTPUT: list

        Returns a vector `c` such that if `B` is the basis for self, then

        .. math::

            \\sum c_i B_i = v.

        If `v` is not in self, raise an ``ArithmeticError`` exception.

        EXAMPLES::

            sage: V = ZZ^3
            sage: M = V.span_of_basis([['1/8',2,1]])
            sage: M.coordinate_vector([1,16,8])
            (8)
        """
        # First find the coordinates of v wrt echelon basis.
        w = self.echelon_coordinate_vector(v, check=check)
        # Next use transformation matrix from echelon basis to
        # user basis.
        T = self.echelon_to_user_matrix()
        return T.linear_combination_of_rows(w)

    def echelonized_basis(self):
        """
        Return the basis for self in echelon form.

        EXAMPLES::

            sage: V = ZZ^3
            sage: M = V.span_of_basis([['1/2',3,1], [0,'1/6',0]])
            sage: M.basis()
            [
            (1/2, 3, 1),
            (0, 1/6, 0)
            ]
            sage: B = M.echelonized_basis(); B
            [
            (1/2, 0, 1),
            (0, 1/6, 0)
            ]
            sage: V.span(B) == M
            True
        """
        return self.__echelonized_basis

    def echelon_coordinate_vector(self, v, check=True):
        """
        Write `v` in terms of the echelonized basis for self.

        INPUT:


        -  ``v`` - vector

        -  ``check`` - bool (default: True); if True, also
           verify that v is really in self.

        Returns a list `c` such that if `B` is the echelonized basis
        for self, then

        .. math::

            \\sum c_i B_i = v.

        If `v` is not in self, raise an ``ArithmeticError`` exception.

        EXAMPLES::

            sage: V = ZZ^3
            sage: M = V.span_of_basis([['1/2',3,1], [0,'1/6',0]])
            sage: B = M.echelonized_basis(); B
            [
            (1/2, 0, 1),
            (0, 1/6, 0)
            ]
            sage: M.echelon_coordinate_vector(['1/2', 3, 1])
            (1, 18)
        """
        return FreeModule(self.base_ring().fraction_field(), self.rank())(self.echelon_coordinates(v, check=check))

    def has_user_basis(self):
        """
        Return ``True`` if the basis of this free module is
        specified by the user, as opposed to being the default echelon
        form.

        EXAMPLES::

            sage: V = ZZ^3; V.has_user_basis()
            False
            sage: M = V.span_of_basis([[1,3,1]]); M.has_user_basis()
            True
            sage: M = V.span([[1,3,1]]); M.has_user_basis()
            False
        """
        return True

    def linear_combination_of_basis(self, v):
        """
        Return the linear combination of the basis for self obtained from
        the coordinates of v.

        INPUTS:

        - ``v`` - list

        EXAMPLES::

            sage: V = span([[1,2,3], [4,5,6]], ZZ); V
            Free module of degree 3 and rank 2 over Integer Ring
            Echelon basis matrix:
            [1 2 3]
            [0 3 6]
            sage: V.linear_combination_of_basis([1,1])
            (1, 5, 9)

        This should raise an error if the resulting element is not in self::

            sage: W = (QQ**2).span([[2, 0], [0, 8]], ZZ)
            sage: W.linear_combination_of_basis([1, -1/2])
            Traceback (most recent call last):
            ...
            TypeError: element [2, -4] is not in free module
        """
        R = self.base_ring()
        check = (not R.is_field()) and any([a not in R for a in list(v)])
        return self(self.basis_matrix().linear_combination_of_rows(v),
                    check=check, copy=False, coerce=False)


class FreeModule_submodule_pid(FreeModule_submodule_with_basis_pid):
    """
    An `R`-submodule of `K^n` where `K` is the
    fraction field of a principal ideal domain `R`.

    EXAMPLES::

        sage: M = ZZ^3
        sage: W = M.span_of_basis([[1,2,3],[4,5,19]]); W
        Free module of degree 3 and rank 2 over Integer Ring
        User basis matrix:
        [ 1  2  3]
        [ 4  5 19]

    Generic tests, including saving and loading submodules and elements::

        sage: TestSuite(W).run()
        sage: v = W.0 + W.1
        sage: TestSuite(v).run()
    """
    def __init__(self, ambient, gens, check=True, already_echelonized=False):
        """
        Create an embedded free module over a PID.

        EXAMPLES::

            sage: V = ZZ^3
            sage: W = V.span([[1,2,3],[4,5,6]])
            sage: W
            Free module of degree 3 and rank 2 over Integer Ring
            Echelon basis matrix:
            [1 2 3]
            [0 3 6]
        """
        FreeModule_submodule_with_basis_pid.__init__(self, ambient, basis=gens,
            echelonize=True, already_echelonized=already_echelonized)

    def _repr_(self):
        """
        The printing representation of self.

        EXAMPLES::

            sage: M = ZZ^8
            sage: L = M.submodule([ M.gen(i) - M.gen(0) for i in range(1,8) ])
            sage: print L # indirect doctest
            Free module of degree 8 and rank 7 over Integer Ring
            Echelon basis matrix:
            [ 1  0  0  0  0  0  0 -1]
            [ 0  1  0  0  0  0  0 -1]
            [ 0  0  1  0  0  0  0 -1]
            [ 0  0  0  1  0  0  0 -1]
            [ 0  0  0  0  1  0  0 -1]
            [ 0  0  0  0  0  1  0 -1]
            [ 0  0  0  0  0  0  1 -1]
        """
        if self.is_sparse():
            s = "Sparse free module of degree %s and rank %s over %s\n"%(
                self.degree(), self.rank(), self.base_ring()) + \
                "Echelon basis matrix:\n%s"%self.basis_matrix()
        else:
            s = "Free module of degree %s and rank %s over %s\n"%(
                self.degree(), self.rank(), self.base_ring()) + \
                "Echelon basis matrix:\n%s"%self.basis_matrix()
        return s

    def coordinate_vector(self, v, check=True):
        """
        Write `v` in terms of the user basis for self.

        INPUT:

        - ``v`` -- vector

        - ``check`` -- bool (default: True); if True, also verify that
           `v` is really in self.

        OUTPUT: list

        Returns a list `c` such that if `B` is the basis for self, then

        .. math::

            \\sum c_i B_i = v.

        If `v` is not in self, raise an ``ArithmeticError`` exception.

        EXAMPLES::

            sage: V = ZZ^3
            sage: W = V.span_of_basis([[1,2,3],[4,5,6]])
            sage: W.coordinate_vector([1,5,9])
            (5, -1)
        """
        return self.echelon_coordinate_vector(v, check=check)

    def has_user_basis(self):
        r"""
        Return ``True`` if the basis of this free module is
        specified by the user, as opposed to being the default echelon
        form.

        EXAMPLES::

            sage: A = ZZ^3; A
            Ambient free module of rank 3 over the principal ideal domain Integer Ring
            sage: A.has_user_basis()
            False
            sage: W = A.span_of_basis([[2,'1/2',1]])
            sage: W.has_user_basis()
            True
            sage: W = A.span([[2,'1/2',1]])
            sage: W.has_user_basis()
            False
        """
        return False


class FreeModule_submodule_with_basis_field(FreeModule_generic_field, FreeModule_submodule_with_basis_pid):
    """
    An embedded vector subspace with a distinguished user basis.

    EXAMPLES::

        sage: M = QQ^3; W = M.submodule_with_basis([[1,2,3], [4,5,19]]); W
        Vector space of degree 3 and dimension 2 over Rational Field
        User basis matrix:
        [ 1  2  3]
        [ 4  5 19]

    Since this is an embedded vector subspace with a distinguished user
    basis possibly different than the echelonized basis, the
    echelon_coordinates() and user coordinates() do not agree::

        sage: V = QQ^3

    ::

        sage: W = V.submodule_with_basis([[1,2,3], [4,5,6]])
        sage: W
        Vector space of degree 3 and dimension 2 over Rational Field
        User basis matrix:
        [1 2 3]
        [4 5 6]

    ::

        sage: v = V([1,5,9])
        sage: W.echelon_coordinates(v)
        [1, 5]
        sage: vector(QQ, W.echelon_coordinates(v)) * W.echelonized_basis_matrix()
        (1, 5, 9)

    ::

        sage: v = V([1,5,9])
        sage: W.coordinates(v)
        [5, -1]
        sage: vector(QQ, W.coordinates(v)) * W.basis_matrix()
        (1, 5, 9)

    Generic tests, including saving and loading submodules and elements::

        sage: TestSuite(W).run()

        sage: K.<x> = FractionField(PolynomialRing(QQ,'x'))
        sage: M = K^3; W = M.span_of_basis([[1,1,x]])
        sage: TestSuite(W).run()
    """
    def __init__(self, ambient, basis, check=True,
        echelonize=False, echelonized_basis=None, already_echelonized=False):
        """
        Create a vector space with given basis.

        EXAMPLES::

            sage: V = QQ^3
            sage: W = V.span_of_basis([[1,2,3],[4,5,6]])
            sage: W
            Vector space of degree 3 and dimension 2 over Rational Field
            User basis matrix:
            [1 2 3]
            [4 5 6]
        """
        FreeModule_submodule_with_basis_pid.__init__(
            self, ambient, basis=basis, check=check, echelonize=echelonize,
            echelonized_basis=echelonized_basis, already_echelonized=already_echelonized)

    def _repr_(self):
        """
        The printing representation of self.

        EXAMPLES::

            sage: V = VectorSpace(QQ,5)
            sage: U = V.submodule([ V.gen(i) - V.gen(0) for i in range(1,5) ])
            sage: print U # indirect doctest
            Vector space of degree 5 and dimension 4 over Rational Field
            Basis matrix:
            [ 1  0  0  0 -1]
            [ 0  1  0  0 -1]
            [ 0  0  1  0 -1]
            [ 0  0  0  1 -1]
            sage: print U._repr_()
            Vector space of degree 5 and dimension 4 over Rational Field
            Basis matrix:
            [ 1  0  0  0 -1]
            [ 0  1  0  0 -1]
            [ 0  0  1  0 -1]
            [ 0  0  0  1 -1]

        The system representation can be overwritten, but leaves _repr_
        unmodified.

        ::

            sage: U.rename('U')
            sage: print U
            U
            sage: print U._repr_()
            Vector space of degree 5 and dimension 4 over Rational Field
            Basis matrix:
            [ 1  0  0  0 -1]
            [ 0  1  0  0 -1]
            [ 0  0  1  0 -1]
            [ 0  0  0  1 -1]

        Sparse vector spaces print this fact.

        ::

            sage: VV = VectorSpace(QQ,5,sparse=True)
            sage: UU = VV.submodule([ VV.gen(i) - VV.gen(0) for i in range(1,5) ])
            sage: print UU # indirect doctest
            Sparse vector space of degree 5 and dimension 4 over Rational Field
            Basis matrix:
            [ 1  0  0  0 -1]
            [ 0  1  0  0 -1]
            [ 0  0  1  0 -1]
            [ 0  0  0  1 -1]

        (Now clean up again.)

        ::

            sage: U.reset_name()
            sage: print U
            Vector space of degree 5 and dimension 4 over Rational Field
            Basis matrix:
            [ 1  0  0  0 -1]
            [ 0  1  0  0 -1]
            [ 0  0  1  0 -1]
            [ 0  0  0  1 -1]
        """
        if self.is_sparse():
            return "Sparse vector space of degree %s and dimension %s over %s\n"%(
                    self.degree(), self.dimension(), self.base_field()) + \
                    "User basis matrix:\n%s"%self.basis_matrix()
        else:
            return "Vector space of degree %s and dimension %s over %s\n"%(
                    self.degree(), self.dimension(), self.base_field()) + \
                    "User basis matrix:\n%s"%self.basis_matrix()

    def _denominator(self, B):
        """
        Given a list (of field elements) returns 1 as the common
        denominator.

        N.B.: This function is for internal use only!

        EXAMPLES::

            sage: U = QQ^3
            sage: U
            Vector space of dimension 3 over Rational Field
            sage: U.denominator()
            1
            sage: V = U.span([[1,1/2,1/3], [-1/5,2/3,3]])
            sage: V
            Vector space of degree 3 and dimension 2 over Rational Field
            Basis matrix:
            [   1    0 -5/3]
            [   0    1    4]
            sage: W = U.submodule_with_basis([[1,1/2,1/3], [-1/5,2/3,3]])
            sage: W
            Vector space of degree 3 and dimension 2 over Rational Field
            User basis matrix:
            [   1  1/2  1/3]
            [-1/5  2/3    3]
            sage: W._denominator(W.echelonized_basis_matrix().list())
            1
        """
        return 1

    def _echelonized_basis(self, ambient, basis):
        """
        Given the ambient space and a basis, construct and cache the
        echelonized basis matrix and returns its rows.

        N.B. This function is for internal use only!

        EXAMPLES::

            sage: M = ZZ^3
            sage: N = M.submodule_with_basis([[1,1,0],[0,2,1]])
            sage: N._echelonized_basis(M,N.basis())
            [(1, 1, 0), (0, 2, 1)]
            sage: V = QQ^3
            sage: W = V.submodule_with_basis([[1,1,0],[0,2,1]])
            sage: W._echelonized_basis(V,W.basis())
            [(1, 0, -1/2), (0, 1, 1/2)]
        """
        MAT = sage.matrix.matrix_space.MatrixSpace(
            base_ring=ambient.base_ring(),
            nrows=len(basis), ncols=ambient.degree(),
            sparse=ambient.is_sparse())
        A = MAT(basis)
        E = A.echelon_form()
        # Return the first rank rows (i.e., the nonzero rows).
        return E.rows()[:E.rank()]

    def is_ambient(self):
        """
        Return False since this is not an ambient module.

        EXAMPLES::

            sage: V = QQ^3
            sage: V.is_ambient()
            True
            sage: W = V.span_of_basis([[1,2,3],[4,5,6]])
            sage: W.is_ambient()
            False
        """
        return False


class FreeModule_submodule_field(FreeModule_submodule_with_basis_field):
    """
    An embedded vector subspace with echelonized basis.

    EXAMPLES:

    Since this is an embedded vector subspace with echelonized basis,
    the echelon_coordinates() and user coordinates() agree::

        sage: V = QQ^3
        sage: W = V.span([[1,2,3],[4,5,6]])
        sage: W
        Vector space of degree 3 and dimension 2 over Rational Field
        Basis matrix:
        [ 1  0 -1]
        [ 0  1  2]

    ::

        sage: v = V([1,5,9])
        sage: W.echelon_coordinates(v)
        [1, 5]
        sage: vector(QQ, W.echelon_coordinates(v)) * W.basis_matrix()
        (1, 5, 9)
        sage: v = V([1,5,9])
        sage: W.coordinates(v)
        [1, 5]
        sage: vector(QQ, W.coordinates(v)) * W.basis_matrix()
        (1, 5, 9)
    """
    def __init__(self, ambient, gens, check=True, already_echelonized=False):
        """
        Create an embedded vector subspace with echelonized basis.

        EXAMPLES::

            sage: V = QQ^3
            sage: W = V.span([[1,2,3],[4,5,6]])
            sage: W
            Vector space of degree 3 and dimension 2 over Rational Field
            Basis matrix:
            [ 1  0 -1]
            [ 0  1  2]
        """
        if is_FreeModule(gens):
            gens = gens.gens()
        FreeModule_submodule_with_basis_field.__init__(self, ambient, basis=gens, check=check,
            echelonize=not already_echelonized, already_echelonized=already_echelonized)

    def _repr_(self):
        """
        The default printing representation of self.

        EXAMPLES::

            sage: V = VectorSpace(QQ,5)
            sage: U = V.submodule([ V.gen(i) - V.gen(0) for i in range(1,5) ])
            sage: print U # indirect doctest
            Vector space of degree 5 and dimension 4 over Rational Field
            Basis matrix:
            [ 1  0  0  0 -1]
            [ 0  1  0  0 -1]
            [ 0  0  1  0 -1]
            [ 0  0  0  1 -1]
            sage: print U._repr_()
            Vector space of degree 5 and dimension 4 over Rational Field
            Basis matrix:
            [ 1  0  0  0 -1]
            [ 0  1  0  0 -1]
            [ 0  0  1  0 -1]
            [ 0  0  0  1 -1]

        The system representation can be overwritten, but leaves _repr_
        unmodified.

        ::

            sage: U.rename('U')
            sage: print U
            U
            sage: print U._repr_()
            Vector space of degree 5 and dimension 4 over Rational Field
            Basis matrix:
            [ 1  0  0  0 -1]
            [ 0  1  0  0 -1]
            [ 0  0  1  0 -1]
            [ 0  0  0  1 -1]

        Sparse vector spaces print this fact.

        ::

            sage: VV = VectorSpace(QQ,5,sparse=True)
            sage: UU = VV.submodule([ VV.gen(i) - VV.gen(0) for i in range(1,5) ])
            sage: print UU # indirect doctest
            Sparse vector space of degree 5 and dimension 4 over Rational Field
            Basis matrix:
            [ 1  0  0  0 -1]
            [ 0  1  0  0 -1]
            [ 0  0  1  0 -1]
            [ 0  0  0  1 -1]

        (Now clean up again.)

        ::

            sage: U.reset_name()
            sage: print U
            Vector space of degree 5 and dimension 4 over Rational Field
            Basis matrix:
            [ 1  0  0  0 -1]
            [ 0  1  0  0 -1]
            [ 0  0  1  0 -1]
            [ 0  0  0  1 -1]
        """
        if self.is_sparse():
            return "Sparse vector space of degree %s and dimension %s over %s\n"%(
                self.degree(), self.dimension(), self.base_field()) + \
                "Basis matrix:\n%s"%self.basis_matrix()
        else:
            return "Vector space of degree %s and dimension %s over %s\n"%(
                self.degree(), self.dimension(), self.base_field()) + \
                "Basis matrix:\n%s"%self.basis_matrix()

    def echelon_coordinates(self, v, check=True):
        """
        Write `v` in terms of the echelonized basis of self.

        INPUT:


        -  ``v`` - vector

        -  ``check`` - bool (default: True); if True, also
           verify that v is really in self.


        OUTPUT: list

        Returns a list `c` such that if `B` is the basis for self, then

        .. math::

            \\sum c_i B_i = v.

        If `v` is not in self, raise an ``ArithmeticError`` exception.

        EXAMPLES::

            sage: V = QQ^3
            sage: W = V.span([[1,2,3],[4,5,6]])
            sage: W
            Vector space of degree 3 and dimension 2 over Rational Field
            Basis matrix:
            [ 1  0 -1]
            [ 0  1  2]

        ::

            sage: v = V([1,5,9])
            sage: W.echelon_coordinates(v)
            [1, 5]
            sage: vector(QQ, W.echelon_coordinates(v)) * W.basis_matrix()
            (1, 5, 9)
        """
        if not isinstance(v, free_module_element.FreeModuleElement):
            v = self.ambient_vector_space()(v)
        if v.degree() != self.degree():
            raise ArithmeticError("v (=%s) is not in self"%v)
        E = self.echelonized_basis_matrix()
        P = E.pivots()
        if len(P) == 0:
            if check and v != 0:
                raise ArithmeticError("vector is not in free module")
            return []
        w = v.list_from_positions(P)
        if not check:
            # It's really really easy.
            return w
        if v.parent() is self:   # obvious that v is really in here.
            return w
        # the "linear_combination_of_rows" call dominates the runtime
        # of this function, in the check==False case when the parent
        # of v is not self.
        lc = E.linear_combination_of_rows(w)
        if lc.list() != v.list():
            raise ArithmeticError("vector is not in free module")
        return w

    def coordinate_vector(self, v, check=True):
        """
        Write `v` in terms of the user basis for self.

        INPUT:

        - ``v`` -- vector

        - ``check`` -- bool (default: True); if True, also verify that
           `v` is really in self.

        OUTPUT: list

        Returns a list `c` such that if `B` is the basis for self, then

        .. math::

            \\sum c_i B_i = v.

        If `v` is not in self, raise an ``ArithmeticError`` exception.

        EXAMPLES::

            sage: V = QQ^3
            sage: W = V.span([[1,2,3],[4,5,6]]); W
            Vector space of degree 3 and dimension 2 over Rational Field
            Basis matrix:
            [ 1  0 -1]
            [ 0  1  2]
            sage: v = V([1,5,9])
            sage: W.coordinate_vector(v)
            (1, 5)
            sage: W.coordinates(v)
            [1, 5]
            sage: vector(QQ, W.coordinates(v)) * W.basis_matrix()
            (1, 5, 9)

        ::

            sage: V = VectorSpace(QQ,5, sparse=True)
            sage: W = V.subspace([[0,1,2,0,0], [0,-1,0,0,-1/2]])
            sage: W.coordinate_vector([0,0,2,0,-1/2])
            (0, 2)
        """
        return self.echelon_coordinate_vector(v, check=check)

    def has_user_basis(self):
        """
        Return ``True`` if the basis of this free module is
        specified by the user, as opposed to being the default echelon
        form.

        EXAMPLES::

            sage: V = QQ^3
            sage: W = V.subspace([[2,'1/2', 1]])
            sage: W.has_user_basis()
            False
            sage: W = V.subspace_with_basis([[2,'1/2',1]])
            sage: W.has_user_basis()
            True
        """
        return False

def basis_seq(V, vecs):
    """
    This converts a list vecs of vectors in V to an Sequence of
    immutable vectors.

    Should it? I.e. in most other parts of the system the return type
    of basis or generators is a tuple.

    EXAMPLES::

        sage: V = VectorSpace(QQ,2)
        sage: B = V.gens()
        sage: B
        ((1, 0), (0, 1))
        sage: v = B[0]
        sage: v[0] = 0 # immutable
        Traceback (most recent call last):
        ...
        ValueError: vector is immutable; please change a copy instead (use copy())
        sage: sage.modules.free_module.basis_seq(V, V.gens())
        [
        (1, 0),
        (0, 1)
        ]
    """
    for z in vecs:
        z.set_immutable()
    return Sequence(vecs, universe=V, check = False, immutable=True, cr=True)


class RealDoubleVectorSpace_class(FreeModule_ambient_field):
    def __init__(self,n):
        FreeModule_ambient_field.__init__(self,sage.rings.real_double.RDF,n)

    def coordinates(self,v):
        return v

class ComplexDoubleVectorSpace_class(FreeModule_ambient_field):
    def __init__(self,n):
        FreeModule_ambient_field.__init__(self,sage.rings.complex_double.CDF,n)

    def coordinates(self,v):
        return v



######################################################

def element_class(R, is_sparse):
    """
    The class of the vectors (elements of a free module) with base ring
    R and boolean is_sparse.

    EXAMPLES::

        sage: FF = FiniteField(2)
        sage: P = PolynomialRing(FF,'x')
        sage: sage.modules.free_module.element_class(QQ, is_sparse=True)
        <type 'sage.modules.free_module_element.FreeModuleElement_generic_sparse'>
        sage: sage.modules.free_module.element_class(QQ, is_sparse=False)
        <type 'sage.modules.vector_rational_dense.Vector_rational_dense'>
        sage: sage.modules.free_module.element_class(ZZ, is_sparse=True)
        <type 'sage.modules.free_module_element.FreeModuleElement_generic_sparse'>
        sage: sage.modules.free_module.element_class(ZZ, is_sparse=False)
        <type 'sage.modules.vector_integer_dense.Vector_integer_dense'>
        sage: sage.modules.free_module.element_class(FF, is_sparse=True)
        <type 'sage.modules.free_module_element.FreeModuleElement_generic_sparse'>
        sage: sage.modules.free_module.element_class(FF, is_sparse=False)
        <type 'sage.modules.vector_mod2_dense.Vector_mod2_dense'>
        sage: sage.modules.free_module.element_class(GF(7), is_sparse=False)
        <type 'sage.modules.vector_modn_dense.Vector_modn_dense'>
        sage: sage.modules.free_module.element_class(P, is_sparse=True)
        <type 'sage.modules.free_module_element.FreeModuleElement_generic_sparse'>
        sage: sage.modules.free_module.element_class(P, is_sparse=False)
        <type 'sage.modules.free_module_element.FreeModuleElement_generic_dense'>
    """
    import sage.modules.vector_real_double_dense
    import sage.modules.vector_complex_double_dense

    if sage.rings.integer_ring.is_IntegerRing(R) and not is_sparse:
        from vector_integer_dense import Vector_integer_dense
        return Vector_integer_dense
    elif sage.rings.rational_field.is_RationalField(R) and not is_sparse:
        from vector_rational_dense import Vector_rational_dense
        return Vector_rational_dense
    elif sage.rings.finite_rings.integer_mod_ring.is_IntegerModRing(R) and not is_sparse:
        from vector_mod2_dense import Vector_mod2_dense
        if R.order() == 2:
            return Vector_mod2_dense
        from vector_modn_dense import Vector_modn_dense, MAX_MODULUS
        if R.order() < MAX_MODULUS:
            return Vector_modn_dense
        else:
            return free_module_element.FreeModuleElement_generic_dense
    elif sage.rings.real_double.is_RealDoubleField(R) and not is_sparse:
        return sage.modules.vector_real_double_dense.Vector_real_double_dense
    elif sage.rings.complex_double.is_ComplexDoubleField(R) and not is_sparse:
        return sage.modules.vector_complex_double_dense.Vector_complex_double_dense
    elif sage.symbolic.ring.is_SymbolicExpressionRing(R) and not is_sparse:
        import sage.modules.vector_symbolic_dense
        return sage.modules.vector_symbolic_dense.Vector_symbolic_dense
    elif sage.symbolic.callable.is_CallableSymbolicExpressionRing(R) and not is_sparse:
        import sage.modules.vector_callable_symbolic_dense
        return sage.modules.vector_callable_symbolic_dense.Vector_callable_symbolic_dense
    else:
        if is_sparse:
            return free_module_element.FreeModuleElement_generic_sparse
        else:
            return free_module_element.FreeModuleElement_generic_dense
    raise NotImplementedError<|MERGE_RESOLUTION|>--- conflicted
+++ resolved
@@ -686,26 +686,19 @@
             Category of finite dimensional vector spaces with basis over
              (finite fields and subquotients of monoids and quotients of semigroups)
             sage: V = QQ^4; V.category()
-<<<<<<< HEAD
-            Category of finite dimensional vector spaces with basis over quotient fields
-=======
-            Category of vector spaces with basis over (quotient fields and metric spaces)
->>>>>>> 3152b5c3
+            Category of finite dimensional vector spaces with basis over
+			 (quotient fields and metric spaces)
             sage: V = GF(5)**20; V.category()
             Category of finite dimensional vector spaces with basis over
-             (finite fields and subquotients of monoids and quotients of semigroups)
+             (finite fields and subquotients of monoids
+			  and quotients of semigroups)
             sage: FreeModule(ZZ,3).category()
-<<<<<<< HEAD
             Category of finite dimensional modules with basis over
-             (euclidean domains and infinite enumerated sets)
+             (euclidean domains and infinite enumerated sets
+			  and metric spaces)
             sage: (QQ^0).category()
-            Category of finite dimensional vector spaces with basis over quotient fields
-=======
-            Category of modules with basis over (euclidean domains
-             and infinite enumerated sets and metric spaces)
-            sage: (QQ^0).category()
-            Category of vector spaces with basis over (quotient fields and metric spaces)
->>>>>>> 3152b5c3
+            Category of finite dimensional vector spaces with basis
+			 over quotient fields
 
         TESTS::
 
@@ -3081,11 +3074,8 @@
             sage: H
             Set of Morphisms from Vector space of dimension 2 over Rational Field
              to Ambient free module of rank 3 over the principal ideal domain Integer Ring
-<<<<<<< HEAD
-             in Category of finite dimensional vector spaces with basis over quotient fields
-=======
-             in Category of vector spaces with basis over (quotient fields and metric spaces)
->>>>>>> 3152b5c3
+             in Category of finite dimensional vector spaces with basis over
+			  (quotient fields and metric spaces)
         """
         if Y.base_ring().is_field():
             import vector_space_homspace
