r"""
Solving ODE numerically by GSL

AUTHORS:

- Joshua Kantor (2004-2006)

- Robert Marik (2010 - fixed docstrings)
"""

# ****************************************************************************
#       Copyright (C) 2004,2005,2006 Joshua Kantor <kantor.jm@gmail.com>
#
# This program is free software: you can redistribute it and/or modify
# it under the terms of the GNU General Public License as published by
# the Free Software Foundation, either version 2 of the License, or
# (at your option) any later version.
#                  https://www.gnu.org/licenses/
# ****************************************************************************

from cysignals.memory cimport sig_malloc, sig_free
from cysignals.signals cimport sig_on, sig_off

from sage.misc.sageinspect import sage_getargspec
from sage.libs.gsl.all cimport *
import sage.calculus.interpolation


cdef class PyFunctionWrapper:
    cdef object the_function
    cdef object the_jacobian
    cdef object the_parameters
    cdef int y_n

    cdef set_yn(self, x):
        self.y_n = x

cdef class ode_system:
    cdef int c_j(self, double t, double *y, double *dfdy, double *dfdt) noexcept:
        return 0

    cdef int c_f(self, double t, double* y, double* dydt) noexcept:
        return 0

cdef int c_jac_compiled(double t, const double *y, double *dfdy, double *dfdt, void *params) noexcept:
    cdef int status
    cdef ode_system wrapper
    wrapper = <ode_system> params
    status = wrapper.c_j(t, y, dfdy, dfdt)    # Could add parameters
    return status

cdef int c_f_compiled(double t, const double *y, double *dydt, void *params) noexcept:
    cdef int status
    cdef ode_system wrapper
    wrapper = <ode_system> params
    status = wrapper.c_f(t, y, dydt)  # Could add parameters
    return status

cdef int c_jac(double t, const double *y, double *dfdy, double *dfdt, void *params) noexcept:
    cdef int i
    cdef int j
    cdef int y_n
    cdef PyFunctionWrapper wrapper
    wrapper = <PyFunctionWrapper > params
    y_n = wrapper.y_n
    y_list = [y[i] for i in range(y_n)]
    try:
        if len(wrapper.the_parameters) == 0:
            jac_list = wrapper.the_jacobian(t, y_list)
        else:
            jac_list = wrapper.the_jacobian(t, y_list, wrapper.the_parameters)
        for i in range(y_n):
            for j in range(y_n):
                dfdy[i * y_n + j] = jac_list[i][j]

        for i in range(y_n):
            dfdt[i] = jac_list[y_n][i]

        return GSL_SUCCESS
    except Exception:
        return -1

cdef int c_f(double t, const double *y, double *dydt, void *params) noexcept:
    cdef int i
    cdef int y_n

    cdef PyFunctionWrapper wrapper
    wrapper = <PyFunctionWrapper> params
    y_n = wrapper.y_n
    y_list = []
    for i in range(y_n):
        y_list.append(y[i])
    try:
        if len(wrapper.the_parameters) != 0:
            dydt_list = wrapper.the_function(t, y_list, wrapper.the_parameters)
        else:
            dydt_list = wrapper.the_function(t, y_list)
        for i in range(y_n):
            dydt[i] = dydt_list[i]
        return GSL_SUCCESS
    except Exception:
        return -1


class ode_solver():
    r"""
    :meth:`ode_solver` is a class that wraps the GSL library's ode solver routines.

    To use it, instantiate the class::

        sage: T = ode_solver()

    To solve a system of the form `dy_i/dt=f_i(t,y)`, you must
    supply a vector or tuple/list valued function ``f`` representing
    `f_i`.  The functions `f` and the jacobian should have the
    form ``foo(t,y)`` or ``foo(t,y,params)``.  ``params`` which is
    optional allows for your function to depend on one or a tuple of
    parameters.  Note if you use it, ``params`` must be a tuple even
    if it only has one component.  For example if you wanted to solve
    `y''+y=0`, you would need to write it as a first order system::

        y_0' = y_1
        y_1' = -y_0

    In code::

        sage: f = lambda t, y: [y[1], -y[0]]
        sage: T.function = f

    For some algorithms, the jacobian must be supplied as well, the
    form of this should be a function returning a list of lists of the
    form ``[ [df_1/dy_1,...,df_1/dy_n], ...,
    [df_n/dy_1,...,df_n,dy_n], [df_1/dt,...,df_n/dt] ]``.

    There are examples below, if your jacobian was the function
    ``my_jacobian`` you would do::

        sage: T.jacobian = my_jacobian     # not tested, since it doesn't make sense to test this

    There are a variety of algorithms available for different types of systems. Possible algorithms are

    - ``'rkf45'`` -- Runge-Kutta-Fehlberg (4,5)

    - ``'rk2'`` -- embedded Runge-Kutta (2,3)

    - ``'rk4'`` -- `4`-th order classical Runge-Kutta

    - ``'rk8pd'`` -- Runge-Kutta Prince-Dormand (8,9)

    - ``'rk2imp'`` -- implicit 2nd order Runge-Kutta at gaussian points

    - ``'rk4imp'`` -- implicit `4`-th order Runge-Kutta at gaussian points

    - ``'bsimp'`` -- implicit Burlisch-Stoer (requires jacobian)

    - ``'gear1'`` -- M=1 implicit gear

    - ``'gear2'`` -- M=2 implicit gear

    The default algorithm is ``'rkf45'``. If you instead wanted to use
    ``'bsimp'`` you would do::

        sage: T.algorithm = "bsimp"

    The user should supply initial conditions in ``y_0``. For example if
    your initial conditions are `y_0=1, y_1=1`, do::

        sage: T.y_0 = [1,1]

    The actual solver is invoked by the method :meth:`ode_solve`.  It
    has arguments ``t_span``, ``y_0``, ``num_points``, ``params``.
    ``y_0`` must be supplied either as an argument or above by
    assignment.  Params which are optional and only necessary if your
    system uses ``params`` can be supplied to ``ode_solve`` or by
    assignment.

    ``t_span`` is the time interval on which to solve the ode.  There
    are two ways to specify ``t_span``:

    * If ``num_points`` is not specified, then the sequence ``t_span``
      is used as the time points for the solution.  Note that the
      first element ``t_span[0]`` is the initial time, where the
      initial condition ``y_0`` is the specified solution, and
      subsequent elements are the ones where the solution is computed.

    * If ``num_points`` is specified and ``t_span`` is a sequence with
      just 2 elements, then these are the starting and ending times,
      and the solution will be computed at ``num_points`` equally
      spaced points between ``t_span[0]`` and ``t_span[1]``.  The
      initial condition is also included in the output so that
      ``num_points + 1`` total points are returned.  E.g. if ``t_span
      = [0.0, 1.0]`` and ``num_points = 10``, then solution is
      returned at the 11 time points ``[0.0, 0.1, 0.2, 0.3, 0.4, 0.5,
      0.6, 0.7, 0.8, 0.9, 1.0]``.

    (Note that if ``num_points`` is specified and ``t_span`` is not
    length 2 then ``t_span`` are used as the time points and
    ``num_points`` is ignored.)

    Error is estimated via the expression ``D_i =
    error_abs*s_i+error_rel*(a|y_i|+a_dydt*h*|y_i'|)``.  The user can
    specify

    - ``error_abs`` (1e-10 by default),
    - ``error_rel`` (1e-10 by default),
    - ``a`` (1 by default),
    - ``a_dydt`` (0 by default) and
    - ``s_i`` (as ``scaling_abs`` which should be a tuple and is 1 in all
      components by default).

    If you specify one of ``a`` or ``a_dydt``
    you must specify the other.  You may specify ``a`` and ``a_dydt``
    without ``scaling_abs`` (which will be taken =1 be default).
    ``h`` is the initial step size, which is 1e-2 by default.

    ``ode_solve`` solves the solution as a list of tuples of the form,
    ``[ (t_0,[y_1,...,y_n]),(t_1,[y_1,...,y_n]),...,(t_n,[y_1,...,y_n])]``.

    This data is stored in the variable solutions::

        sage: T.solution               # not tested

    EXAMPLES:

    Consider solving the Van der Pol oscillator `x''(t) +
    ux'(t)(x(t)^2-1)+x(t)=0` between `t=0` and `t= 100`.  As a first
    order system it is `x'=y`, `y'=-x+uy(1-x^2)`. Let us take `u=10`
    and use initial conditions `(x,y)=(1,0)` and use the Runge-Kutta
    Prince-Dormand algorithm. ::

        sage: def f_1(t, y, params):
        ....:    return [y[1], -y[0] - params[0]*y[1]*(y[0]**2-1.0)]

        sage: def j_1(t, y, params):
        ....:    return [[0.0, 1.0],
        ....:            [-2.0*params[0]*y[0]*y[1] - 1.0, -params[0]*(y[0]*y[0]-1.0)],
        ....:            [0.0, 0.0]]

        sage: T = ode_solver()
        sage: T.algorithm = "rk8pd"
        sage: T.function = f_1
        sage: T.jacobian = j_1
        sage: T.ode_solve(y_0=[1,0], t_span=[0,100], params=[10.0], num_points=1000)
        sage: import tempfile
        sage: with tempfile.NamedTemporaryFile(suffix='.png') as f:                     # needs sage.plot
        ....:     T.plot_solution(filename=f.name)

    The solver line is equivalent to::

        sage: T.ode_solve(y_0=[1,0], t_span=[x/10.0 for x in range(1000)], params=[10.0])

    Let's try a system::

        y_0'=y_1*y_2
        y_1'=-y_0*y_2
        y_2'=-.51*y_0*y_1

    We will not use the jacobian this time and will change the
    error tolerances. ::

        sage: g_1 = lambda t,y: [y[1]*y[2], -y[0]*y[2], -0.51*y[0]*y[1]]
        sage: T.function = g_1
        sage: T.y_0 = [0,1,1]
        sage: T.scale_abs = [1e-4, 1e-4, 1e-5]
        sage: T.error_rel = 1e-4
        sage: T.ode_solve(t_span=[0,12], num_points=100)

    By default ``T.plot_solution()`` plots the `y_0`; to plot general `y_i`, use::

        sage: with tempfile.NamedTemporaryFile(suffix='.png') as f:                     # needs sage.plot
        ....:     T.plot_solution(i=0, filename=f.name)
        ....:     T.plot_solution(i=1, filename=f.name)
        ....:     T.plot_solution(i=2, filename=f.name)

    The method interpolate_solution will return a spline interpolation
    through the points found by the solver. By default, `y_0` is
    interpolated.  You can interpolate `y_i` through the keyword
    argument ``i``. ::

        sage: f = T.interpolate_solution()
        sage: plot(f,0,12).show()                                                       # needs sage.plot
        sage: f = T.interpolate_solution(i=1)
        sage: plot(f,0,12).show()                                                       # needs sage.plot
        sage: f = T.interpolate_solution(i=2)
        sage: plot(f,0,12).show()                                                       # needs sage.plot
        sage: f = T.interpolate_solution()
        sage: from math import pi
        sage: f(pi)
        0.5379...

    The solver attributes may also be set up using arguments to
    ode_solver.  The previous example can be rewritten as::

        sage: T = ode_solver(g_1, y_0=[0,1,1], scale_abs=[1e-4,1e-4,1e-5],
        ....:                error_rel=1e-4, algorithm='rk8pd')
        sage: T.ode_solve(t_span=[0,12], num_points=100)
        sage: f = T.interpolate_solution()
        sage: f(pi)
        0.5379...

    Unfortunately because Python functions are used, this solver
    is slow on systems that require many function evaluations.  It
    is possible to pass a compiled function by deriving from the
    class :class:`ode_system` and overloading ``c_f`` and ``c_j`` with C
    functions that specify the system. The following will work in the
    notebook:

    .. code-block:: cython

          %cython
          cimport sage.calculus.ode
          import sage.calculus.ode
          from sage.libs.gsl.all cimport *

          cdef class van_der_pol(sage.calculus.ode.ode_system):
              cdef int c_f(self,double t, double *y,double *dydt):
                  dydt[0]=y[1]
                  dydt[1]=-y[0]-1000*y[1]*(y[0]*y[0]-1)
                  return GSL_SUCCESS
              cdef int c_j(self, double t,double *y,double *dfdy,double *dfdt):
                  dfdy[0]=0
                  dfdy[1]=1.0
                  dfdy[2]=-2.0*1000*y[0]*y[1]-1.0
                  dfdy[3]=-1000*(y[0]*y[0]-1.0)
                  dfdt[0]=0
                  dfdt[1]=0
                  return GSL_SUCCESS

    After executing the above block of code you can do the
    following (WARNING: the following is *not* automatically
    doctested)::

        sage: # not tested
        sage: T = ode_solver()
        sage: T.algorithm = "bsimp"
        sage: vander = van_der_pol()
        sage: T.function = vander
        sage: T.ode_solve(y_0=[1, 0], t_span=[0, 2000],
        ....:             num_points=1000)
        sage: from tempfile import NamedTemporaryFile
        sage: with NamedTemporaryFile(suffix='.png') as f:
        ....:     T.plot_solution(i=0, filename=f.name)
    """
<<<<<<< HEAD
    def __init__(self,function=None,jacobian=None,h = 1e-2,error_abs=1e-10,error_rel=1e-10, a=False,a_dydt=False,scale_abs=False,algorithm='rkf45',y_0=None,t_span=None,params = []):
=======
    def __init__(self, function=None, jacobian=None, h=1e-2, error_abs=1e-10, error_rel=1e-10, a=False, a_dydt=False, scale_abs=False, algorithm="rkf45", y_0=None, t_span=None, params=[]):
>>>>>>> 238f042e
        self.function = function
        self.jacobian = jacobian
        self.h = h
        self.error_abs = error_abs
        self.error_rel = error_rel
        self.a = a
        self.a_dydt = a_dydt
        self.scale_abs = scale_abs
        self.algorithm = algorithm
        self.y_0 = y_0
        self.t_span = t_span
        self.params = params
        self.solution = []

    def __setattr__(self, name, value):
        if hasattr(self, 'solution'):
            object.__setattr__(self, 'solution', [])
        object.__setattr__(self, name, value)

    def interpolate_solution(self, i=0):
        pts = [(t, y[i]) for t, y in self.solution]
        return sage.calculus.interpolation.spline(pts)

    def plot_solution(self, i=0, filename=None, interpolate=False, **kwds):
        r"""
        Plot a one dimensional projection of the solution.

        INPUT:

        - ``i`` -- nonnegative integer; composant of the projection

        - ``filename`` -- string or ``None``; whether to plot the picture or
          save it in a file

        - ``interpolate`` -- whether to interpolate between the points of the
          discretized solution

        - additional keywords are passed to the graphics primitive

        EXAMPLES::

            sage: T = ode_solver()
            sage: T.function = lambda t,y: [cos(y[0]) * sin(t)]
            sage: T.jacobian = lambda t,y: [[-sin(y[0]) * sin(t)]]
            sage: T.ode_solve(y_0=[1],t_span=[0,20],num_points=1000)
            sage: T.plot_solution()                                                     # needs sage.plot

        And with some options::

            sage: T.plot_solution(color='red', axes_labels=["t", "x(t)"])               # needs sage.plot
        """
        if interpolate:
            from sage.plot.line import line2d
            pts = self.interpolate_solution(i)
            G = line2d(pts, **kwds)
        else:
            pts = [(t, y[i]) for t, y in self.solution]
            from sage.plot.point import point2d
            G = point2d([(t, y[i]) for t, y in self.solution], **kwds)
        if filename is None:
            G.show()
        else:
            G.save(filename=filename)

    def ode_solve(self, t_span=False, y_0=False, num_points=False, params=[]):
        cdef double h  # step size
        h = self.h
        cdef int i
        cdef int j
        cdef int type
        cdef int dim
        cdef PyFunctionWrapper wrapper  # struct to pass information into GSL C function
        self.params = params

        if t_span:
            self.t_span = t_span
        if y_0:
            self.y_0 = y_0

        dim = len(self.y_0)
        type = isinstance(self.function, ode_system)
        if type == 0:
            wrapper = PyFunctionWrapper()
            if self.function is not None:
                wrapper.the_function = self.function
            else:
                raise ValueError("ODE system not yet defined")
            if self.jacobian is None:
                wrapper.the_jacobian = None
            else:
                wrapper.the_jacobian = self.jacobian
            if self.params == [] and len(sage_getargspec(wrapper.the_function)[0]) == 2:
                wrapper.the_parameters = []
            elif self.params == [] and len(sage_getargspec(wrapper.the_function)[0]) > 2:
                raise ValueError("ODE system has a parameter but no parameters specified")
            elif self.params != []:
                wrapper.the_parameters = self.params
            wrapper.y_n = dim

        cdef double t
        cdef double t_end
        cdef double *y
        cdef double * scale_abs_array
        scale_abs_array=NULL

        y = <double*> sig_malloc(sizeof(double) * dim)
        if y == NULL:
            raise MemoryError("error allocating memory")
        result = []
        v = [0] * dim
        cdef gsl_odeiv_step_type * T

        for i in range(dim):  # copy initial conditions into C array
            y[i] = self.y_0[i]

        if self.algorithm == "rkf45":
            T = gsl_odeiv_step_rkf45
        elif self.algorithm == "rk2":
            T = gsl_odeiv_step_rk2
        elif self.algorithm == "rk4":
            T = gsl_odeiv_step_rk4
        elif self.algorithm == "rkck":
            T = gsl_odeiv_step_rkck
        elif self.algorithm == "rk8pd":
            T = gsl_odeiv_step_rk8pd
        elif self.algorithm == "rk2imp":
            T = gsl_odeiv_step_rk2imp
        elif self.algorithm == "rk4imp":
            T = gsl_odeiv_step_rk4imp
        elif self.algorithm == "bsimp":
            T = gsl_odeiv_step_bsimp
            if not type and self.jacobian is None:
                raise TypeError("The jacobian must be provided for the implicit Burlisch-Stoer method")
        elif self.algorithm == "gear1":
            T = gsl_odeiv_step_gear1
        elif self.algorithm == "gear2":
            T = gsl_odeiv_step_gear2
        else:
            raise TypeError("algorithm not valid")

        cdef gsl_odeiv_step * s
        s = gsl_odeiv_step_alloc(T, dim)
        if s == NULL:
            sig_free(y)
            raise MemoryError("error setting up solver")

        cdef gsl_odeiv_control * c

        if not self.a and not self.a_dydt:
            c = gsl_odeiv_control_y_new(self.error_abs, self.error_rel)
        elif self.a and self.a_dydt:
            if not self.scale_abs:
                c = gsl_odeiv_control_standard_new(self.error_abs, self.error_rel, self.a, self.a_dydt)
            elif hasattr(self.scale_abs, '__len__'):
                if len(self.scale_abs) == dim:
                    scale_abs_array = <double *> sig_malloc(dim * sizeof(double))
                    for i in range(dim):
                        scale_abs_array[i] = self.scale_abs[i]
                    c = gsl_odeiv_control_scaled_new(self.error_abs, self.error_rel, self.a, self.a_dydt, scale_abs_array, dim)

        if c == NULL:
            gsl_odeiv_control_free(c)
            gsl_odeiv_step_free(s)
            sig_free(y)
            sig_free(scale_abs_array)
            raise MemoryError("error setting up solver")

        cdef gsl_odeiv_evolve * e
        e = gsl_odeiv_evolve_alloc(dim)

        if e == NULL:
            gsl_odeiv_control_free(c)
            gsl_odeiv_step_free(s)
            sig_free(y)
            sig_free(scale_abs_array)
            raise MemoryError("error setting up solver")

        cdef gsl_odeiv_system sys
        if type:               # The user has passed a class with a compiled function, use that for the system
            sys.function = c_f_compiled
            sys.jacobian = c_jac_compiled
#         (<ode_system>self.function).the_parameters = self.params
            sys.params = <void *> self.function
        else:                  # The user passed a python function.
            sys.function = c_f
            sys.jacobian = c_jac
            sys.params = <void *> wrapper
        sys.dimension = dim

        cdef int status
        import copy
        cdef int n

        if len(self.t_span) == 2 and num_points:
            try:
                n = num_points
            except TypeError:
                gsl_odeiv_evolve_free(e)
                gsl_odeiv_control_free(c)
                gsl_odeiv_step_free(s)
                sig_free(y)
                sig_free(scale_abs_array)
                raise TypeError("numpoints must be integer")
            result.append((self.t_span[0], self.y_0))
            delta = (self.t_span[1] - self.t_span[0]) / (1.0 * num_points)
            t = self.t_span[0]
            t_end = self.t_span[0] + delta
            for i in range(1, n + 1):
                while t < t_end:
                    try:
                        sig_on()
                        status = gsl_odeiv_evolve_apply(e, c, s, &sys, &t, t_end, &h, y)
                        sig_off()
                        if status != GSL_SUCCESS:
                            raise RuntimeError
                    except RuntimeError:
                        gsl_odeiv_evolve_free(e)
                        gsl_odeiv_control_free(c)
                        gsl_odeiv_step_free(s)
                        sig_free(y)
                        sig_free(scale_abs_array)
                        raise ValueError("error solving")

                for j in range(dim):
                    v[j] = <double> y[j]
                result.append((t, copy.copy(v)))
                t = t_end
                t_end = t + delta

        else:
            n = len(self.t_span)
            result.append((self.t_span[0], self.y_0))
            t = self.t_span[0]
            for i in range(1, n):
                t_end = self.t_span[i]
                while t < t_end:
                    try:
                        sig_on()
                        status = gsl_odeiv_evolve_apply(e, c, s, &sys, &t, t_end, &h, y)
                        sig_off()
                        if status != GSL_SUCCESS:
                            raise RuntimeError
                    except RuntimeError:
                        gsl_odeiv_evolve_free(e)
                        gsl_odeiv_control_free(c)
                        gsl_odeiv_step_free(s)
                        sig_free(y)
                        sig_free(scale_abs_array)
                        raise ValueError("error solving")

                for j in range(dim):
                    v[j] = <double> y[j]
                result.append((t, copy.copy(v)))

                t = self.t_span[i]

        gsl_odeiv_evolve_free(e)
        gsl_odeiv_control_free(c)
        gsl_odeiv_step_free(s)
        sig_free(y)
        sig_free(scale_abs_array)
        self.solution = result<|MERGE_RESOLUTION|>--- conflicted
+++ resolved
@@ -341,11 +341,7 @@
         sage: with NamedTemporaryFile(suffix='.png') as f:
         ....:     T.plot_solution(i=0, filename=f.name)
     """
-<<<<<<< HEAD
-    def __init__(self,function=None,jacobian=None,h = 1e-2,error_abs=1e-10,error_rel=1e-10, a=False,a_dydt=False,scale_abs=False,algorithm='rkf45',y_0=None,t_span=None,params = []):
-=======
-    def __init__(self, function=None, jacobian=None, h=1e-2, error_abs=1e-10, error_rel=1e-10, a=False, a_dydt=False, scale_abs=False, algorithm="rkf45", y_0=None, t_span=None, params=[]):
->>>>>>> 238f042e
+    def __init__(self, function=None, jacobian=None, h=1e-2, error_abs=1e-10, error_rel=1e-10, a=False, a_dydt=False, scale_abs=False, algorithm='rkf45', y_0=None, t_span=None, params=[]):
         self.function = function
         self.jacobian = jacobian
         self.h = h
