r"""
Symbolic Computation

AUTHORS:

- Bobby Moretti and William Stein (2006-2007)

- Robert Bradshaw (2007-10): minpoly(), numerical algorithm

- Robert Bradshaw (2008-10): minpoly(), algebraic algorithm

- Golam Mortuza Hossain (2009-06-15): _limit_latex()

- Golam Mortuza Hossain (2009-06-22): _laplace_latex(), _inverse_laplace_latex()

- Tom Coates (2010-06-11): fixed Trac #9217

The Sage calculus module is loosely based on the Sage Enhancement
Proposal found at: http://www.sagemath.org:9001/CalculusSEP.

EXAMPLES:

The basic units of the calculus package are symbolic expressions which
are elements of the symbolic expression ring (SR). To create a
symbolic variable object in Sage, use the :func:`var` function, whose
argument is the text of that variable. Note that Sage is intelligent
about LaTeXing variable names.

::

    sage: x1 = var('x1'); x1
    x1
    sage: latex(x1)
    x_{1}
    sage: theta = var('theta'); theta
    theta
    sage: latex(theta)
    \theta

Sage predefines ``x`` to be a global indeterminate.
Thus the following works::

    sage: x^2
    x^2
    sage: type(x)
    <type 'sage.symbolic.expression.Expression'>

More complicated expressions in Sage can be built up using ordinary
arithmetic. The following are valid, and follow the rules of Python
arithmetic: (The '=' operator represents assignment, and not
equality)

::

    sage: var('x,y,z')
    (x, y, z)
    sage: f = x + y + z/(2*sin(y*z/55))
    sage: g = f^f; g
    (x + y + 1/2*z/sin(1/55*y*z))^(x + y + 1/2*z/sin(1/55*y*z))

Differentiation and integration are available, but behind the
scenes through Maxima::

    sage: f = sin(x)/cos(2*y)
    sage: f.derivative(y)
    2*sin(x)*sin(2*y)/cos(2*y)^2
    sage: g = f.integral(x); g
    -cos(x)/cos(2*y)

Note that these methods usually require an explicit variable name. If none
is given, Sage will try to find one for you.

::

    sage: f = sin(x); f.derivative()
    cos(x)

If the expression is a callable symbolic expression (i.e., the
variable order is specified), then Sage can calculate the matrix
derivative (i.e., the gradient, Jacobian matrix, etc.) if no variables
are specified.  In the example below, we use the second derivative
test to determine that there is a saddle point at (0,-1/2).

::

    sage: f(x,y)=x^2*y+y^2+y
    sage: f.diff() # gradient
    (x, y) |--> (2*x*y, x^2 + 2*y + 1)
    sage: solve(list(f.diff()),[x,y])
    [[x == -I, y == 0], [x == I, y == 0], [x == 0, y == (-1/2)]]
    sage: H=f.diff(2); H  # Hessian matrix
    [(x, y) |--> 2*y (x, y) |--> 2*x]
    [(x, y) |--> 2*x   (x, y) |--> 2]
    sage: H(x=0,y=-1/2)
    [-1  0]
    [ 0  2]
    sage: H(x=0,y=-1/2).eigenvalues()
    [-1, 2]

Here we calculate the Jacobian for the polar coordinate transformation::

    sage: T(r,theta)=[r*cos(theta),r*sin(theta)]
    sage: T
    (r, theta) |--> (r*cos(theta), r*sin(theta))
    sage: T.diff() # Jacobian matrix
    [   (r, theta) |--> cos(theta) (r, theta) |--> -r*sin(theta)]
    [   (r, theta) |--> sin(theta)  (r, theta) |--> r*cos(theta)]
    sage: diff(T) # Jacobian matrix
    [   (r, theta) |--> cos(theta) (r, theta) |--> -r*sin(theta)]
    [   (r, theta) |--> sin(theta)  (r, theta) |--> r*cos(theta)]
    sage: T.diff().det() # Jacobian
    (r, theta) |--> r*cos(theta)^2 + r*sin(theta)^2

When the order of variables is ambiguous, Sage will raise an
exception when differentiating::

    sage: f = sin(x+y); f.derivative()
    Traceback (most recent call last):
    ...
    ValueError: No differentiation variable specified.

Simplifying symbolic sums is also possible, using the
sum command, which also uses Maxima in the background::

    sage: k, m = var('k, m')
    sage: sum(1/k^4, k, 1, oo)
    1/90*pi^4
    sage: sum(binomial(m,k), k, 0, m)
    2^m

Symbolic matrices can be used as well in various ways,
including exponentiation::

    sage: M = matrix([[x,x^2],[1/x,x]])
    sage: M^2
    [x^2 + x   2*x^3]
    [      2 x^2 + x]
    sage: e^M
    [          1/2*(e^(2*sqrt(x)) + 1)*e^(x - sqrt(x)) 1/2*(x*e^(2*sqrt(x)) - x)*sqrt(x)*e^(x - sqrt(x))]
    [  1/2*(e^(2*sqrt(x)) - 1)*e^(x - sqrt(x))/x^(3/2)           1/2*(e^(2*sqrt(x)) + 1)*e^(x - sqrt(x))]

And complex exponentiation works now::

    sage: M = i*matrix([[pi]])
    sage: e^M
    [-1]
    sage: M = i*matrix([[pi,0],[0,2*pi]])
    sage: e^M
    [-1  0]
    [ 0  1]
    sage: M = matrix([[0,pi],[-pi,0]])
    sage: e^M
    [-1  0]
    [ 0 -1]

Substitution works similarly. We can substitute with a python
dict::

    sage: f = sin(x*y - z)
    sage: f({x: var('t'), y: z})
    sin(t*z - z)

Also we can substitute with keywords::

    sage: f = sin(x*y - z)
    sage: f(x = t, y = z)
    sin(t*z - z)

It was formerly the case that if there was no ambiguity of variable
names, we didn't have to specify them; that still works for the moment,
but the behavior is deprecated::

    sage: f = sin(x)
    sage: f(y)
    doctest:...: DeprecationWarning: Substitution using function-call
    syntax and unnamed arguments is deprecated and will be removed
    from a future release of Sage; you can use named arguments instead,
    like EXPR(x=..., y=...)
    See http://trac.sagemath.org/5930 for details.
    sin(y)
    sage: f(pi)
    0

However if there is ambiguity, we should explicitly state what
variables we're substituting for::

    sage: f = sin(2*pi*x/y)
    sage: f(x=4)
    sin(8*pi/y)

We can also make a ``CallableSymbolicExpression``,
which is a ``SymbolicExpression`` that is a function of
specified variables in a fixed order. Each
``SymbolicExpression`` has a
``function(...)`` method that is used to create a
``CallableSymbolicExpression``, as illustrated below::

    sage: u = log((2-x)/(y+5))
    sage: f = u.function(x, y); f
    (x, y) |--> log(-(x - 2)/(y + 5))

There is an easier way of creating a
``CallableSymbolicExpression``, which relies on the
Sage preparser.

::

    sage: f(x,y) = log(x)*cos(y); f
    (x, y) |--> cos(y)*log(x)

Then we have fixed an order of variables and there is no ambiguity
substituting or evaluating::

    sage: f(x,y) = log((2-x)/(y+5))
    sage: f(7,t)
    log(-5/(t + 5))

Some further examples::

    sage: f = 5*sin(x)
    sage: f
    5*sin(x)
    sage: f(x=2)
    5*sin(2)
    sage: f(x=pi)
    0
    sage: float(f(x=pi))
    0.0

Another example::

    sage: f = integrate(1/sqrt(9+x^2), x); f
    arcsinh(1/3*x)
    sage: f(x=3)
    arcsinh(1)
    sage: f.derivative(x)
    1/3/sqrt(1/9*x^2 + 1)

We compute the length of the parabola from 0 to 2::

    sage: x = var('x')
    sage: y = x^2
    sage: dy = derivative(y,x)
    sage: z = integral(sqrt(1 + dy^2), x, 0, 2)
    sage: z
    sqrt(17) + 1/4*arcsinh(4)
    sage: n(z,200)
    4.6467837624329358733826155674904591885104869874232887508703
    sage: float(z)
    4.646783762432936

We test pickling::

    sage: x, y = var('x,y')
    sage: f = -sqrt(pi)*(x^3 + sin(x/cos(y)))
    sage: bool(loads(dumps(f)) == f)
    True

Coercion examples:

We coerce various symbolic expressions into the complex numbers::

    sage: CC(I)
    1.00000000000000*I
    sage: CC(2*I)
    2.00000000000000*I
    sage: ComplexField(200)(2*I)
    2.0000000000000000000000000000000000000000000000000000000000*I
    sage: ComplexField(200)(sin(I))
    1.1752011936438014568823818505956008151557179813340958702296*I
    sage: f = sin(I) + cos(I/2); f
    cos(1/2*I) + sin(I)
    sage: CC(f)
    1.12762596520638 + 1.17520119364380*I
    sage: ComplexField(200)(f)
    1.1276259652063807852262251614026720125478471180986674836290 + 1.1752011936438014568823818505956008151557179813340958702296*I
    sage: ComplexField(100)(f)
    1.1276259652063807852262251614 + 1.1752011936438014568823818506*I

We illustrate construction of an inverse sum where each denominator
has a new variable name::

    sage: f = sum(1/var('n%s'%i)^i for i in range(10))
    sage: f
    1/n1 + 1/n2^2 + 1/n3^3 + 1/n4^4 + 1/n5^5 + 1/n6^6 + 1/n7^7 + 1/n8^8 + 1/n9^9 + 1

Note that after calling var, the variables are immediately
available for use::

    sage: (n1 + n2)^5
    (n1 + n2)^5

We can, of course, substitute::

    sage: f(n9=9,n7=n6)
    1/n1 + 1/n2^2 + 1/n3^3 + 1/n4^4 + 1/n5^5 + 1/n6^6 + 1/n6^7 + 1/n8^8 + 387420490/387420489

TESTS:

Substitution::

    sage: f = x
    sage: f(x=5)
    5

Simplifying expressions involving scientific notation::

    sage: k = var('k')
    sage: a0 = 2e-06; a1 = 12
    sage: c = a1 + a0*k; c
    (2.00000000000000e-6)*k + 12
    sage: sqrt(c)
    sqrt((2.00000000000000e-6)*k + 12)
    sage: sqrt(c^3)
    sqrt(((2.00000000000000e-6)*k + 12)^3)

The symbolic calculus package uses its own copy of Maxima for
simplification, etc., which is separate from the default
system-wide version::

    sage: maxima.eval('[x,y]: [1,2]')
    '[1,2]'
    sage: maxima.eval('expand((x+y)^3)')
    '27'

If the copy of maxima used by the symbolic calculus package were
the same as the default one, then the following would return 27,
which would be very confusing indeed!

::

    sage: x, y = var('x,y')
    sage: expand((x+y)^3)
    x^3 + 3*x^2*y + 3*x*y^2 + y^3

Set x to be 5 in maxima::

    sage: maxima('x: 5')
    5
    sage: maxima('x + x + %pi')
    %pi+10

Simplifications like these are now done using Pynac::

    sage: x + x + pi
    pi + 2*x

But this still uses Maxima::

    sage: (x + x + pi).simplify()
    pi + 2*x

Note that ``x`` is still ``x``, since the
maxima used by the calculus package is different than the one in
the interactive interpreter.

Check to see that the problem with the variables method mentioned
in Trac ticket #3779 is actually fixed::

    sage: f = function('F',x)
    sage: diff(f*SR(1),x)
    D[0](F)(x)

Doubly ensure that Trac #7479 is working::

    sage: f(x)=x
    sage: integrate(f,x,0,1)
    1/2

Check that the problem with Taylor expansions of the gamma function
(Trac #9217) is fixed::

    sage: taylor(gamma(1/3+x),x,0,3)
    -1/432*((72*euler_gamma^3 + 36*euler_gamma^2*(sqrt(3)*pi + 9*log(3)) +
    27*pi^2*log(3) + 243*log(3)^3 + 18*euler_gamma*(6*sqrt(3)*pi*log(3) + pi^2
    + 27*log(3)^2 + 12*psi(1, 1/3)) + 324*log(3)*psi(1, 1/3) + sqrt(3)*(pi^3 +
    9*pi*(9*log(3)^2 + 4*psi(1, 1/3))))*gamma(1/3) - 72*psi(2,
    1/3)*gamma(1/3))*x^3 + 1/24*(6*sqrt(3)*pi*log(3) + 12*euler_gamma^2 + pi^2
    + 4*euler_gamma*(sqrt(3)*pi + 9*log(3)) + 27*log(3)^2 + 12*psi(1,
    1/3))*x^2*gamma(1/3) - 1/6*(6*euler_gamma + sqrt(3)*pi +
    9*log(3))*x*gamma(1/3) + gamma(1/3)
    sage: map(lambda f:f[0].n(), _.coeffs())  # numerical coefficients to make comparison easier; Maple 12 gives same answer
    [2.6789385347..., -8.3905259853..., 26.662447494..., -80.683148377...]

Ensure that ticket #8582 is fixed::

    sage: k = var("k")
    sage: sum(1/(1+k^2), k, -oo, oo)
    -1/2*I*psi(I + 1) + 1/2*I*psi(-I + 1) - 1/2*I*psi(I) + 1/2*I*psi(-I)

Ensure that ticket #8624 is fixed::

    sage: integrate(abs(cos(x)) * sin(x), x, pi/2, pi)
    1/2
    sage: integrate(sqrt(cos(x)^2 + sin(x)^2), x, 0, 2*pi)
    2*pi
"""

import re
from sage.rings.all import RR, Integer, CC, QQ, RealDoubleElement, algdep
from sage.rings.real_mpfr import create_RealNumber

from sage.misc.latex import latex
from sage.misc.parser import Parser

from sage.symbolic.ring import var, SR, is_SymbolicVariable
from sage.symbolic.expression import Expression
from sage.symbolic.function import Function
from sage.symbolic.function_factory import function_factory
from sage.symbolic.integration.integral import indefinite_integral, \
        definite_integral
import sage.symbolic.pynac

"""
Check if maxima has redundant variables defined after initialization #9538::

    sage: maxima = sage.interfaces.maxima.maxima
    sage: maxima('f1')
    f1
    sage: sage.calculus.calculus.maxima('f1')
    f1
"""
from sage.misc.lazy_import import lazy_import
lazy_import('sage.interfaces.maxima_lib','maxima')
# This is not the same instance of Maxima as the general purpose one
#from sage.interfaces.maxima import Maxima
#maxima = Maxima(init_code = ['display2d : false', 'domain : complex',
#                             'keepfloat : true', 'load(to_poly_solver)',
#                             'load(simplify_sum)'],
#                script_subdirectory=None)

########################################################
def symbolic_sum(expression, v, a, b, algorithm='maxima'):
    r"""
    Returns the symbolic sum `\sum_{v = a}^b expression` with respect
    to the variable `v` with endpoints `a` and `b`.

    INPUT:

    - ``expression`` - a symbolic expression

    - ``v`` - a variable or variable name

    - ``a`` - lower endpoint of the sum

    - ``b`` - upper endpoint of the sum

    - ``algorithm`` - (default: 'maxima')  one of
      - 'maxima' - use Maxima (the default)
      - 'maple' - (optional) use Maple
      - 'mathematica' - (optional) use Mathematica
      - 'giac' - (optional) use Giac

    EXAMPLES::

        sage: k, n = var('k,n')
        sage: from sage.calculus.calculus import symbolic_sum
        sage: symbolic_sum(k, k, 1, n).factor()
        1/2*(n + 1)*n

    ::

        sage: symbolic_sum(1/k^4, k, 1, oo)
        1/90*pi^4

    ::

        sage: symbolic_sum(1/k^5, k, 1, oo)
        zeta(5)

    A well known binomial identity::

        sage: symbolic_sum(binomial(n,k), k, 0, n)
        2^n

    And some truncations thereof::

        sage: assume(n>1)
        sage: symbolic_sum(binomial(n,k),k,1,n)
        2^n - 1
        sage: symbolic_sum(binomial(n,k),k,2,n)
        2^n - n - 1
        sage: symbolic_sum(binomial(n,k),k,0,n-1)
        2^n - 1
        sage: symbolic_sum(binomial(n,k),k,1,n-1)
        2^n - 2

    The binomial theorem::

        sage: x, y = var('x, y')
        sage: symbolic_sum(binomial(n,k) * x^k * y^(n-k), k, 0, n)
        (x + y)^n

    ::

        sage: symbolic_sum(k * binomial(n, k), k, 1, n)
        2^(n - 1)*n

    ::

        sage: symbolic_sum((-1)^k*binomial(n,k), k, 0, n)
        0

    ::

        sage: symbolic_sum(2^(-k)/(k*(k+1)), k, 1, oo)
        -log(2) + 1

    Summing a hypergeometric term::

        sage: symbolic_sum(binomial(n, k) * factorial(k) / factorial(n+1+k), k, 0, n)
        1/2*sqrt(pi)/factorial(n + 1/2)

    We check a well known identity::

        sage: bool(symbolic_sum(k^3, k, 1, n) == symbolic_sum(k, k, 1, n)^2)
        True

    A geometric sum::

        sage: a, q = var('a, q')
        sage: symbolic_sum(a*q^k, k, 0, n)
        (a*q^(n + 1) - a)/(q - 1)

    For the geometric series, we will have to assume
    the right values for the sum to converge::

        sage: assume(abs(q) < 1)
        sage: symbolic_sum(a*q^k, k, 0, oo)
        -a/(q - 1)

    A divergent geometric series.  Don't forget
    to forget your assumptions::

        sage: forget()
        sage: assume(q > 1)
        sage: symbolic_sum(a*q^k, k, 0, oo)
        Traceback (most recent call last):
        ...
        ValueError: Sum is divergent.
        sage: forget()
        sage: assumptions() # check the assumptions were really forgotten
        []

    This summation only Mathematica can perform::

        sage: symbolic_sum(1/(1+k^2), k, -oo, oo, algorithm = 'mathematica')     # optional - mathematica
        pi*coth(pi)

    An example of this summation with Giac::

        sage: symbolic_sum(1/(1+k^2), k, -oo, oo, algorithm = 'giac')           # optional - giac
        -(pi*e^(-2*pi) - pi*e^(2*pi))/(e^(-2*pi) + e^(2*pi) - 2)

    Use Maple as a backend for summation::

        sage: symbolic_sum(binomial(n,k)*x^k, k, 0, n, algorithm = 'maple')      # optional - maple
        (x + 1)^n

    TESTS:

    Trac #10564 is fixed::

        sage: sum (n^3 * x^n, n, 0, infinity)
        (x^3 + 4*x^2 + x)/(x^4 - 4*x^3 + 6*x^2 - 4*x + 1)

    .. note::

       Sage can currently only understand a subset of the output of Maxima,
       Maple and Mathematica, so even if the chosen backend can perform
       the summation the result might not be convertable into a Sage
       expression.
    """
    if not is_SymbolicVariable(v):
        if isinstance(v, str):
            v = var(v)
        else:
            raise TypeError("need a summation variable")

    if v in SR(a).variables() or v in SR(b).variables():
        raise ValueError("summation limits must not depend on the summation variable")

    if algorithm == 'maxima':
        return maxima.sr_sum(expression,v,a,b)

    elif algorithm == 'mathematica':
        try:
            sum = "Sum[%s, {%s, %s, %s}]" % tuple([repr(expr._mathematica_()) for expr in (expression, v, a, b)])
        except TypeError:
            raise ValueError("Mathematica cannot make sense of input")
        from sage.interfaces.mathematica import mathematica
        try:
            result = mathematica(sum)
        except TypeError:
            raise ValueError("Mathematica cannot make sense of: %s" % sum)
        return result.sage()

    elif algorithm == 'maple':
        sum = "sum(%s, %s=%s..%s)" % tuple([repr(expr._maple_()) for expr in (expression, v, a, b)])
        from sage.interfaces.maple import maple
        try:
            result = maple(sum).simplify()
        except TypeError:
            raise ValueError("Maple cannot make sense of: %s" % sum)
        return result.sage()

    elif algorithm == 'giac':
        sum = "sum(%s, %s, %s, %s)" % tuple([repr(expr._giac_()) for expr in (expression, v, a, b)])
        from sage.interfaces.giac import giac
        try:
            result = giac(sum)
        except TypeError:
            raise ValueError("Giac cannot make sense of: %s" % sum)
        return result.sage()

    else:
        raise ValueError("unknown algorithm: %s" % algorithm)

def nintegral(ex, x, a, b,
              desired_relative_error='1e-8',
              maximum_num_subintervals=200):
    r"""
    Return a floating point machine precision numerical approximation
    to the integral of ``self`` from `a` to
    `b`, computed using floating point arithmetic via maxima.

    INPUT:

    - ``x`` - variable to integrate with respect to

    - ``a`` - lower endpoint of integration

    - ``b`` - upper endpoint of integration

    - ``desired_relative_error`` - (default: '1e-8') the
      desired relative error

    - ``maximum_num_subintervals`` - (default: 200)
      maxima number of subintervals

    OUTPUT:

    - float: approximation to the integral

    - float: estimated absolute error of the
      approximation

    - the number of integrand evaluations

    - an error code:

      - ``0`` - no problems were encountered

      - ``1`` - too many subintervals were done

      - ``2`` - excessive roundoff error

      - ``3`` - extremely bad integrand behavior

      - ``4`` - failed to converge

      - ``5`` - integral is probably divergent or slowly
        convergent

      - ``6`` - the input is invalid; this includes the case of
                desired_relative_error being too small to be achieved

    ALIAS: nintegrate is the same as nintegral

    REMARK: There is also a function
    ``numerical_integral`` that implements numerical
    integration using the GSL C library. It is potentially much faster
    and applies to arbitrary user defined functions.

    Also, there are limits to the precision to which Maxima can compute
    the integral due to limitations in quadpack.
    In the following example, remark that the last value of the returned
    tuple is ``6``, indicating that the input was invalid, in this case
    because of a too high desired precision.

    ::

        sage: f = x
        sage: f.nintegral(x,0,1,1e-14)
        (0.0, 0.0, 0, 6)

    EXAMPLES::

        sage: f(x) = exp(-sqrt(x))
        sage: f.nintegral(x, 0, 1)
        (0.5284822353142306, 4.163...e-11, 231, 0)

    We can also use the ``numerical_integral`` function,
    which calls the GSL C library.

    ::

        sage: numerical_integral(f, 0, 1)
        (0.528482232253147, 6.83928460...e-07)

    Note that in exotic cases where floating point evaluation of the
    expression leads to the wrong value, then the output can be
    completely wrong::

        sage: f = exp(pi*sqrt(163)) - 262537412640768744

    Despite appearance, `f` is really very close to 0, but one
    gets a nonzero value since the definition of
    ``float(f)`` is that it makes all constants inside the
    expression floats, then evaluates each function and each arithmetic
    operation using float arithmetic::

        sage: float(f)
        -480.0

    Computing to higher precision we see the truth::

        sage: f.n(200)
        -7.4992740280181431112064614366622348652078895136533593355718e-13
        sage: f.n(300)
        -7.49927402801814311120646143662663009137292462589621789352095066181709095575681963967103004e-13

    Now numerically integrating, we see why the answer is wrong::

        sage: f.nintegrate(x,0,1)
        (-480.00000000000006, 5.329070518200754e-12, 21, 0)

    It is just because every floating point evaluation of return -480.0
    in floating point.

    Important note: using PARI/GP one can compute numerical integrals
    to high precision::

        sage: gp.eval('intnum(x=17,42,exp(-x^2)*log(x))')
        '2.565728500561051482917356396 E-127'        # 32-bit
        '2.5657285005610514829173563961304785900 E-127'    # 64-bit
        sage: old_prec = gp.set_real_precision(50)
        sage: gp.eval('intnum(x=17,42,exp(-x^2)*log(x))')
        '2.5657285005610514829173563961304785900147709554020 E-127'
        sage: gp.set_real_precision(old_prec)
        50

    Note that the input function above is a string in PARI syntax.
    """
    try:
        v = ex._maxima_().quad_qags(x, a, b,
                                    epsrel=desired_relative_error,
                                    limit=maximum_num_subintervals)
    except TypeError as err:
        if "ERROR" in str(err):
            raise ValueError("Maxima (via quadpack) cannot compute the integral")
        else:
            raise TypeError(err)

    # Maxima returns unevaluated expressions when the underlying library fails
    # to perfom numerical integration. See:
    # http://www.math.utexas.edu/pipermail/maxima/2008/012975.html
    if 'quad_qags' in str(v):
        raise ValueError("Maxima (via quadpack) cannot compute the integral")

    return float(v[0]), float(v[1]), Integer(v[2]), Integer(v[3])

nintegrate = nintegral

def minpoly(ex, var='x', algorithm=None, bits=None, degree=None, epsilon=0):
    r"""
    Return the minimal polynomial of self, if possible.

    INPUT:

    - ``var`` - polynomial variable name (default 'x')

    - ``algorithm`` - 'algebraic' or 'numerical' (default
      both, but with numerical first)

    - ``bits`` - the number of bits to use in numerical
      approx

    - ``degree`` - the expected algebraic degree

    - ``epsilon`` - return without error as long as
      f(self) epsilon, in the case that the result cannot be proven.

      All of the above parameters are optional, with epsilon=0, bits and
      degree tested up to 1000 and 24 by default respectively. The
      numerical algorithm will be faster if bits and/or degree are given
      explicitly. The algebraic algorithm ignores the last three
      parameters.


    OUTPUT: The minimal polynomial of self. If the numerical algorithm
    is used then it is proved symbolically when epsilon=0 (default).

    If the minimal polynomial could not be found, two distinct kinds of
    errors are raised. If no reasonable candidate was found with the
    given bit/degree parameters, a ``ValueError`` will be
    raised. If a reasonable candidate was found but (perhaps due to
    limits in the underlying symbolic package) was unable to be proved
    correct, a ``NotImplementedError`` will be raised.

    ALGORITHM: Two distinct algorithms are used, depending on the
    algorithm parameter. By default, the numerical algorithm is
    attempted first, then the algebraic one.

    Algebraic: Attempt to evaluate this expression in QQbar, using
    cyclotomic fields to resolve exponential and trig functions at
    rational multiples of pi, field extensions to handle roots and
    rational exponents, and computing compositums to represent the full
    expression as an element of a number field where the minimal
    polynomial can be computed exactly. The bits, degree, and epsilon
    parameters are ignored.

    Numerical: Computes a numerical approximation of
    ``self`` and use PARI's algdep to get a candidate
    minpoly `f`. If `f(\mathtt{self})`,
    evaluated to a higher precision, is close enough to 0 then evaluate
    `f(\mathtt{self})` symbolically, attempting to prove
    vanishing. If this fails, and ``epsilon`` is non-zero,
    return `f` if and only if
    `f(\mathtt{self}) < \mathtt{epsilon}`.
    Otherwise raise a ``ValueError`` (if no suitable
    candidate was found) or a ``NotImplementedError`` (if a
    likely candidate was found but could not be proved correct).

    EXAMPLES: First some simple examples::

        sage: sqrt(2).minpoly()
        x^2 - 2
        sage: minpoly(2^(1/3))
        x^3 - 2
        sage: minpoly(sqrt(2) + sqrt(-1))
        x^4 - 2*x^2 + 9
        sage: minpoly(sqrt(2)-3^(1/3))
        x^6 - 6*x^4 + 6*x^3 + 12*x^2 + 36*x + 1


    Works with trig and exponential functions too.

    ::

        sage: sin(pi/3).minpoly()
        x^2 - 3/4
        sage: sin(pi/7).minpoly()
        x^6 - 7/4*x^4 + 7/8*x^2 - 7/64
        sage: minpoly(exp(I*pi/17))
        x^16 - x^15 + x^14 - x^13 + x^12 - x^11 + x^10 - x^9 + x^8 - x^7 + x^6 - x^5 + x^4 - x^3 + x^2 - x + 1

    Here we verify it gives the same result as the abstract number
    field.

    ::

        sage: (sqrt(2) + sqrt(3) + sqrt(6)).minpoly()
        x^4 - 22*x^2 - 48*x - 23
        sage: K.<a,b> = NumberField([x^2-2, x^2-3])
        sage: (a+b+a*b).absolute_minpoly()
        x^4 - 22*x^2 - 48*x - 23

    The minpoly function is used implicitly when creating
    number fields::

        sage: x = var('x')
        sage: eqn =  x^3 + sqrt(2)*x + 5 == 0
        sage: a = solve(eqn, x)[0].rhs()
        sage: QQ[a]
        Number Field in a with defining polynomial x^6 + 10*x^3 - 2*x^2 + 25

    Here we solve a cubic and then recover it from its complicated
    radical expansion.

    ::

        sage: f = x^3 - x + 1
        sage: a = f.solve(x)[0].rhs(); a
        -1/2*(1/18*sqrt(23)*sqrt(3) - 1/2)^(1/3)*(I*sqrt(3) + 1) - 1/6*(-I*sqrt(3) + 1)/(1/18*sqrt(23)*sqrt(3) - 1/2)^(1/3)
        sage: a.minpoly()
        x^3 - x + 1

    Note that simplification may be necessary to see that the minimal
    polynomial is correct.

    ::

        sage: a = sqrt(2)+sqrt(3)+sqrt(5)
        sage: f = a.minpoly(); f
        x^8 - 40*x^6 + 352*x^4 - 960*x^2 + 576
        sage: f(a)
        ((((sqrt(5) + sqrt(3) + sqrt(2))^2 - 40)*(sqrt(5) + sqrt(3) + sqrt(2))^2 + 352)*(sqrt(5) + sqrt(3) + sqrt(2))^2 - 960)*(sqrt(5) + sqrt(3) + sqrt(2))^2 + 576
        sage: f(a).expand()
        0

    Here we show use of the ``epsilon`` parameter. That
    this result is actually exact can be shown using the addition
    formula for sin, but maxima is unable to see that.

    ::

        sage: a = sin(pi/5)
        sage: a.minpoly(algorithm='numerical')
        Traceback (most recent call last):
        ...
        NotImplementedError: Could not prove minimal polynomial x^4 - 5/4*x^2 + 5/16 (epsilon 0.00000000000000e-1)
        sage: f = a.minpoly(algorithm='numerical', epsilon=1e-100); f
        x^4 - 5/4*x^2 + 5/16
        sage: f(a).numerical_approx(100)
        0.00000000000000000000000000000

    The degree must be high enough (default tops out at 24).

    ::

        sage: a = sqrt(3) + sqrt(2)
        sage: a.minpoly(algorithm='numerical', bits=100, degree=3)
        Traceback (most recent call last):
        ...
        ValueError: Could not find minimal polynomial (100 bits, degree 3).
        sage: a.minpoly(algorithm='numerical', bits=100, degree=10)
        x^4 - 10*x^2 + 1

    There is a difference between algorithm='algebraic' and
    algorithm='numerical'::

        sage: cos(pi/33).minpoly(algorithm='algebraic')
        x^10 + 1/2*x^9 - 5/2*x^8 - 5/4*x^7 + 17/8*x^6 + 17/16*x^5 - 43/64*x^4 - 43/128*x^3 + 3/64*x^2 + 3/128*x + 1/1024
        sage: cos(pi/33).minpoly(algorithm='numerical')
        Traceback (most recent call last):
        ...
        NotImplementedError: Could not prove minimal polynomial x^10 + 1/2*x^9 - 5/2*x^8 - 5/4*x^7 + 17/8*x^6 + 17/16*x^5 - 43/64*x^4 - 43/128*x^3 + 3/64*x^2 + 3/128*x + 1/1024 (epsilon ...)

    Sometimes it fails, as it must given that some numbers aren't algebraic::

        sage: sin(1).minpoly(algorithm='numerical')
        Traceback (most recent call last):
        ...
        ValueError: Could not find minimal polynomial (1000 bits, degree 24).

    .. note::

       Of course, failure to produce a minimal polynomial does not
       necessarily indicate that this number is transcendental.
    """
    if algorithm is None or algorithm.startswith('numeric'):
        bits_list = [bits] if bits else [100,200,500,1000]
        degree_list = [degree] if degree else [2,4,8,12,24]

        for bits in bits_list:
            a = ex.numerical_approx(bits)
            check_bits = int(1.25 * bits + 80)
            aa = ex.numerical_approx(check_bits)

            for degree in degree_list:

                f = QQ[var](algdep(a, degree)) # TODO: use the known_bits parameter?
                # If indeed we have found a minimal polynomial,
                # it should be accurate to a much higher precision.
                error = abs(f(aa))
                dx = ~RR(Integer(1) << (check_bits - degree - 2))
                expected_error = abs(f.derivative()(CC(aa))) * dx

                if error < expected_error:
                    # Degree might have been an over-estimate,
                    # factor because we want (irreducible) minpoly.
                    ff = f.factor()
                    for g, e in ff:
                        lead = g.leading_coefficient()
                        if lead != 1:
                            g = g / lead
                        expected_error = abs(g.derivative()(CC(aa))) * dx
                        error = abs(g(aa))
                        if error < expected_error:
                            # See if we can prove equality exactly
                            if g(ex).simplify_trig().simplify_radical() == 0:
                                return g
                            # Otherwise fall back to numerical guess
                            elif epsilon and error < epsilon:
                                return g
                            elif algorithm is not None:
                                raise NotImplementedError("Could not prove minimal polynomial %s (epsilon %s)" % (g, RR(error).str(no_sci=False)))

        if algorithm is not None:
            raise ValueError("Could not find minimal polynomial (%s bits, degree %s)." % (bits, degree))

    if algorithm is None or algorithm == 'algebraic':
        from sage.rings.all import QQbar
        return QQ[var](QQbar(ex).minpoly())

    raise ValueError("Unknown algorithm: %s" % algorithm)


###################################################################
# limits
###################################################################
def limit(ex, dir=None, taylor=False, algorithm='maxima', **argv):
    r"""
    Return the limit as the variable `v` approaches `a`
    from the given direction.

    ::

       expr.limit(x = a)
       expr.limit(x = a, dir='above')

    INPUT:

    - ``dir`` - (default: None); dir may have the value
      'plus' (or '+' or 'right') for a limit from above,
      'minus' (or '-' or 'left') for a limit from below, or may be omitted
      (implying a two-sided limit is to be computed).

    - ``taylor`` - (default: False); if True, use Taylor
      series, which allows more limits to be computed (but may also
      crash in some obscure cases due to bugs in Maxima).

    - ``**argv`` - 1 named parameter

    .. note::

       The output may also use 'und' (undefined), 'ind'
       (indefinite but bounded), and 'infinity' (complex
       infinity).

    EXAMPLES::

        sage: x = var('x')
        sage: f = (1+1/x)^x
        sage: f.limit(x = oo)
        e
        sage: f.limit(x = 5)
        7776/3125
        sage: f.limit(x = 1.2)
        2.06961575467...
        sage: f.limit(x = I, taylor=True)
        (-I + 1)^I
        sage: f(x=1.2)
        2.0696157546720...
        sage: f(x=I)
        (-I + 1)^I
        sage: CDF(f(x=I))
        2.06287223508 + 0.74500706218*I
        sage: CDF(f.limit(x = I))
        2.06287223508 + 0.74500706218*I

    Notice that Maxima may ask for more information::

        sage: var('a')
        a
        sage: limit(x^a,x=0)
        Traceback (most recent call last):
        ...
        ValueError: Computation failed since Maxima requested additional
<<<<<<< HEAD
        constraints; using the 'assume' command before evaluation *may* help
        (example of legal syntax is 'assume(a>0)', see `assume?` for
         more details)
        Is  a  positive, negative, or zero?
=======
        constraints; using the 'assume' command before limit evaluation
        *may* help (see `assume?` for more details)
        Is a positive, negative or zero?
>>>>>>> aefac98a

    With this example, Maxima is looking for a LOT of information::

        sage: assume(a>0)
        sage: limit(x^a,x=0)
        Traceback (most recent call last):
        ...
        ValueError: Computation failed since Maxima requested additional
        constraints; using the 'assume' command before evaluation *may* help
        (example of legal syntax is 'assume(a>0)', see `assume?` for
         more details)
        Is a an integer?
        sage: assume(a,'integer')
        sage: limit(x^a,x=0)
        Traceback (most recent call last):
        ...
        ValueError: Computation failed since Maxima requested additional
        constraints; using the 'assume' command before evaluation *may* help
        (example of legal syntax is 'assume(a>0)', see `assume?` for
         more details)
        Is a an even number?
        sage: assume(a,'even')
        sage: limit(x^a,x=0)
        0
        sage: forget()

    More examples::

        sage: limit(x*log(x), x = 0, dir='+')
        0
        sage: lim((x+1)^(1/x), x = 0)
        e
        sage: lim(e^x/x, x = oo)
        +Infinity
        sage: lim(e^x/x, x = -oo)
        0
        sage: lim(-e^x/x, x = oo)
        -Infinity
        sage: lim((cos(x))/(x^2), x = 0)
        +Infinity
        sage: lim(sqrt(x^2+1) - x, x = oo)
        0
        sage: lim(x^2/(sec(x)-1), x=0)
        2
        sage: lim(cos(x)/(cos(x)-1), x=0)
        -Infinity
        sage: lim(x*sin(1/x), x=0)
        0
        sage: limit(e^(-1/x), x=0, dir='right')
        0
        sage: limit(e^(-1/x), x=0, dir='left')
        +Infinity

    ::

        sage: f = log(log(x))/log(x)
        sage: forget(); assume(x<-2); lim(f, x=0, taylor=True)
        0
        sage: forget()

    Here ind means "indefinite but bounded"::

        sage: lim(sin(1/x), x = 0)
        ind

    TESTS::

        sage: lim(x^2, x=2, dir='nugget')
        Traceback (most recent call last):
        ...
        ValueError: dir must be one of None, 'plus', '+', 'right',
        'minus', '-', 'left'

    We check that :trac:`3718` is fixed, so that
    Maxima gives correct limits for the floor function::

        sage: limit(floor(x), x=0, dir='-')
        -1
        sage: limit(floor(x), x=0, dir='+')
        0
        sage: limit(floor(x), x=0)
        und

    Maxima gives the right answer here, too, showing
    that :trac:`4142` is fixed::

        sage: f = sqrt(1-x^2)
        sage: g = diff(f, x); g
        -x/sqrt(-x^2 + 1)
        sage: limit(g, x=1, dir='-')
        -Infinity

    ::

        sage: limit(1/x, x=0)
        Infinity
        sage: limit(1/x, x=0, dir='+')
        +Infinity
        sage: limit(1/x, x=0, dir='-')
        -Infinity

    Check that :trac:`8942` is fixed::

        sage: f(x) = (cos(pi/4-x) - tan(x)) / (1 - sin(pi/4+x))
        sage: limit(f(x), x = pi/4, dir='minus')
        +Infinity
        sage: limit(f(x), x = pi/4, dir='plus')
        -Infinity
        sage: limit(f(x), x = pi/4)
        Infinity

    Check that we give deprecation warnings for 'above' and 'below',
    :trac:`9200`::

        sage: limit(1/x, x=0, dir='above')
        doctest:...: DeprecationWarning: the keyword
        'above' is deprecated. Please use 'right' or '+' instead.
        See http://trac.sagemath.org/9200 for details.
        +Infinity
        sage: limit(1/x, x=0, dir='below')
        doctest:...: DeprecationWarning: the keyword
        'below' is deprecated. Please use 'left' or '-' instead.
        See http://trac.sagemath.org/9200 for details.
        -Infinity

    Check that :trac:`12708` is fixed::

        sage: limit(tanh(x),x=0)
        0

    Check that :trac:`15386` is fixed::

        sage: n = var('n')
        sage: assume(n>0)
        sage: sequence = -(3*n^2 + 1)*(-1)^n/sqrt(n^5 + 8*n^3 + 8)
        sage: limit(sequence, n=infinity)
        0
    """
    if not isinstance(ex, Expression):
        ex = SR(ex)

    if len(argv) != 1:
        raise ValueError("call the limit function like this, e.g. limit(expr, x=2).")
    else:
        k = argv.keys()[0]
        v = var(k)
        a = argv[k]

    if taylor and algorithm == 'maxima':
        algorithm = 'maxima_taylor'

    if dir not in [None, 'plus', '+', 'right', 'minus', '-', 'left',
            'above', 'below']:
        raise ValueError("dir must be one of None, 'plus', '+', 'right', 'minus', '-', 'left'")

    if algorithm == 'maxima':
        if dir is None:
            l = maxima.sr_limit(ex, v, a)
        elif dir in ['plus', '+', 'right', 'above']:
            if dir == 'above':
                from sage.misc.superseded import deprecation
                deprecation(9200, "the keyword 'above' is deprecated. Please use 'right' or '+' instead.")
            l = maxima.sr_limit(ex, v, a, 'plus')
        elif dir in ['minus', '-', 'left', 'below']:
            if dir == 'below':
                from sage.misc.superseded import deprecation
                deprecation(9200, "the keyword 'below' is deprecated. Please use 'left' or '-' instead.")
            l = maxima.sr_limit(ex, v, a, 'minus')
    elif algorithm == 'maxima_taylor':
        if dir is None:
            l = maxima.sr_tlimit(ex, v, a)
        elif dir == 'plus' or dir == 'above' or dir == 'from_right':
            l = maxima.sr_tlimit(ex, v, a, 'plus')
        elif dir == 'minus' or dir == 'below' or dir == 'from_left':
            l = maxima.sr_tlimit(ex, v, a, 'minus')
    elif algorithm == 'sympy':
        if dir is None:
            import sympy
            l = sympy.limit(ex._sympy_(), v._sympy_(), a._sympy_())
        else:
            raise NotImplementedError("sympy does not support one-sided limits")

    #return l.sage()
    return ex.parent()(l)

# lim is alias for limit
lim = limit

###################################################################
# Laplace transform
###################################################################
def laplace(ex, t, s):
    r"""
    Attempts to compute and return the Laplace transform of
    ``self`` with respect to the variable `t` and
    transform parameter `s`. If this function cannot find a
    solution, a formal function is returned.

    The function that is returned may be be viewed as a function of
    `s`.

    DEFINITION:

    The Laplace transform of a function `f(t)`,
    defined for all real numbers `t \geq 0`, is the function
    `F(s)` defined by

    .. math::

                      F(s) = \int_{0}^{\infty} e^{-st} f(t) dt.

    EXAMPLES:

    We compute a few Laplace transforms::

        sage: var('x, s, z, t, t0')
        (x, s, z, t, t0)
        sage: sin(x).laplace(x, s)
        1/(s^2 + 1)
        sage: (z + exp(x)).laplace(x, s)
        z/s + 1/(s - 1)
        sage: log(t/t0).laplace(t, s)
        -(euler_gamma + log(s) + log(t0))/s

    We do a formal calculation::

        sage: f = function('f', x)
        sage: g = f.diff(x); g
        D[0](f)(x)
        sage: g.laplace(x, s)
        s*laplace(f(x), x, s) - f(0)

    EXAMPLES:

    A BATTLE BETWEEN the X-women and the Y-men (by David
    Joyner): Solve

    .. math::

                   x' = -16y, x(0)=270,  y' = -x + 1, y(0) = 90.

    This models a fight between two sides, the "X-women" and the
    "Y-men", where the X-women have 270 initially and the Y-men have
    90, but the Y-men are better at fighting, because of the higher
    factor of "-16" vs "-1", and also get an occasional reinforcement,
    because of the "+1" term.

    ::

        sage: var('t')
        t
        sage: t = var('t')
        sage: x = function('x', t)
        sage: y = function('y', t)
        sage: de1 = x.diff(t) + 16*y
        sage: de2 = y.diff(t) + x - 1
        sage: de1.laplace(t, s)
        s*laplace(x(t), t, s) + 16*laplace(y(t), t, s) - x(0)
        sage: de2.laplace(t, s)
        s*laplace(y(t), t, s) - 1/s + laplace(x(t), t, s) - y(0)

    Next we form the augmented matrix of the above system::

        sage: A = matrix([[s, 16, 270],[1, s, 90+1/s]])
        sage: E = A.echelon_form()
        sage: xt = E[0,2].inverse_laplace(s,t)
        sage: yt = E[1,2].inverse_laplace(s,t)
        sage: xt
        -91/2*e^(4*t) + 629/2*e^(-4*t) + 1
        sage: yt
        91/8*e^(4*t) + 629/8*e^(-4*t)
        sage: p1 = plot(xt,0,1/2,rgbcolor=(1,0,0))
        sage: p2 = plot(yt,0,1/2,rgbcolor=(0,1,0))
        sage: (p1+p2).save(os.path.join(SAGE_TMP, "de_plot.png"))

    Another example::

        sage: var('a,s,t')
        (a, s, t)
        sage: f = exp (2*t + a) * sin(t) * t; f
        t*e^(a + 2*t)*sin(t)
        sage: L = laplace(f, t, s); L
        2*(s - 2)*e^a/(s^2 - 4*s + 5)^2
        sage: inverse_laplace(L, s, t)
        t*e^(a + 2*t)*sin(t)

    Unable to compute solution::

        sage: laplace(1/s, s, t)
        laplace(1/s, s, t)
    """
    if not isinstance(ex, (Expression, Function)):
        ex = SR(ex)
    return ex.parent()(ex._maxima_().laplace(var(t), var(s)))

def inverse_laplace(ex, t, s):
    r"""
    Attempts to compute the inverse Laplace transform of
    ``self`` with respect to the variable `t` and
    transform parameter `s`. If this function cannot find a
    solution, a formal function is returned.

    The function that is returned may be be viewed as a function of
    `s`.

    DEFINITION: The inverse Laplace transform of a function
    `F(s)`, is the function `f(t)` defined by

    .. math::

                      F(s) = \frac{1}{2\pi i} \int_{\gamma-i\infty}^{\gamma + i\infty} e^{st} F(s) dt,

    where `\gamma` is chosen so that the contour path of
    integration is in the region of convergence of `F(s)`.

    EXAMPLES::

        sage: var('w, m')
        (w, m)
        sage: f = (1/(w^2+10)).inverse_laplace(w, m); f
        1/10*sqrt(10)*sin(sqrt(10)*m)
        sage: laplace(f, m, w)
        1/(w^2 + 10)

        sage: f(t) = t*cos(t)
        sage: s = var('s')
        sage: L = laplace(f, t, s); L
        t |--> 2*s^2/(s^2 + 1)^2 - 1/(s^2 + 1)
        sage: inverse_laplace(L, s, t)
        t |--> t*cos(t)
        sage: inverse_laplace(1/(s^3+1), s, t)
        1/3*(sqrt(3)*sin(1/2*sqrt(3)*t) - cos(1/2*sqrt(3)*t))*e^(1/2*t) + 1/3*e^(-t)

    No explicit inverse Laplace transform, so one is returned formally
    as a function ``ilt``::

        sage: inverse_laplace(cos(s), s, t)
        ilt(cos(s), s, t)
    """
    if not isinstance(ex, Expression):
        ex = SR(ex)
    return ex.parent()(ex._maxima_().ilt(var(t), var(s)))

###################################################################
# symbolic evaluation "at" a point
###################################################################
def at(ex, *args, **kwds):
    """
    Parses ``at`` formulations from other systems, such as Maxima.
    Replaces evaluation 'at' a point with substitution method of
    a symbolic expression.

    EXAMPLES:

    We do not import ``at`` at the top level, but we can use it
    as a synonym for substitution if we import it::

        sage: g = x^3-3
        sage: from sage.calculus.calculus import at
        sage: at(g, x=1)
        -2
        sage: g.subs(x=1)
        -2

    We find a formal Taylor expansion::

        sage: h,x = var('h,x')
        sage: u = function('u')
        sage: u(x + h)
        u(h + x)
        sage: diff(u(x+h), x)
        D[0](u)(h + x)
        sage: taylor(u(x+h),h,0,4)
        1/24*h^4*D[0, 0, 0, 0](u)(x) + 1/6*h^3*D[0, 0, 0](u)(x) + 1/2*h^2*D[0, 0](u)(x) + h*D[0](u)(x) + u(x)

    We compute a Laplace transform::

        sage: var('s,t')
        (s, t)
        sage: f=function('f', t)
        sage: f.diff(t,2)
        D[0, 0](f)(t)
        sage: f.diff(t,2).laplace(t,s)
        s^2*laplace(f(t), t, s) - s*f(0) - D[0](f)(0)

    We can also accept a non-keyword list of expression substitutions,
    like Maxima does, :trac:`12796`::

        sage: from sage.calculus.calculus import at
        sage: f = function('f')
        sage: at(f(x), [x == 1])
        f(1)

    TESTS:

    Our one non-keyword argument must be a list::

        sage: from sage.calculus.calculus import at
        sage: f = function('f')
        sage: at(f(x), x == 1)
        Traceback (most recent call last):
        ...
        TypeError: at can take at most one argument, which must be a list

    We should convert our first argument to a symbolic expression::

        sage: from sage.calculus.calculus import at
        sage: at(int(1), x=1)
        1

    """
    if not isinstance(ex, (Expression, Function)):
        ex = SR(ex)
    if len(args) == 1 and isinstance(args[0],list):
        for c in args[0]:
            kwds[str(c.lhs())]=c.rhs()
    else:
        if len(args) !=0:
            raise TypeError("at can take at most one argument, which must be a list")

    return ex.subs(**kwds)


#############################################3333
def var_cmp(x,y):
    """
    Return comparison of the two variables x and y, which is just the
    comparison of the underlying string representations of the
    variables. This is used internally by the Calculus package.

    INPUT:

    - ``x, y`` - symbolic variables

    OUTPUT: Python integer; either -1, 0, or 1.

    EXAMPLES::

        sage: sage.calculus.calculus.var_cmp(x,x)
        0
        sage: sage.calculus.calculus.var_cmp(x,var('z'))
        -1
        sage: sage.calculus.calculus.var_cmp(x,var('a'))
        1
    """
    return cmp(repr(x), repr(y))

def dummy_limit(*args):
    """
    This function is called to create formal wrappers of limits that
    Maxima can't compute:

    EXAMPLES::

        sage: a = lim(exp(x^2)*(1-erf(x)), x=infinity); a
        -limit((erf(x) - 1)*e^(x^2), x, +Infinity)
        sage: a = sage.calculus.calculus.dummy_limit(sin(x)/x, x, 0);a
        limit(sin(x)/x, x, 0)
    """
    return _limit(args[0], var(repr(args[1])), SR(args[2]))

def dummy_diff(*args):
    """
    This function is called when 'diff' appears in a Maxima string.

    EXAMPLES::

        sage: from sage.calculus.calculus import dummy_diff
        sage: x,y = var('x,y')
        sage: dummy_diff(sin(x*y), x, SR(2), y, SR(1))
        -x*y^2*cos(x*y) - 2*y*sin(x*y)

    Here the function is used implicitly::

        sage: a = var('a')
        sage: f = function('cr', a)
        sage: g = f.diff(a); g
        D[0](cr)(a)
    """
    f = args[0]
    args = list(args[1:])
    for i in range(1, len(args), 2):
        args[i] = Integer(args[i])
    return f.diff(*args)

def dummy_integrate(*args):
    """
    This function is called to create formal wrappers of integrals that
    Maxima can't compute:

    EXAMPLES::

        sage: from sage.calculus.calculus import dummy_integrate
        sage: f(x) = function('f',x)
        sage: dummy_integrate(f(x), x)
        integrate(f(x), x)
        sage: a,b = var('a,b')
        sage: dummy_integrate(f(x), x, a, b)
        integrate(f(x), x, a, b)
    """
    if len(args) == 4:
        return definite_integral(*args, hold=True)
    else:
        return indefinite_integral(*args, hold=True)

def dummy_laplace(*args):
    """
    This function is called to create formal wrappers of laplace transforms
    that Maxima can't compute:

    EXAMPLES::

        sage: from sage.calculus.calculus import dummy_laplace
        sage: s,t = var('s,t')
        sage: f(t) = function('f',t)
        sage: dummy_laplace(f(t),t,s)
        laplace(f(t), t, s)
    """
    return _laplace(args[0], var(repr(args[1])), var(repr(args[2])))

def dummy_inverse_laplace(*args):
    """
    This function is called to create formal wrappers of inverse laplace
    transforms that Maxima can't compute:

    EXAMPLES::

        sage: from sage.calculus.calculus import dummy_inverse_laplace
        sage: s,t = var('s,t')
        sage: F(s) = function('F',s)
        sage: dummy_inverse_laplace(F(s),s,t)
        ilt(F(s), s, t)
    """
    return _inverse_laplace(args[0], var(repr(args[1])), var(repr(args[2])))

#######################################################
#
# Helper functions for printing latex expression
#
#######################################################

def _limit_latex_(self, f, x, a, direction=None):
    r"""
    Return latex expression for limit of a symbolic function.

    EXAMPLES::

        sage: from sage.calculus.calculus import _limit_latex_
        sage: var('x,a')
        (x, a)
        sage: f = function('f')
        sage: _limit_latex_(0, f(x), x, a)
        '\\lim_{x \\to a}\\, f\\left(x\\right)'
        sage: latex(limit(f(x), x=oo))
        \lim_{x \to +\infty}\, f\left(x\right)

    TESTS:

    When one-sided limits are converted back from maxima, the direction
    argument becomes a symbolic variable. We check if typesetting these works::

        sage: var('minus,plus')
        (minus, plus)
        sage: _limit_latex_(0, f(x), x, a, minus)
        '\\lim_{x \\to a^-}\\, f\\left(x\\right)'
        sage: _limit_latex_(0, f(x), x, a, plus)
        '\\lim_{x \\to a^+}\\, f\\left(x\\right)'
        sage: latex(limit(f(x),x=a,dir='+'))
        \lim_{x \to a^+}\, f\left(x\right)
        sage: latex(limit(f(x),x=a,dir='right'))
        \lim_{x \to a^+}\, f\left(x\right)
        sage: latex(limit(f(x),x=a,dir='-'))
        \lim_{x \to a^-}\, f\left(x\right)
        sage: latex(limit(f(x),x=a,dir='left'))
        \lim_{x \to a^-}\, f\left(x\right)

    Check if :trac:`13181` is fixed::

        sage: t = var('t')
        sage: latex(limit(exp_integral_e(1/2, I*t - I*x)*sqrt(-t + x),t=x,dir='-'))
        \lim_{t \to x^-}\, \sqrt{-t + x} exp_integral_e\left(\frac{1}{2}, i \, t - i \, x\right)
        sage: latex(limit(exp_integral_e(1/2, I*t - I*x)*sqrt(-t + x),t=x,dir='+'))
        \lim_{t \to x^+}\, \sqrt{-t + x} exp_integral_e\left(\frac{1}{2}, i \, t - i \, x\right)
        sage: latex(limit(exp_integral_e(1/2, I*t - I*x)*sqrt(-t + x),t=x))
        \lim_{t \to x}\, \sqrt{-t + x} exp_integral_e\left(\frac{1}{2}, i \, t - i \, x\right)
    """
    if repr(direction) == 'minus':
        dir_str = '^-'
    elif repr(direction) == 'plus':
        dir_str = '^+'
    else:
        dir_str = ''
    return "\\lim_{%s \\to %s%s}\\, %s"%(latex(x), latex(a), dir_str, latex(f))

def _laplace_latex_(self, *args):
    r"""
    Return LaTeX expression for Laplace transform of a symbolic function.

    EXAMPLES::

        sage: from sage.calculus.calculus import _laplace_latex_
        sage: var('s,t')
        (s, t)
        sage: f = function('f',t)
        sage: _laplace_latex_(0,f,t,s)
        '\\mathcal{L}\\left(f\\left(t\\right), t, s\\right)'
        sage: latex(laplace(f, t, s))
        \mathcal{L}\left(f\left(t\right), t, s\right)

    """
    return "\\mathcal{L}\\left(%s\\right)"%(', '.join([latex(x) for x in args]))

def _inverse_laplace_latex_(self, *args):
    r"""
    Return LaTeX expression for inverse Laplace transform
    of a symbolic function.

    EXAMPLES::

        sage: from sage.calculus.calculus import _inverse_laplace_latex_
        sage: var('s,t')
        (s, t)
        sage: F = function('F',s)
        sage: _inverse_laplace_latex_(0,F,s,t)
        '\\mathcal{L}^{-1}\\left(F\\left(s\\right), s, t\\right)'
        sage: latex(inverse_laplace(F,s,t))
        \mathcal{L}^{-1}\left(F\left(s\right), s, t\right)
    """
    return "\\mathcal{L}^{-1}\\left(%s\\right)"%(', '.join([latex(x) for x in args]))

# Return un-evaluated expression as instances of SFunction class
_limit = function_factory('limit', print_latex_func=_limit_latex_)
_laplace = function_factory('laplace', print_latex_func=_laplace_latex_)
_inverse_laplace = function_factory('ilt',
        print_latex_func=_inverse_laplace_latex_)

######################################i################




#######################################################

symtable = {'%pi':'pi', '%e': 'e', '%i':'I', '%gamma':'euler_gamma'}

from sage.misc.multireplace import multiple_replace
import re

maxima_tick = re.compile("'[a-z|A-Z|0-9|_]*")

maxima_qp = re.compile("\?\%[a-z|A-Z|0-9|_]*")  # e.g., ?%jacobi_cd

maxima_var = re.compile("\%[a-z|A-Z|0-9|_]*")  # e.g., ?%jacobi_cd

sci_not = re.compile("(-?(?:0|[1-9]\d*))(\.\d+)?([eE][-+]\d+)")

polylog_ex = re.compile('li\[([0-9]+?)\]\(')

maxima_polygamma = re.compile("psi\[(\d*)\]\(")  # matches psi[n]( where n is a number

def symbolic_expression_from_maxima_string(x, equals_sub=False, maxima=maxima):
    """
    Given a string representation of a Maxima expression, parse it and
    return the corresponding Sage symbolic expression.

    INPUT:

    - ``x`` - a string

    - ``equals_sub`` - (default: False) if True, replace
      '=' by '==' in self

    - ``maxima`` - (default: the calculus package's
      Maxima) the Maxima interpreter to use.

    EXAMPLES::

        sage: from sage.calculus.calculus import symbolic_expression_from_maxima_string as sefms
        sage: sefms('x^%e + %e^%pi + %i + sin(0)')
        x^e + e^pi + I
        sage: f = function('f',x)
        sage: sefms('?%at(f(x),x=2)#1')
        f(2) != 1
        sage: a = sage.calculus.calculus.maxima("x#0"); a
        x#0
        sage: a.sage()
        x != 0

    TESTS:

    Trac #8459 fixed::

        sage: maxima('3*li[2](u)+8*li[33](exp(u))').sage()
        8*polylog(33, e^u) + 3*polylog(2, u)

    Check if #8345 is fixed::

        sage: assume(x,'complex')
        sage: t = x.conjugate()
        sage: latex(t)
        \overline{x}
        sage: latex(t._maxima_()._sage_())
        \overline{x}

    Check that we can understand maxima's not-equals (:trac:`8969`)::

        sage: from sage.calculus.calculus import symbolic_expression_from_maxima_string as sefms
        sage: sefms("x!=3") == (factorial(x) == 3)
        True
        sage: sefms("x # 3") == SR(x != 3)
        True
        sage: solve([x != 5], x)
        #0: solve_rat_ineq(ineq=_SAGE_VAR_x # 5)
        [[x - 5 != 0]]
        sage: solve([2*x==3, x != 5], x)
        [[x == (3/2), (-7/2) != 0]]

    Make sure that we don't accidentally pick up variables in the maxima namespace (trac #8734)::

        sage: sage.calculus.calculus.maxima('my_new_var : 2')
        2
        sage: var('my_new_var').full_simplify()
        my_new_var

     """
    syms = sage.symbolic.pynac.symbol_table.get('maxima', {}).copy()

    if len(x) == 0:
        raise RuntimeError("invalid symbolic expression -- ''")
    maxima.set('_tmp_',x)

    # This is inefficient since it so rarely is needed:
    #r = maxima._eval_line('listofvars(_tmp_);')[1:-1]

    s = maxima._eval_line('_tmp_;')
    s = s.replace("_SAGE_VAR_","")

    formal_functions = maxima_tick.findall(s)
    if len(formal_functions) > 0:
        for X in formal_functions:
            syms[X[1:]] = function_factory(X[1:])
        # You might think there is a potential very subtle bug if 'foo
        # is in a string literal -- but string literals should *never*
        # ever be part of a symbolic expression.
        s = s.replace("'","")

    delayed_functions = maxima_qp.findall(s)
    if len(delayed_functions) > 0:
        for X in delayed_functions:
            if X == '?%at': # we will replace Maxima's "at" with symbolic evaluation, not an SFunction
                pass
            else:
                syms[X[2:]] = function_factory(X[2:])
        s = s.replace("?%","")

    s = polylog_ex.sub('polylog(\\1,',s)
    s = multiple_replace(symtable, s)
    s = s.replace("%","")

    s = s.replace("#","!=") # a lot of this code should be refactored somewhere...

    s = maxima_polygamma.sub('psi(\g<1>,',s) # this replaces psi[n](foo) with psi(n,foo), ensuring that derivatives of the digamma function are parsed properly below

    if equals_sub:
        s = s.replace('=','==')
        # unfortunately, this will turn != into !==, which we correct
        s = s.replace("!==", "!=")

    #replace %union from to_poly_solve with a list
    if s[0:5]=='union':
        s = s[5:]
        s = s[s.find("(")+1:s.rfind(")")]
        s = "[" + s + "]" # turn it into a string that looks like a list

    #replace %solve from to_poly_solve with the expressions
    if s[0:5]=='solve':
        s = s[5:]
        s = s[s.find("(")+1:s.find("]")+1]

    #replace all instances of Maxima's scientific notation
    #with regular notation
    search = sci_not.search(s)
    while not search is None:
        (start, end) = search.span()
        r = create_RealNumber(s[start:end]).str(no_sci=2, truncate=True)
        s = s.replace(s[start:end], r)
        search = sci_not.search(s)

    # have to do this here, otherwise maxima_tick catches it
    syms['limit'] = dummy_limit
    syms['diff'] = dummy_diff
    syms['integrate'] = dummy_integrate
    syms['laplace'] = dummy_laplace
    syms['ilt'] = dummy_inverse_laplace

    syms['at'] = at

    global is_simplified
    try:
        # use a global flag so all expressions obtained via
        # evaluation of maxima code are assumed pre-simplified
        is_simplified = True
        return symbolic_expression_from_string(s, syms, accept_sequence=True)
    except SyntaxError:
        raise TypeError("unable to make sense of Maxima expression '%s' in Sage"%s)
    finally:
        is_simplified = False


# Comma format options for Maxima
def mapped_opts(v):
    """
    Used internally when creating a string of options to pass to
    Maxima.

    INPUT:

    - ``v`` - an object

    OUTPUT: a string.

    The main use of this is to turn Python bools into lower case
    strings.

    EXAMPLES::

        sage: sage.calculus.calculus.mapped_opts(True)
        'true'
        sage: sage.calculus.calculus.mapped_opts(False)
        'false'
        sage: sage.calculus.calculus.mapped_opts('bar')
        'bar'
    """
    if isinstance(v, bool):
        return str(v).lower()
    return str(v)

def maxima_options(**kwds):
    """
    Used internally to create a string of options to pass to Maxima.

    EXAMPLES::

        sage: sage.calculus.calculus.maxima_options(an_option=True, another=False, foo='bar')
        'an_option=true,foo=bar,another=false'
    """
    return ','.join(['%s=%s'%(key,mapped_opts(val)) for key, val in kwds.iteritems()])


# Parser for symbolic ring elements

# We keep two dictionaries syms_cur and syms_default to keep the current symbol
# table and the state of the table at startup respectively. These are used by
# the restore() function (see sage.misc.reset).
#
# The dictionary _syms is used as a lookup table for the system function
# registry by _find_func() below. It gets updated by
# symbolic_expression_from_string() before calling the parser.
from sage.symbolic.pynac import symbol_table
_syms = syms_cur = symbol_table.get('functions', {})
syms_default = dict(syms_cur)

# This dictionary is used to pass a lookup table other than the system registry
# to the parser. A global variable is necessary since the parser calls the
# _find_var() and _find_func() functions below without extra arguments.
_augmented_syms = {}

from sage.symbolic.ring import pynac_symbol_registry

def _find_var(name):
    """
    Function to pass to Parser for constructing
    variables from strings.  For internal use.

    EXAMPLES::

        sage: y = var('y')
        sage: sage.calculus.calculus._find_var('y')
        y
        sage: sage.calculus.calculus._find_var('I')
        I
    """
    try:
        res = _augmented_syms.get(name)
        if res is None:
            return pynac_symbol_registry[name]
        # _augmented_syms might contain entries pointing to functions if
        # previous computations polluted the maxima workspace
        if not isinstance(res, Function):
            return res
    except KeyError:
        pass

    # try to find the name in the global namespace
    # needed for identifiers like 'e', etc.
    try:
        return SR(sage.all.__dict__[name])
    except (KeyError, TypeError):
        return var(name)

def _find_func(name, create_when_missing = True):
    """
    Function to pass to Parser for constructing
    functions from strings.  For internal use.

    EXAMPLES::

        sage: sage.calculus.calculus._find_func('limit')
        limit
        sage: sage.calculus.calculus._find_func('zeta_zeros')
        zeta_zeros
        sage: f(x)=sin(x)
        sage: sage.calculus.calculus._find_func('f')
        f
        sage: sage.calculus.calculus._find_func('g', create_when_missing=False)
        sage: s = sage.calculus.calculus._find_func('sin')
        sage: s(0)
        0
    """
    try:
        func = _augmented_syms.get(name)
        if func is None:
            func = _syms[name]
        if not isinstance(func, Expression):
            return func
    except KeyError:
        pass
    try:
        func = SR(sage.all.__dict__[name])
        if not isinstance(func, Expression):
            return func
    except (KeyError, TypeError):
        if create_when_missing:
            return function_factory(name)
        else:
            return None

SR_parser = Parser(make_int      = lambda x: SR(Integer(x)),
                   make_float    = lambda x: SR(RealDoubleElement(x)),
                   make_var      = _find_var,
                   make_function = _find_func)

def symbolic_expression_from_string(s, syms=None, accept_sequence=False):
    """
    Given a string, (attempt to) parse it and return the
    corresponding Sage symbolic expression.  Normally used
    to return Maxima output to the user.

    INPUT:

    - ``s`` - a string

    - ``syms`` - (default: None) dictionary of
      strings to be regarded as symbols or functions

    - ``accept_sequence`` - (default: False) controls whether
      to allow a (possibly nested) set of lists and tuples
      as input

    EXAMPLES::

        sage: y = var('y')
        sage: sage.calculus.calculus.symbolic_expression_from_string('[sin(0)*x^2,3*spam+e^pi]',syms={'spam':y},accept_sequence=True)
        [0, 3*y + e^pi]
    """
    global _syms
    _syms = sage.symbolic.pynac.symbol_table['functions'].copy()
    parse_func = SR_parser.parse_sequence if accept_sequence else SR_parser.parse_expression
    if syms is None:
        return parse_func(s)
    else:
        try:
            global _augmented_syms
            _augmented_syms = syms
            return parse_func(s)
        finally:
            _augmented_syms = {}<|MERGE_RESOLUTION|>--- conflicted
+++ resolved
@@ -1048,16 +1048,9 @@
         Traceback (most recent call last):
         ...
         ValueError: Computation failed since Maxima requested additional
-<<<<<<< HEAD
-        constraints; using the 'assume' command before evaluation *may* help
-        (example of legal syntax is 'assume(a>0)', see `assume?` for
-         more details)
-        Is  a  positive, negative, or zero?
-=======
         constraints; using the 'assume' command before limit evaluation
         *may* help (see `assume?` for more details)
         Is a positive, negative or zero?
->>>>>>> aefac98a
 
     With this example, Maxima is looking for a LOT of information::
 
