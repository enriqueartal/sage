--- conflicted
+++ resolved
@@ -992,11 +992,7 @@
         EXAMPLES::
 
             sage: KnotInfo.K5_2.signature()       # optional - database_knotinfo
-<<<<<<< HEAD
             -2
-=======
-            1
->>>>>>> 79c047c0
         """
         return knotinfo_int(self[self.items.signature])
 
