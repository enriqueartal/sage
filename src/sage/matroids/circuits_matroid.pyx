r"""
Circuits matroids

Matroids are characterized by a list of circuits, which are minimal dependent
sets. The ``CircuitsMatroid`` class implements matroids using this information
as data.

A ``CircuitsMatroid`` can be created from another matroid or from a list of
circuits. For a full description of allowed inputs, see
:class:`below <sage.matroids.circuits_matroid.CircuitsMatroid>`. It is
recommended to use the :func:`Matroid() <sage.matroids.constructor.Matroid>`
function for a more flexible way of constructing a ``CircuitsMatroid`` and
other classes of matroids. For direct access to the ``CircuitsMatroid``
constructor, run::

    sage: from sage.matroids.circuits_matroid import CircuitsMatroid

AUTHORS:

- Giorgos Mousa (2023-12-23): initial version
"""

# ****************************************************************************
#       Copyright (C) 2023 Giorgos Mousa <gmousa@proton.me>
#
# This program is free software: you can redistribute it and/or modify
# it under the terms of the GNU General Public License as published by
# the Free Software Foundation, either version 2 of the License, or
# (at your option) any later version.
#                  https://www.gnu.org/licenses/
# ****************************************************************************

from cpython.object cimport Py_EQ, Py_NE
from sage.structure.richcmp cimport rich_to_bool, richcmp
from .matroid cimport Matroid
from .set_system cimport SetSystem

cdef class CircuitsMatroid(Matroid):
    r"""
    A matroid defined by its circuits.

    INPUT:

    - ``M`` -- matroid (default: ``None``)
    - ``groundset`` -- list (default: ``None``); the groundset of the matroid
    - ``circuits`` -- list (default: ``None``); the collection of circuits of
      the matroid
    - ``nsc_defined`` -- boolean (default: ``False``); whether the matroid was
      defined by its nonspanning circuits

    .. NOTE::

        For a more flexible means of input, use the ``Matroid()`` function.
    """

    # necessary (__init__, groundset, _rank)

    def __init__(self, M=None, groundset=None, circuits=None, nsc_defined=False):
        """
        Initialization of the matroid. See class docstring for full
        documentation.

        TESTS::

            sage: from sage.matroids.circuits_matroid import CircuitsMatroid
            sage: M = CircuitsMatroid(matroids.catalog.Fano())
            sage: TestSuite(M).run()
        """
        if M is not None:
            self._groundset = frozenset(M.groundset())
            self._C = set([C for C in M.circuits()])
        else:
            self._groundset = frozenset(groundset)
            self._C = set([frozenset(C) for C in circuits])
        # k-circuits
        self._k_C = {}
        for C in self._C:
            try:
                self._k_C[len(C)].add(C)
            except KeyError:
                self._k_C[len(C)] = set()
                self._k_C[len(C)].add(C)
        self._sorted_C_lens = sorted(self._k_C)
        self._matroid_rank = self.rank(self._groundset)
        self._nsc_defined = nsc_defined

    cpdef groundset(self):
        """
        Return the groundset of the matroid.

        The groundset is the set of elements that comprise the matroid.

        OUTPUT: set

        EXAMPLES::

            sage: M = matroids.Theta(2)
            sage: sorted(M.groundset())
            ['x0', 'x1', 'y0', 'y1']
        """
        return self._groundset

    cpdef _rank(self, X):
        """
        Return the rank of a set ``X``.

        This method does no checking on ``X``, and ``X`` may be assumed to have
        the same interface as ``frozenset``.

        INPUT:

        - ``X`` -- an object with Python's ``frozenset`` interface

        OUTPUT: integer

        EXAMPLES::

            sage: M = matroids.Theta(3)
            sage: M._rank(['x1', 'y0', 'y2'])
            2
        """
        return len(self._max_independent(X))

    # optional

    cpdef full_rank(self):
        r"""
        Return the rank of the matroid.

        The *rank* of the matroid is the size of the largest independent
        subset of the groundset.

        OUTPUT: integer

        EXAMPLES::

            sage: M = matroids.Theta(20)
            sage: M.full_rank()
            20
        """
        return self._matroid_rank

    cpdef _is_independent(self, X):
        """
        Test if input is independent.

        INPUT:

        - ``X`` -- an object with Python's ``frozenset`` interface containing
          a subset of ``self.groundset()``

        OUTPUT: boolean

        EXAMPLES::

            sage: M = matroids.Theta(4)
            sage: M._is_independent(['y0', 'y1', 'y3', 'x2'])
            False
            sage: M._is_independent(['y0', 'y2', 'y3', 'x2'])
            True
        """
        cdef set XX = set(X)
        cdef int i, l = len(XX)
        for i in self._sorted_C_lens:
            if i > l:
                break
            for C in self._k_C[i]:
                if C <= XX:
                    return False
        return True

    cpdef _max_independent(self, X):
        """
        Compute a maximal independent subset.

        INPUT:

        - ``X`` -- an object with Python's ``frozenset`` interface containing
          a subset of ``self.groundset()``

        OUTPUT: frozenset; a maximal independent subset of ``X``

        EXAMPLES::

            sage: M = matroids.Theta(6)
            sage: len(M._max_independent(M.groundset()))
            6
        """
        cdef set XX = set(X)
        cdef int i
        cdef frozenset C
        while True:
            try:
                C = self._circuit(XX)
                e = next(iter(C))
                XX.remove(e)
            except (ValueError, StopIteration):
                return frozenset(XX)

    cpdef _circuit(self, X):
        """
        Return a minimal dependent subset.

        INPUT:

        - ``X`` -- an object with Python's ``frozenset`` interface containing
          a subset of ``self.groundset()``

        OUTPUT: frozenset; a circuit contained in ``X``, if it exists.
        Otherwise an error is raised.

        EXAMPLES::

            sage: M = matroids.Theta(4)
            sage: sorted(M._circuit(['y0', 'y1', 'y3', 'x2']))
            ['x2', 'y0', 'y1', 'y3']
            sage: M._circuit(['y0', 'y2', 'y3', 'x2'])
            Traceback (most recent call last):
            ...
            ValueError: no circuit in independent set
        """
        cdef set XX = set(X)
        cdef int i, l = len(XX)
        for i in self._sorted_C_lens:
            if i > l:
                break
            for C in self._k_C[i]:
                if C <= XX:
                    return C
        raise ValueError("no circuit in independent set")

    cpdef _closure(self, X):
        """
        Return the closure of a set.

        INPUT:

        - ``X`` -- an object with Python's ``frozenset`` interface containing
          a subset of ``self.groundset()``

        OUTPUT: :class:`frozenset`

        EXAMPLES::

            sage: from sage.matroids.circuits_matroid import CircuitsMatroid
            sage: M = CircuitsMatroid(matroids.catalog.Vamos())
            sage: sorted(M._closure(set(['a', 'b', 'c'])))
            ['a', 'b', 'c', 'd']
        """
        cdef set XX = set(X)
        cdef frozenset S
        cdef int i
        for i in self._sorted_C_lens:
            if i > len(XX) + 1:
                break
            for C in self._k_C[i]:
                S = C - XX
                if len(S) == 1:
                    XX.add(next(iter(S)))
        return frozenset(XX)

    cpdef _is_isomorphic(self, other, certificate=False):
        """
        Test if ``self`` is isomorphic to ``other``.

        INPUT:

        - ``other`` -- matroid
        - ``certificate`` -- boolean (default: ``False``)

        OUTPUT: boolean, and, if ``certificate=True``, a dictionary giving the
        isomorphism or ``None``

        EXAMPLES::

            sage: M = matroids.Spike(3)
            sage: from sage.matroids.basis_matroid import BasisMatroid
            sage: N = BasisMatroid(M)
            sage: M.is_isomorphic(N)
            True
            sage: N = matroids.catalog.Vamos()
            sage: M.is_isomorphic(N)
            False

        .. NOTE::

            Internal version that does no input checking.
        """
        if certificate:
            return self._is_isomorphic(other), self._isomorphism(other)
        N = CircuitsMatroid(other)
<<<<<<< HEAD
        S = SetSystem(self._groundset, self._C)
        O = SetSystem(N._groundset, N._C)
=======
        S = SetSystem(list(self._groundset), self._C)
        O = SetSystem(list(N._groundset), N._C)
>>>>>>> 77323e28
        return S._isomorphism(O) is not None

    # representation

    def _repr_(self):
        """
        Return a string representation of the matroid.

        EXAMPLES::

            sage: matroids.Theta(10)
            Theta_10: Matroid of rank 10 on 20 elements with 490 circuits
            sage: matroids.catalog.NonDesargues()
            NonDesargues: Matroid of rank 3 on 10 elements with 9 nonspanning circuits
        """
        if self._nsc_defined:
            return f'{Matroid._repr_(self)} with {len(self.nonspanning_circuits())} nonspanning circuits'
        else:
            return f'{Matroid._repr_(self)} with {len(self._C)} circuits'

    # comparison

    def __hash__(self):
        r"""
        Return an invariant of the matroid.

        This function is called when matroids are added to a set. It is very
        desirable to override it so it can distinguish matroids on the same
        groundset, which is a very typical use case!

        .. WARNING::

            This method is linked to __richcmp__ (in Cython) and __cmp__ or
            __eq__/__ne__ (in Python). If you override one, you should
            (and in Cython: MUST) override the other!

        EXAMPLES::

            sage: from sage.matroids.circuits_matroid import CircuitsMatroid
            sage: M = CircuitsMatroid(matroids.catalog.Vamos())
            sage: N = CircuitsMatroid(matroids.catalog.Vamos())
            sage: hash(M) == hash(N)
            True
            sage: O = CircuitsMatroid(matroids.catalog.NonVamos())
            sage: hash(M) == hash(O)
            False
        """
        return hash(tuple([self._groundset, frozenset(self._C)]))

    def __richcmp__(left, right, int op):
        r"""
        Compare two matroids.

        We take a very restricted view on equality: the objects need to be of
        the exact same type (so no subclassing) and the internal data need to
        be the same. For CircuitsMatroids, this means that the groundsets and
        the sets of circuits of the two matroids are equal.

        EXAMPLES::

            sage: from sage.matroids.circuits_matroid import CircuitsMatroid
            sage: M = CircuitsMatroid(matroids.catalog.Pappus())
            sage: N = CircuitsMatroid(matroids.catalog.NonPappus())
            sage: M == N
            False
            sage: N = Matroid(circuits=M.circuits())
            sage: M == N
            True
        """
        cdef CircuitsMatroid lt, rt
        if op not in [Py_EQ, Py_NE]:
            return NotImplemented
        if type(left) is not type(right):
            return NotImplemented
        lt = <CircuitsMatroid> left
        rt = <CircuitsMatroid> right
        if lt.groundset() != rt.groundset():
            return rich_to_bool(op, 1)
        if lt.full_rank() != rt.full_rank():
            return rich_to_bool(op, 1)
        return richcmp(frozenset(lt._C), frozenset(rt._C), op)

    # copying, loading, saving

    def __reduce__(self):
        """
        Save the matroid for later reloading.

        OUTPUT:

        A tuple ``(unpickle, (version, data))``, where ``unpickle`` is the
        name of a function that, when called with ``(version, data)``,
        produces a matroid isomorphic to ``self``. ``version`` is an integer
        (currently 0) and ``data`` is a tuple ``(E, C, name)`` where ``E`` is
        the groundset, ``C`` is the list of circuits, and ``name`` is a custom
        name.

        EXAMPLES::

            sage: M = matroids.Theta(5)
            sage: M == loads(dumps(M))  # indirect doctest
            True
            sage: M.reset_name()
            sage: loads(dumps(M))
            Matroid of rank 5 on 10 elements with 45 circuits
        """
        import sage.matroids.unpickling
        data = (self._groundset, frozenset(self._C), self.get_custom_name())
        version = 0
        return sage.matroids.unpickling.unpickle_circuits_matroid, (version, data)

    cpdef relabel(self, mapping):
        r"""
        Return an isomorphic matroid with relabeled groundset.

        The output is obtained by relabeling each element `e` by
        ``mapping[e]``, where ``mapping`` is a given injective map. If
        ``mapping[e]`` is not defined, then the identity map is assumed.

        INPUT:

        - ``mapping`` -- a Python object such that ``mapping[e]`` is the new
          label of `e`

        OUTPUT: matroid

        EXAMPLES::

            sage: from sage.matroids.circuits_matroid import CircuitsMatroid
            sage: M = CircuitsMatroid(matroids.catalog.RelaxedNonFano())
            sage: sorted(M.groundset())
            [0, 1, 2, 3, 4, 5, 6]
            sage: N = M.relabel({'g': 'x', 0: 'z'})  # 'g': 'x' is ignored
            sage: from sage.matroids.utilities import cmp_elements_key
            sage: sorted(N.groundset(), key=cmp_elements_key)
            [1, 2, 3, 4, 5, 6, 'z']
            sage: M.is_isomorphic(N)
            True

        TESTS::

            sage: from sage.matroids.circuits_matroid import CircuitsMatroid
            sage: M = CircuitsMatroid(matroids.catalog.RelaxedNonFano())
            sage: f = {0: 'a', 1: 'b', 2: 'c', 3: 'd', 4: 'e', 5: 'f', 6: 'g'}
            sage: N = M.relabel(f)
            sage: for S in powerset(M.groundset()):
            ....:     assert M.rank(S) == N.rank([f[x] for x in S])
        """
        d = self._relabel_map(mapping)
        E = [d[x] for x in self._groundset]
        C = []
        for i in self._k_C:
            C += [[d[y] for y in x] for x in self._k_C[i]]
        M = CircuitsMatroid(groundset=E, circuits=C)
        return M

    # enumeration

    cpdef bases(self):
        r"""
        Return the bases of the matroid.

        OUTPUT: :class:`SetSystem`

        EXAMPLES::

            sage: from sage.matroids.circuits_matroid import CircuitsMatroid
            sage: M = CircuitsMatroid(matroids.CompleteGraphic(4))
            sage: len(M.bases())
            16
        """
        from itertools import combinations
        cdef set B = set()
        cdef set NB = set(self.nonbases())
        cdef frozenset SS
        for S in combinations(self._groundset, self._matroid_rank):
            SS = frozenset(S)
            if SS not in NB:
                B.add(SS)
<<<<<<< HEAD
        return SetSystem(self._groundset, B)
=======
        return SetSystem(list(self._groundset), B)
>>>>>>> 77323e28

    def bases_iterator(self):
        r"""
        Return an iterator over the bases of the matroid.

        EXAMPLES::

            sage: from sage.matroids.circuits_matroid import CircuitsMatroid
            sage: M = CircuitsMatroid(matroids.Uniform(2, 4))
            sage: it = M.bases_iterator()
            sage: it.__next__()
            frozenset({0, 1})
            sage: sorted(M.bases_iterator(), key=str)
            [frozenset({0, 1}),
             frozenset({0, 2}),
             frozenset({0, 3}),
             frozenset({1, 2}),
             frozenset({1, 3}),
             frozenset({2, 3})]
        """
        from itertools import combinations
        cdef set B = set()
        cdef set NB = set(self.nonbases())
        cdef frozenset S
        for SS in combinations(self._groundset, self._matroid_rank):
            S = frozenset(SS)
            if S not in NB:
                yield S

    cpdef nonbases(self):
        r"""
        Return the nonbases of the matroid.

        OUTPUT: :class:`SetSystem`

        EXAMPLES::

            sage: from sage.matroids.circuits_matroid import CircuitsMatroid
            sage: M = CircuitsMatroid(matroids.Uniform(2, 4))
            sage: len(M.nonbases())
            0
            sage: M = CircuitsMatroid(matroids.CompleteGraphic(6))
            sage: len(M.nonbases())
            1707
        """
        return self.dependent_r_sets(self._matroid_rank)

    cpdef independent_r_sets(self, long r):
        r"""
        Return the size-``r`` independent subsets of the matroid.

        INPUT:

        - ``r`` -- nonnegative integer

        OUTPUT: :class:`SetSystem`

        EXAMPLES::

            sage: from sage.matroids.circuits_matroid import CircuitsMatroid
            sage: M = CircuitsMatroid(matroids.catalog.Pappus())
            sage: M.independent_r_sets(4)
            SetSystem of 0 sets over 9 elements
            sage: M.independent_r_sets(3)
            SetSystem of 75 sets over 9 elements
            sage: frozenset({'a', 'c', 'e'}) in _
            True

        .. SEEALSO::

            :meth:`M.bases() <sage.matroids.circuits_matroid.bases>`
        """
        from itertools import combinations
        cdef set I_r = set()
        cdef set D_r = set(self.dependent_r_sets(r))
        cdef frozenset SS
        for S in combinations(self._groundset, r):
            SS = frozenset(S)
            if SS not in D_r:
                I_r.add(SS)
<<<<<<< HEAD
        return SetSystem(self._groundset, I_r)
=======
        return SetSystem(list(self._groundset), I_r)
>>>>>>> 77323e28

    cpdef dependent_r_sets(self, long r):
        r"""
        Return the dependent subsets of fixed size.

        INPUT:

        - ``r`` -- nonnegative integer

        OUTPUT: :class:`SetSystem`

        EXAMPLES::

            sage: from sage.matroids.circuits_matroid import CircuitsMatroid
            sage: M = CircuitsMatroid(matroids.catalog.Vamos())
            sage: M.dependent_r_sets(3)
            SetSystem of 0 sets over 8 elements
            sage: sorted([sorted(X) for X in M.dependent_r_sets(4)])
            [['a', 'b', 'c', 'd'], ['a', 'b', 'e', 'f'], ['a', 'b', 'g', 'h'],
             ['c', 'd', 'e', 'f'], ['e', 'f', 'g', 'h']]
        """
        cdef int i
        cdef set NB = set()
        cdef frozenset S
        for i in range(min(self._k_C), r + 1):
            if i in self._k_C:
                for S in self._k_C[i]:
                    NB.add(S)
            if i == r:
                break
            for S in NB.copy():
                NB.remove(S)
                for e in S ^ self._groundset:
                    NB.add(S | set([e]))
<<<<<<< HEAD
        return SetSystem(self._groundset, NB)
=======
        return SetSystem(list(self._groundset), NB)
>>>>>>> 77323e28

    cpdef circuits(self, k=None):
        """
        Return the circuits of the matroid.

        INPUT:

        - ``k`` -- integer (optional); the length of the circuits

        OUTPUT: :class:`SetSystem`

        EXAMPLES::

            sage: from sage.matroids.circuits_matroid import CircuitsMatroid
            sage: M = CircuitsMatroid(matroids.Uniform(2, 4))
            sage: M.circuits()
            SetSystem of 4 sets over 4 elements
            sage: list(M.circuits(0))
            []
            sage: sorted(M.circuits(3), key=str)
            [frozenset({0, 1, 2}),
             frozenset({0, 1, 3}),
             frozenset({0, 2, 3}),
             frozenset({1, 2, 3})]
        """
        cdef set C = set()
        if k is not None:
            if k in self._k_C:
                for c in self._k_C[k]:
                    C.add(c)
        else:
            for i in self._k_C:
                for c in self._k_C[i]:
                    C.add(c)
<<<<<<< HEAD
        return SetSystem(self._groundset, C)
=======
        return SetSystem(list(self._groundset), C)
>>>>>>> 77323e28

    def circuits_iterator(self, k=None):
        """
        Return an iterator over the circuits of the matroid.

        INPUT:

        - ``k`` -- integer (optional); the length of the circuits

        EXAMPLES::

            sage: from sage.matroids.circuits_matroid import CircuitsMatroid
            sage: M = CircuitsMatroid(matroids.Uniform(2, 4))
            sage: sum(1 for C in M.circuits_iterator())
            4
            sage: list(M.circuits_iterator(0))
            []
            sage: sorted(M.circuits_iterator(3), key=str)
            [frozenset({0, 1, 2}),
             frozenset({0, 1, 3}),
             frozenset({0, 2, 3}),
             frozenset({1, 2, 3})]
        """
        if k is not None:
            if k in self._k_C:
                for C in self._k_C[k]:
                    yield C
        else:
            for i in self._k_C:
                for C in self._k_C[i]:
                    yield C

    cpdef nonspanning_circuits(self):
        """
        Return the nonspanning circuits of the matroid.

        OUTPUT: :class:`SetSystem`

        EXAMPLES::

            sage: from sage.matroids.circuits_matroid import CircuitsMatroid
            sage: M = CircuitsMatroid(matroids.Uniform(2, 4))
            sage: M.nonspanning_circuits()
            SetSystem of 0 sets over 4 elements
            sage: M = matroids.Theta(5)
            sage: M.nonspanning_circuits()
            SetSystem of 15 sets over 10 elements
        """
        cdef set NSC = set()
        cdef int i
        for i in self._k_C:
            if i <= self._matroid_rank:
                NSC.update(self._k_C[i])
<<<<<<< HEAD
        return SetSystem(self._groundset, NSC)
=======
        return SetSystem(list(self._groundset), NSC)
>>>>>>> 77323e28

    def nonspanning_circuits_iterator(self):
        """
        Return an iterator over the nonspanning circuits of the matroid.

        EXAMPLES::

            sage: from sage.matroids.circuits_matroid import CircuitsMatroid
            sage: M = CircuitsMatroid(matroids.Uniform(2, 4))
            sage: list(M.nonspanning_circuits_iterator())
            []
        """
        cdef int i
        for i in self._k_C:
            if i <= self._matroid_rank:
                for C in self._k_C[i]:
                    yield C

    cpdef no_broken_circuits_facets(self, ordering=None, reduced=False):
        r"""
        Return the no broken circuits (NBC) facets of ``self``.

        INPUT:

        - ``ordering`` -- list (optional); a total ordering of the groundset
        - ``reduced`` -- boolean (default: ``False``)

        OUTPUT: :class:`SetSystem`

        EXAMPLES::

            sage: M = Matroid(circuits=[[0, 1, 2]])
            sage: M.no_broken_circuits_facets(ordering=[1, 0, 2])
            SetSystem of 2 sets over 3 elements
            sage: sorted([sorted(X) for X in _])
            [[0, 1], [1, 2]]
            sage: M.no_broken_circuits_facets(ordering=[1, 0, 2], reduced=True)
            SetSystem of 2 sets over 3 elements
            sage: sorted([sorted(X) for X in _])
            [[0], [2]]
        """
        from itertools import combinations
        from sage.matroids.utilities import cmp_elements_key
        if ordering is None:
            ordering = sorted(self._groundset, key=cmp_elements_key)
        else:
            if frozenset(ordering) != self._groundset:
                raise ValueError("not an ordering of the groundset")

        cdef int i, r = self._matroid_rank
        cdef frozenset min_e = frozenset([ordering[0]])
        cdef frozenset S
        # compute broken circuits (with minimal element added)
        cdef dict BC = {}
        for i in range(r + 1):
            BC[i] = set()
        for C in self._C:
            for e in ordering:
                if e in C:
                    S = C - frozenset([e]) | min_e
                    if len(S) <= r:
                        BC[len(S)].add(S)
                    break

        for i in range(r):
            for S in BC[i].copy():
                BC[i].remove(S)
                for e in self._groundset ^ S:
                    BC[i+1].add(S | set([e]))

        cdef set B = set()
        for SS in combinations(ordering[1:], self._matroid_rank - 1):
            S = frozenset(SS)
            if S | min_e not in BC[r]:
                if not reduced:
                    B.add(S | min_e)
                else:
                    B.add(S)

<<<<<<< HEAD
        return SetSystem(self.groundset(), B)
=======
        return SetSystem(list(self.groundset()), B)
>>>>>>> 77323e28

    cpdef no_broken_circuits_sets(self, ordering=None, reduced=False):
        r"""
        Return the no broken circuits (NBC) sets of ``self``.

        An NBC set is a subset `A` of the groundset under some total
        ordering `<` such that `A` contains no broken circuit.

        INPUT:

        - ``ordering`` -- list (optional); a total ordering of the groundset
        - ``reduced`` -- boolean (default: ``False``)

        OUTPUT: :class:`SetSystem`

        EXAMPLES::

            sage: M = Matroid(circuits=[[1, 2, 3], [3, 4, 5], [1, 2, 4, 5]])
            sage: SimplicialComplex(M.no_broken_circuits_sets())
            Simplicial complex with vertex set (1, 2, 3, 4, 5)
             and facets {(1, 2, 4), (1, 2, 5), (1, 3, 4), (1, 3, 5)}
            sage: SimplicialComplex(M.no_broken_circuits_sets([5, 4, 3, 2, 1]))
            Simplicial complex with vertex set (1, 2, 3, 4, 5)
             and facets {(1, 3, 5), (1, 4, 5), (2, 3, 5), (2, 4, 5)}

        ::

            sage: M = Matroid(circuits=[[1, 2, 3], [1, 4, 5], [2, 3, 4, 5]])
            sage: SimplicialComplex(M.no_broken_circuits_sets([5, 4, 3, 2, 1]))
            Simplicial complex with vertex set (1, 2, 3, 4, 5)
             and facets {(1, 3, 5), (2, 3, 5), (2, 4, 5), (3, 4, 5)}

        TESTS::

            sage: M = Matroid(circuits=[[1, 2, 3], [3, 4, 5], [1, 2, 4, 5]])
            sage: C1 = SimplicialComplex(M.no_broken_circuits_sets())
            sage: from sage.matroids.basis_matroid import BasisMatroid
            sage: M = BasisMatroid(Matroid(circuits=[[1, 2, 3], [3, 4, 5], [1, 2, 4, 5]]))
            sage: C2 = SimplicialComplex(M.no_broken_circuits_sets())
            sage: C1 == C2
            True
        """
        from sage.topology.simplicial_complex import SimplicialComplex
        cdef set NBC = set()
        for f in SimplicialComplex(self.no_broken_circuits_facets(ordering, reduced),
                                   maximality_check=False).face_iterator():
            NBC.add(frozenset(f))
<<<<<<< HEAD
        return SetSystem(self.groundset(), NBC)
=======
        return SetSystem(list(self.groundset()), NBC)
>>>>>>> 77323e28

    cpdef broken_circuit_complex(self, ordering=None, reduced=False):
        r"""
        Return the broken circuit complex of ``self``.

        The broken circuit complex of a matroid with a total ordering `<`
        on the groundset is obtained from the
        :meth:`NBC sets <no_broken_circuits_sets>` under subset inclusion.

        INPUT:

        - ``ordering`` -- list (optional); a total ordering of the groundset
        - ``reduced`` -- boolean (default: ``False``); whether to return the
          reduced broken circuit complex (the link at the smallest element)

        OUTPUT: a simplicial complex of the NBC sets under inclusion

        EXAMPLES::

            sage: M = Matroid(circuits=[[1, 2, 3], [3, 4, 5], [1, 2, 4, 5]])
            sage: M.broken_circuit_complex()
            Simplicial complex with vertex set (1, 2, 3, 4, 5)
             and facets {(1, 2, 4), (1, 2, 5), (1, 3, 4), (1, 3, 5)}
            sage: M.broken_circuit_complex([5, 4, 3, 2, 1])
            Simplicial complex with vertex set (1, 2, 3, 4, 5)
             and facets {(1, 3, 5), (1, 4, 5), (2, 3, 5), (2, 4, 5)}
            sage: M.broken_circuit_complex([5, 4, 3, 2, 1], reduced=True)
            Simplicial complex with vertex set (1, 2, 3, 4)
             and facets {(1, 3), (1, 4), (2, 3), (2, 4)}

        For a matroid with loops, the broken circuit complex is not defined,
        and the method yields an error::

            sage: M = Matroid(groundset=[0, 1, 2], circuits=[[0]])
            sage: M.broken_circuit_complex()
            Traceback (most recent call last):
            ...
            ValueError: broken circuit complex of matroid with loops is not defined
        """
        from sage.topology.simplicial_complex import SimplicialComplex
        if self.loops():
            raise ValueError("broken circuit complex of matroid with loops is not defined")
        return SimplicialComplex(self.no_broken_circuits_facets(ordering, reduced), maximality_check=False)

    # properties

    cpdef girth(self):
        r"""
        Return the girth of the matroid.

        The girth is the size of the smallest circuit. In case the matroid has
        no circuits the girth is `\infty`.

        EXAMPLES::

            sage: matroids.Theta(10).girth()
            3

        REFERENCES:

        [Oxl2011]_, p. 327.
        """
        from sage.rings.infinity import infinity
        return min(self._k_C, default=infinity)

    cpdef is_paving(self):
        """
        Return if ``self`` is paving.

        A matroid is paving if each of its circuits has size `r` or `r+1`.

        OUTPUT: boolean

        EXAMPLES::

            sage: from sage.matroids.circuits_matroid import CircuitsMatroid
            sage: M = CircuitsMatroid(matroids.catalog.Vamos())
            sage: M.is_paving()
            True
        """
        return self.girth() >= self.rank()

    # verification

    cpdef is_valid(self):
        r"""
        Test if ``self`` obeys the matroid axioms.

        For a matroid defined by its circuits, we check the circuit axioms.

        OUTPUT: boolean

        EXAMPLES::

            sage: C = [[1, 2, 3], [3, 4, 5], [1, 2, 4, 5]]
            sage: M = Matroid(circuits=C)
            sage: M.is_valid()
            True
            sage: C = [[1, 2], [1, 2, 3], [3, 4, 5], [1, 2, 4, 5]]
            sage: M = Matroid(circuits=C)
            sage: M.is_valid()
            False
            sage: C = [[3, 6], [1, 2, 3], [3, 4, 5], [1, 2, 4, 5]]
            sage: M = Matroid(circuits=C)
            sage: M.is_valid()
            False
            sage: C = [[3, 6], [1, 2, 3], [3, 4, 5], [1, 2, 6], [6, 4, 5], [1, 2, 4, 5]]
            sage: M = Matroid(circuits=C)
            sage: M.is_valid()
            True
            sage: C = [[], [1, 2, 3], [3, 4, 5], [1, 2, 4, 5]]
            sage: M = Matroid(circuits=C)
            sage: M.is_valid()
            False
            sage: C = [[1, 2, 3], [3, 4, 5]]
            sage: M = Matroid(circuits=C)
            sage: M.is_valid()
            False
        """
        from itertools import combinations_with_replacement
        cdef int i, j
        cdef frozenset C1, C2, I12, U12
        for (i, j) in combinations_with_replacement(self._sorted_C_lens, 2):
            # loop through all circuit length pairs (i, j) with i <= j
            for C1 in self._k_C[i]:
                if not C1:  # the empty set can't be a circuit
                    return False
                for C2 in self._k_C[j]:
                    I12 = C1 & C2
                    if not I12:  # C1 and C2 are disjoint; nothing to test
                        continue
                    if len(I12) == len(C1):
                        if len(C1) == len(C2):  # they are the same circuit
                            break
                        # C1 < C2; a circuit can't be a subset of another circuit
                        return False
                    # check circuit elimination axiom
                    U12 = C1 | C2
                    for e in I12:
                        S = U12 - {e}
                        if self._is_independent(S):
                            return False
        return True<|MERGE_RESOLUTION|>--- conflicted
+++ resolved
@@ -289,13 +289,8 @@
         if certificate:
             return self._is_isomorphic(other), self._isomorphism(other)
         N = CircuitsMatroid(other)
-<<<<<<< HEAD
         S = SetSystem(self._groundset, self._C)
         O = SetSystem(N._groundset, N._C)
-=======
-        S = SetSystem(list(self._groundset), self._C)
-        O = SetSystem(list(N._groundset), N._C)
->>>>>>> 77323e28
         return S._isomorphism(O) is not None
 
     # representation
@@ -475,11 +470,7 @@
             SS = frozenset(S)
             if SS not in NB:
                 B.add(SS)
-<<<<<<< HEAD
         return SetSystem(self._groundset, B)
-=======
-        return SetSystem(list(self._groundset), B)
->>>>>>> 77323e28
 
     def bases_iterator(self):
         r"""
@@ -560,11 +551,7 @@
             SS = frozenset(S)
             if SS not in D_r:
                 I_r.add(SS)
-<<<<<<< HEAD
         return SetSystem(self._groundset, I_r)
-=======
-        return SetSystem(list(self._groundset), I_r)
->>>>>>> 77323e28
 
     cpdef dependent_r_sets(self, long r):
         r"""
@@ -599,11 +586,7 @@
                 NB.remove(S)
                 for e in S ^ self._groundset:
                     NB.add(S | set([e]))
-<<<<<<< HEAD
         return SetSystem(self._groundset, NB)
-=======
-        return SetSystem(list(self._groundset), NB)
->>>>>>> 77323e28
 
     cpdef circuits(self, k=None):
         """
@@ -638,11 +621,7 @@
             for i in self._k_C:
                 for c in self._k_C[i]:
                     C.add(c)
-<<<<<<< HEAD
         return SetSystem(self._groundset, C)
-=======
-        return SetSystem(list(self._groundset), C)
->>>>>>> 77323e28
 
     def circuits_iterator(self, k=None):
         """
@@ -696,11 +675,7 @@
         for i in self._k_C:
             if i <= self._matroid_rank:
                 NSC.update(self._k_C[i])
-<<<<<<< HEAD
         return SetSystem(self._groundset, NSC)
-=======
-        return SetSystem(list(self._groundset), NSC)
->>>>>>> 77323e28
 
     def nonspanning_circuits_iterator(self):
         """
@@ -780,11 +755,7 @@
                 else:
                     B.add(S)
 
-<<<<<<< HEAD
         return SetSystem(self.groundset(), B)
-=======
-        return SetSystem(list(self.groundset()), B)
->>>>>>> 77323e28
 
     cpdef no_broken_circuits_sets(self, ordering=None, reduced=False):
         r"""
@@ -832,11 +803,7 @@
         for f in SimplicialComplex(self.no_broken_circuits_facets(ordering, reduced),
                                    maximality_check=False).face_iterator():
             NBC.add(frozenset(f))
-<<<<<<< HEAD
         return SetSystem(self.groundset(), NBC)
-=======
-        return SetSystem(list(self.groundset()), NBC)
->>>>>>> 77323e28
 
     cpdef broken_circuit_complex(self, ordering=None, reduced=False):
         r"""
