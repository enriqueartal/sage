from sage.structure.sage_object cimport SageObject

cdef class Matroid(SageObject):
    cdef public _SageObject__custom_name
    cdef public _cached_info
    cdef int _stored_full_rank
    cdef int _stored_size

    # virtual methods
    cpdef groundset(self)
    cpdef _rank(self, X)

    # internal methods, assuming verified input
    cpdef _max_independent(self, X)
    cpdef _circuit(self, X)
    cpdef _fundamental_circuit(self, B, e)
    cpdef _closure(self, X)
    cpdef _corank(self, X)
    cpdef _max_coindependent(self, X)
    cpdef _cocircuit(self, X)
    cpdef _fundamental_cocircuit(self, B, e)
    cpdef _coclosure(self, X)
    cpdef _augment(self, X, Y)

    cpdef _is_independent(self, X)
    cpdef _is_basis(self, X)
    cpdef _is_circuit(self, X)
    cpdef _is_closed(self, X)
    cpdef _is_coindependent(self, X)
    cpdef _is_cobasis(self, X)
    cpdef _is_cocircuit(self, X)
    cpdef _is_coclosed(self, X)

    cpdef _minor(self, contractions, deletions)
    cpdef _has_minor(self, N, bint certificate=*)
    cpdef _line_length(self, F)
    cpdef _extension(self, element, hyperplanes)

    cdef inline _subset_internal(self, X):
        """
        Convert ``X`` to a ``frozenset`` and check that it is a subset
        of the groundset.

        See ``_subset`` for the corresponding Python method.
        """
        S = frozenset(X)
        if not self.groundset().issuperset(S):
            raise ValueError(f"{X!r} is not a subset of the groundset")
        return S

    cdef inline __subset_all(self, X):
        """
        If ``X`` is ``None``, return the groundset.

        Otherwise, do like ``_subset``:
        convert ``X`` to a ``frozenset`` and check that it is a subset
        of the groundset.

        See ``_subset_all`` for the corresponding Python method.
        """
        if X is None:
            return self.groundset()
        S = frozenset(X)
        if not self.groundset().issuperset(S):
            raise ValueError(f"{X!r} is not a subset of the groundset")
        return S

    # ** user-facing methods **
    cpdef size(self)

    # matroid oracle
    cpdef rank(self, X=*)
    cpdef full_rank(self)
    cpdef basis(self)
    cpdef max_independent(self, X)
    cpdef circuit(self, X=*)
    cpdef fundamental_circuit(self, B, e)
    cpdef closure(self, X)
    cpdef k_closure(self, X, k)

    cpdef augment(self, X, Y=*)

    cpdef corank(self, X=*)
    cpdef full_corank(self)
    cpdef cobasis(self)
    cpdef max_coindependent(self, X)
    cpdef cocircuit(self, X=*)
    cpdef fundamental_cocircuit(self, B, e)
    cpdef coclosure(self, X)

    cpdef loops(self)
    cpdef is_independent(self, X)
    cpdef is_dependent(self, X)
    cpdef is_basis(self, X)
    cpdef is_circuit(self, X)
    cpdef is_closed(self, X)
    cpdef is_subset_k_closed(self, X, int k)

    cpdef coloops(self)
    cpdef is_coindependent(self, X)
    cpdef is_codependent(self, X)
    cpdef is_cobasis(self, X)
    cpdef is_cocircuit(self, X)
    cpdef is_coclosed(self, X)

    # verification
    cpdef is_valid(self)

    # enumeration
<<<<<<< HEAD
    cpdef circuits(self) noexcept
    cpdef nonspanning_circuits(self) noexcept
    cpdef cocircuits(self) noexcept
    cpdef noncospanning_cocircuits(self) noexcept
    cpdef circuit_closures(self) noexcept
    cpdef nonspanning_circuit_closures(self) noexcept
    cpdef bases(self) noexcept
    cpdef independent_sets(self) noexcept
    cpdef independent_r_sets(self, long r) noexcept
    cpdef nonbases(self) noexcept
    cpdef dependent_r_sets(self, long r) noexcept
    cpdef _extend_flags(self, flags) noexcept
    cpdef _flags(self, r) noexcept
    cpdef flats(self, r) noexcept
    cpdef coflats(self, r) noexcept
    cpdef hyperplanes(self) noexcept
    cpdef f_vector(self) noexcept
    cpdef whitney_numbers(self) noexcept
    cpdef whitney_numbers2(self) noexcept
    cpdef broken_circuits(self, ordering=*) noexcept
    cpdef no_broken_circuits_sets(self, ordering=*) noexcept
=======
    cpdef circuits(self)
    cpdef nonspanning_circuits(self)
    cpdef cocircuits(self)
    cpdef noncospanning_cocircuits(self)
    cpdef circuit_closures(self)
    cpdef nonspanning_circuit_closures(self)
    cpdef bases(self)
    cpdef independent_sets(self)
    cpdef independent_r_sets(self, long r)
    cpdef nonbases(self)
    cpdef dependent_r_sets(self, long r)
    cpdef _extend_flags(self, flags)
    cpdef _flags(self, r)
    cpdef flats(self, r)
    cpdef coflats(self, r)
    cpdef hyperplanes(self)
    cpdef f_vector(self)
    cpdef broken_circuits(self, ordering=*)
    cpdef no_broken_circuits_sets(self, ordering=*)
>>>>>>> bcc326d9

    # polytopes
    cpdef matroid_polytope(self) noexcept
    cpdef independence_matroid_polytope(self) noexcept

    # isomorphism
    cpdef is_isomorphic(self, other, certificate=*)
    cpdef _is_isomorphic(self, other, certificate=*)
    cpdef isomorphism(self, other)
    cpdef _isomorphism(self, other)
    cpdef equals(self, other)
    cpdef is_isomorphism(self, other, morphism)
    cpdef _is_isomorphism(self, other, morphism)

    # minors, dual, truncation
    cpdef minor(self, contractions=*, deletions=*)
    cpdef contract(self, X)
    cpdef delete(self, X)
    cpdef _backslash_(self, X)
    cpdef dual(self)
    cpdef truncation(self)
    cpdef has_minor(self, N, bint certificate=*)
    cpdef has_line_minor(self, k, hyperlines=*, certificate=*)
    cpdef _has_line_minor(self, k, hyperlines, certificate=*)

    # extension
<<<<<<< HEAD
    cpdef extension(self, element=*, subsets=*) noexcept
    cpdef coextension(self, element=*, subsets=*) noexcept
    cpdef modular_cut(self, subsets) noexcept
    cpdef linear_subclasses(self, line_length=*, subsets=*) noexcept
    cpdef extensions(self, element=*, line_length=*, subsets=*) noexcept
    cpdef coextensions(self, element=*, coline_length=*, subsets=*) noexcept
=======
    cpdef extension(self, element=*, subsets=*)
    cpdef coextension(self, element=*, subsets=*)
    cpdef modular_cut(self, subsets)
    cpdef linear_subclasses(self, line_length=*, subsets=*)
    cpdef extensions(self, element=*, line_length=*, subsets=*)
>>>>>>> bcc326d9

    # connectivity
    cpdef simplify(self)
    cpdef cosimplify(self)
    cpdef is_simple(self)
    cpdef is_cosimple(self)
    cpdef components(self)
    cpdef is_connected(self, certificate=*)
    cpdef connectivity(self, S, T=*)
    cpdef _connectivity(self, S, T)
    cpdef is_kconnected(self, k, certificate=*)
    cpdef link(self, S, T)
    cpdef _link(self, S, T)
    cpdef _is_3connected_shifting(self, certificate=*)
    cpdef _is_4connected_shifting(self, certificate=*)
    cpdef _shifting_all(self, X, P_rows, P_cols, Q_rows, Q_cols, m)
    cpdef _shifting(self, X, X_1, Y_2, X_2, Y_1, m)
    cpdef is_3connected(self, certificate=*, algorithm=*)
    cpdef is_4connected(self, certificate=*, algorithm=*)
    cpdef _is_3connected_CE(self, certificate=*)
    cpdef _is_3connected_BC(self, certificate=*)
    cpdef _is_3connected_BC_recursion(self, basis, fund_cocircuits)
    cpdef is_paving(self)
    cpdef is_sparse_paving(self)
    cpdef girth(self)

    # representability
    cpdef _local_binary_matroid(self, basis=*)
    cpdef binary_matroid(self, randomized_tests=*, verify=*)
    cpdef is_binary(self, randomized_tests=*)
    cpdef _local_ternary_matroid(self, basis=*)
    cpdef ternary_matroid(self, randomized_tests=*, verify=*)
    cpdef is_ternary(self, randomized_tests=*)

    # matroid k-closed
    cpdef is_k_closed(self, int k)

    # matroid chordality
    cpdef _is_circuit_chordal(self, frozenset C, bint certificate=*)
    cpdef is_circuit_chordal(self, C, bint certificate=*)
    cpdef is_chordal(self, k1=*, k2=*, bint certificate=*)
    cpdef chordality(self)

    # optimization
    cpdef max_weight_independent(self, X=*, weights=*)
    cpdef max_weight_coindependent(self, X=*, weights=*)
    cpdef is_max_weight_independent_generic(self, X=*, weights=*)
    cpdef is_max_weight_coindependent_generic(self, X=*, weights=*)
    cpdef intersection(self, other, weights=*)
    cpdef _intersection(self, other, weights)
    cpdef _intersection_augmentation(self, other, weights, Y)
    cpdef intersection_unweighted(self, other)
    cpdef _intersection_unweighted(self, other)
    cpdef _intersection_augmentation_unweighted(self, other, Y)
    cpdef partition(self)

    # invariants
<<<<<<< HEAD
    cpdef _internal(self, B) noexcept
    cpdef _external(self, B) noexcept
    cpdef tutte_polynomial(self, x=*, y=*) noexcept
    cpdef characteristic_polynomial(self, la=*) noexcept
    cpdef flat_cover(self, solver=*, verbose=*, integrality_tolerance=*) noexcept

    # misc
    cpdef automorphism_group(self) noexcept
    cpdef bergman_complex(self) noexcept
    cpdef augmented_bergman_complex(self) noexcept
    cpdef broken_circuit_complex(self, ordering=*) noexcept

    # visualization
    cpdef plot(self,B=*,lineorders=*,pos_method=*,pos_dict=*,save_pos=*) noexcept
    cpdef show(self,B=*,lineorders=*,pos_method=*,pos_dict=*,save_pos=*,lims=*) noexcept
    cpdef _fix_positions(self,pos_dict=*,lineorders=*) noexcept

    # construction
    cpdef direct_sum(self, matroids) noexcept
=======
    cpdef _internal(self, B)
    cpdef _external(self, B)
    cpdef tutte_polynomial(self, x=*, y=*)
    cpdef flat_cover(self, solver=*, verbose=*, integrality_tolerance=*)

    # misc
    cpdef automorphism_group(self)
    cpdef bergman_complex(self)
    cpdef augmented_bergman_complex(self)

    # visualization
    cpdef plot(self,B=*,lineorders=*,pos_method=*,pos_dict=*,save_pos=*)
    cpdef show(self,B=*,lineorders=*,pos_method=*,pos_dict=*,save_pos=*,lims=*)
    cpdef _fix_positions(self,pos_dict=*,lineorders=*)
>>>>>>> bcc326d9
<|MERGE_RESOLUTION|>--- conflicted
+++ resolved
@@ -107,29 +107,6 @@
     cpdef is_valid(self)
 
     # enumeration
-<<<<<<< HEAD
-    cpdef circuits(self) noexcept
-    cpdef nonspanning_circuits(self) noexcept
-    cpdef cocircuits(self) noexcept
-    cpdef noncospanning_cocircuits(self) noexcept
-    cpdef circuit_closures(self) noexcept
-    cpdef nonspanning_circuit_closures(self) noexcept
-    cpdef bases(self) noexcept
-    cpdef independent_sets(self) noexcept
-    cpdef independent_r_sets(self, long r) noexcept
-    cpdef nonbases(self) noexcept
-    cpdef dependent_r_sets(self, long r) noexcept
-    cpdef _extend_flags(self, flags) noexcept
-    cpdef _flags(self, r) noexcept
-    cpdef flats(self, r) noexcept
-    cpdef coflats(self, r) noexcept
-    cpdef hyperplanes(self) noexcept
-    cpdef f_vector(self) noexcept
-    cpdef whitney_numbers(self) noexcept
-    cpdef whitney_numbers2(self) noexcept
-    cpdef broken_circuits(self, ordering=*) noexcept
-    cpdef no_broken_circuits_sets(self, ordering=*) noexcept
-=======
     cpdef circuits(self)
     cpdef nonspanning_circuits(self)
     cpdef cocircuits(self)
@@ -147,13 +124,14 @@
     cpdef coflats(self, r)
     cpdef hyperplanes(self)
     cpdef f_vector(self)
+    cpdef whitney_numbers(self)
+    cpdef whitney_numbers2(self)
     cpdef broken_circuits(self, ordering=*)
     cpdef no_broken_circuits_sets(self, ordering=*)
->>>>>>> bcc326d9
 
     # polytopes
-    cpdef matroid_polytope(self) noexcept
-    cpdef independence_matroid_polytope(self) noexcept
+    cpdef matroid_polytope(self)
+    cpdef independence_matroid_polytope(self)
 
     # isomorphism
     cpdef is_isomorphic(self, other, certificate=*)
@@ -176,20 +154,12 @@
     cpdef _has_line_minor(self, k, hyperlines, certificate=*)
 
     # extension
-<<<<<<< HEAD
-    cpdef extension(self, element=*, subsets=*) noexcept
-    cpdef coextension(self, element=*, subsets=*) noexcept
-    cpdef modular_cut(self, subsets) noexcept
-    cpdef linear_subclasses(self, line_length=*, subsets=*) noexcept
-    cpdef extensions(self, element=*, line_length=*, subsets=*) noexcept
-    cpdef coextensions(self, element=*, coline_length=*, subsets=*) noexcept
-=======
     cpdef extension(self, element=*, subsets=*)
     cpdef coextension(self, element=*, subsets=*)
     cpdef modular_cut(self, subsets)
     cpdef linear_subclasses(self, line_length=*, subsets=*)
     cpdef extensions(self, element=*, line_length=*, subsets=*)
->>>>>>> bcc326d9
+    cpdef coextensions(self, element=*, coline_length=*, subsets=*)
 
     # connectivity
     cpdef simplify(self)
@@ -247,39 +217,22 @@
     cpdef partition(self)
 
     # invariants
-<<<<<<< HEAD
-    cpdef _internal(self, B) noexcept
-    cpdef _external(self, B) noexcept
-    cpdef tutte_polynomial(self, x=*, y=*) noexcept
-    cpdef characteristic_polynomial(self, la=*) noexcept
-    cpdef flat_cover(self, solver=*, verbose=*, integrality_tolerance=*) noexcept
-
-    # misc
-    cpdef automorphism_group(self) noexcept
-    cpdef bergman_complex(self) noexcept
-    cpdef augmented_bergman_complex(self) noexcept
-    cpdef broken_circuit_complex(self, ordering=*) noexcept
-
-    # visualization
-    cpdef plot(self,B=*,lineorders=*,pos_method=*,pos_dict=*,save_pos=*) noexcept
-    cpdef show(self,B=*,lineorders=*,pos_method=*,pos_dict=*,save_pos=*,lims=*) noexcept
-    cpdef _fix_positions(self,pos_dict=*,lineorders=*) noexcept
-
-    # construction
-    cpdef direct_sum(self, matroids) noexcept
-=======
     cpdef _internal(self, B)
     cpdef _external(self, B)
     cpdef tutte_polynomial(self, x=*, y=*)
+    cpdef characteristic_polynomial(self, la=*)
     cpdef flat_cover(self, solver=*, verbose=*, integrality_tolerance=*)
 
     # misc
     cpdef automorphism_group(self)
     cpdef bergman_complex(self)
     cpdef augmented_bergman_complex(self)
+    cpdef broken_circuit_complex(self, ordering=*)
 
     # visualization
     cpdef plot(self,B=*,lineorders=*,pos_method=*,pos_dict=*,save_pos=*)
     cpdef show(self,B=*,lineorders=*,pos_method=*,pos_dict=*,save_pos=*,lims=*)
     cpdef _fix_positions(self,pos_dict=*,lineorders=*)
->>>>>>> bcc326d9
+
+    # construction
+    cpdef direct_sum(self, matroids)