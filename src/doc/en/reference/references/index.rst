--- conflicted
+++ resolved
@@ -435,11 +435,7 @@
             http://www.roguebasin.com/index.php?title=Bresenham%27s_Line_Algorithm
 
 .. [Bruin-Molnar] \N. Bruin and A. Molnar, *Minimal models for rational
-<<<<<<< HEAD
             functions in a dynamical setting*,
-=======
-            functions in a dynamical setting*, 
->>>>>>> 56a4bc7e
             LMS Journal of Computation and Mathematics, Volume 15 (2012),
             pp 400-417.
 
@@ -2062,11 +2058,7 @@
             Volume 921, 1995, pp 1-12.
 
 .. [Shi1971]  Shimura, Goro. *Introduction to the arithmetic theory of
-<<<<<<< HEAD
             automorphic functions*. Princeton University Press, 1971.
-=======
-            automorphic functions*. Princeton University Press, 1971. 
->>>>>>> 56a4bc7e
 
 .. [Shr2004] Shreve, S. Stochastic Calculus for Finance II:
              Continuous-Time Models.  New York: Springer, 2004
