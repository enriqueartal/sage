--- conflicted
+++ resolved
@@ -350,11 +350,7 @@
                          if f.endswith(cy_exts) or f in special_filenames]
                 if os.path.isdir(cydir):  # Not every directory contains Cython files
                     files += [os.path.join(cydir, f) for f in os.listdir(cydir)
-<<<<<<< HEAD
-                            if f.endswith(".h")]
-=======
                               if f.endswith(".h")]
->>>>>>> f9df1ae6
                 else:
                     files += [os.path.join(sdir, f) for f in filenames
                               if f.endswith(".h")]
