--- conflicted
+++ resolved
@@ -155,12 +155,6 @@
         if lib in m.libraries:
             m.depends += lib_headers[lib]
 
-<<<<<<< HEAD
-    # Add csage for all Cython extensions
-    m.libraries = ['csage'] + m.libraries
-
-=======
->>>>>>> 5ff2d6d0
     m.extra_compile_args = m.extra_compile_args + extra_compile_args
     m.extra_link_args = m.extra_link_args + extra_link_args
     m.library_dirs = m.library_dirs + [os.path.join(SAGE_LOCAL, "lib")]
