--- conflicted
+++ resolved
@@ -1,9 +1,5 @@
 ┌────────────────────────────────────────────────────────────────────┐
-<<<<<<< HEAD
-│ SageMath Version 6.9.rc0, Release Date: 2015-09-25                 │
-=======
 │ SageMath Version 6.10.beta0, Release Date: 2015-10-15              │
->>>>>>> 792aab72
 │ Type "notebook()" for the browser-based notebook interface.        │
 │ Type "help()" for help.                                            │
 └────────────────────────────────────────────────────────────────────┘
